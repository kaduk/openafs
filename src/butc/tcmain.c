--- conflicted
+++ resolved
@@ -31,11 +31,6 @@
 #include <rx/xdr.h>
 
 #include <afs/afsint.h>
-<<<<<<< HEAD
-#include <stdio.h>
-#include <afs/afs_assert.h>
-=======
->>>>>>> 11efae83
 #include <afs/prs_fs.h>
 #include <afs/nfs.h>
 #include <afs/vlserver.h>
@@ -1086,13 +1081,8 @@
      * security on connections made to this server
      */
 
-<<<<<<< HEAD
-    securityObjects[0] = rxnull_NewServerSecurityObject();
-    if (!securityObjects[0]) {
-=======
     securityObjects[RX_SECIDX_NULL] = rxnull_NewServerSecurityObject();
     if (!securityObjects[RX_SECIDX_NULL]) {
->>>>>>> 11efae83
 	TLog(0, "rxnull_NewServerSecurityObject");
 	exit(1);
     }
