--- conflicted
+++ resolved
@@ -17,16 +17,10 @@
 
 #include <ctype.h>
 
-#include <ctype.h>
-
 #if defined(AFS_AIX_ENV) || defined(AFS_SUN5_ENV) || defined(AFS_LINUX26_ENV)
 #include <dlfcn.h>
 #endif
 
-<<<<<<< HEAD
-#include <errno.h>
-=======
->>>>>>> 7442752b
 #include <afs/tcdata.h>
 #include "butc_xbsa.h"
 #include <afs/butx.h>
