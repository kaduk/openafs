/*
 * Copyright 2000, International Business Machines Corporation and others.
 * All Rights Reserved.
 *
 * This software has been released under the terms of the IBM Public
 * License.  For details, see the LICENSE file in the top-level source
 * directory or online at http://www.openafs.org/dl/license10.html
 */
<<<<<<< HEAD

#include <afsconfig.h>
#include <afs/param.h>

#include <sys/types.h>
#include <netinet/in.h>
=======
#include <afsconfig.h>
#include <afs/param.h>

#include <roken.h>
>>>>>>> 11efae83

#include <afs/budb_client.h>
#include <afs/budb.h>
#include <rx/rx_globals.h>

extern struct udbHandleS udbHandle;

#define ERROR(code) {err = code; printf("   - Got error %d.\n", err); goto error;}

int
connect_buserver()
{
    int code, err = 0;
    char cellName[64];
    struct ubik_client *cstruct;
    int version;

    /*
     * Setup RX connection and establish connection with the buserver
     */
    code = rx_Init(htons(0));
    if (code) {
	printf("Error in rx_Init call\n");
	ERROR(code);
    }

    rx_SetRxDeadTime(60);

    /*
     * Connect to buserver
     */
    cellName[0] = '\0';
    code = udbClientInit(0, 0, cellName);
    if (code) {
	printf("Error in udbClientInit call\n");
	ERROR(code);
    }

    /* Get the versin */
    code = ubik_BUDB_T_GetVersion(udbHandle.uh_client, 0, &version);
    if (code) {
	printf("Error in ubik_Call to BUDB_T_GetVersion\n");
	ERROR(code);
    }
    printf("BUDB Server Version = %d\n", version);

  error:
    return err;
}

int
verifyDb()
{
    int code, err = 0;
    afs_int32 status, orphans, host;

    code =
	ubik_BUDB_DbVerify(udbHandle.uh_client, 0, &status, &orphans,
		  &host);
    if (code) {
	printf("Error in ubik_Call to BUDB_DbVerify\n");
	ERROR(code);
    }

    if (!status)
	printf("DATABASE OK     ");
    else
	printf("DATABASE NOT OK ");
    printf("- orphans %d; host %d.%d.%d.%d\n", orphans,
	   ((host & 0xFF000000) >> 24), ((host & 0xFF0000) >> 16),
	   ((host & 0xFF00) >> 8), (host & 0xFF));

  error:
    return err;
}

int
deleteDump(dumpID)
     afs_int32 dumpID;
{
    int code;
    budb_dumpsList dumps;

    dumps.budb_dumpsList_len = 0;
    dumps.budb_dumpsList_val = 0;

    code = bcdb_deleteDump(dumpID, 0, 0, &dumps);
    return code;
}

#define NPASS     50
#define NDUMPS    4
#define NTAPES    2
#define NVOLUMES 10

int
main()
{
    int code, err = 0;
    int pass = 0;
    int d, t, v;
    afs_int32 newTape;
    struct budb_dumpEntry dumpEntry[NDUMPS];
    struct budb_tapeEntry tapeEntry[NTAPES];
    struct budb_volumeEntry volumeEntry[NVOLUMES];

    code = connect_buserver();
    if (code) {
	printf("Error in connect_buserver call\n");
	ERROR(code);
    }

    for (pass = 0; pass < NPASS; pass++) {
	printf("PASS %d\n", pass + 1);


	for (d = 0; d < NDUMPS; d++) {
	    /* ************************ */
	    /* Create and finish a dump */
	    /* ************************ */
	    dumpEntry[d].id = 0;
	    dumpEntry[d].parent = 0;
	    dumpEntry[d].level = 0;
	    dumpEntry[d].flags = 0;
	    strcpy(dumpEntry[d].volumeSetName, "TestVolSetName");
	    strcpy(dumpEntry[d].dumpPath, "/TestDumpPath");
	    strcpy(dumpEntry[d].name, "TestVolSetName.TestDumpPath");
	    dumpEntry[d].created = 0;
	    dumpEntry[d].incTime = 0;
	    dumpEntry[d].nVolumes = 0;
	    dumpEntry[d].tapes.id = 0;
	    strcpy(dumpEntry[d].tapes.tapeServer, "");
	    strcpy(dumpEntry[d].tapes.format,
		   "TestVolSetName.TestDumpPath.%d");
	    dumpEntry[d].tapes.maxTapes = 1;
	    dumpEntry[d].tapes.a = 0;
	    dumpEntry[d].tapes.b = 1;
	    strcpy(dumpEntry[d].dumper.name, "admin");
	    strcpy(dumpEntry[d].dumper.instance, "");
	    strcpy(dumpEntry[d].dumper.cell, "");
	    dumpEntry[d].initialDumpID = 0;
	    if (d == 1)
		dumpEntry[d].initialDumpID = dumpEntry[0].id;
	    dumpEntry[d].appendedDumpID = 0;

	    code = bcdb_CreateDump(&dumpEntry[d]);
	    if (code) {
		printf("Error in bcdb_CreateDump call\n");
		ERROR(code);
	    }
	    printf("\nCreated dump %s (DumpID %u)\n", dumpEntry[d].name,
		   dumpEntry[d].id);

	    for (t = 0; t < NTAPES; t++) {
		/* ************************ */
		/* Create and finish a tape */
		/* ************************ */
		sprintf(tapeEntry[t].name, "TestVolSetName.TestDumpPath.%d",
			t + 1);
		tapeEntry[t].flags = 0;
		tapeEntry[t].written = 0;
		tapeEntry[t].expires = 0;	/* date tape expires */
		tapeEntry[t].nMBytes = 0;
		tapeEntry[t].nBytes = 0;
		tapeEntry[t].nFiles = 0;
		tapeEntry[t].nVolumes = 0;
		tapeEntry[t].seq = (t + 1);	/* Tape in sequence */
		tapeEntry[t].tapeid = 0;
		tapeEntry[t].useCount = 999;	/* Number of time tape is used */
		tapeEntry[t].useKBytes = 0;
		tapeEntry[t].dump = dumpEntry[d].id;

		bcdb_UseTape(&tapeEntry[t], &newTape);
		if (code) {
		    printf("Error in bcdb_UseTape call\n");
		    ERROR(code);
		}
		printf("   Created tape %s (%u)\n", tapeEntry[t].name,
		       tapeEntry[t].dump);

		for (v = 0; v < NVOLUMES; v++) {
		    /* ************************* */
		    /* Create a volume           */
		    /* ************************* */
		    sprintf(volumeEntry[v].name, "TestVolumeName.%d",
			    (t * NVOLUMES) + (v + 1));
		    volumeEntry[v].flags =
			(BUDB_VOL_FIRSTFRAG | BUDB_VOL_LASTFRAG);
		    volumeEntry[v].id = 1234567890;	/* volume id */
		    strcpy(volumeEntry[v].server, "");
		    volumeEntry[v].partition = 0;
		    volumeEntry[v].tapeSeq = 0;
		    volumeEntry[v].position = v + 2;	/* positin on tape */
		    volumeEntry[v].clone = 0;	/* clone date */
		    volumeEntry[v].incTime = 0;
		    volumeEntry[v].startByte = 0;
		    volumeEntry[v].nBytes = (v + 1) * 100000;	/* vary size of volume */
		    volumeEntry[v].seq = 1;	/* The first fragment */
		    volumeEntry[v].dump = dumpEntry[d].id;	/* the dump id */
		    strcpy(volumeEntry[v].tape, tapeEntry[t].name);	/* the tape name */

		    code = bcdb_AddVolume(&volumeEntry[v]);
		    if (code) {
			printf("Error in bcdb_AddVolume call\n");
			ERROR(code);
		    }
		    printf("      Added volume %s\n", volumeEntry[v].name);
		}

		tapeEntry[t].nFiles = 77777;
		tapeEntry[t].useKBytes = 88888;
		code = bcdb_FinishTape(&tapeEntry[t]);
		if (code) {
		    printf("Error in bcdb_FinishTape call\n");
		    ERROR(code);
		}
		printf("   Finished tape %s (%u)\n", tapeEntry[t].name,
		       tapeEntry[t].dump);
	    }

	    code = bcdb_FinishDump(&dumpEntry[d]);
	    if (code) {
		printf("Error in bcdb_FinishDump call\n");
		ERROR(code);
	    }
	    printf("Finished dump %s (DumpID %u)\n", dumpEntry[d].name,
		   dumpEntry[d].id);

	    code = verifyDb();
	    if (code) {
		printf("Error in verifyDb call\n");
		ERROR(code);
	    }
	}

	/* ********************************************** */
	/* Delete one of the dumps - only if not appended */
	/* ********************************************** */
	if (!dumpEntry[(pass % NDUMPS)].initialDumpID) {
	    code = deleteDump(dumpEntry[(pass % NDUMPS)].id);
	    if (code) {
		printf("Error in deleteDump call\n");
		ERROR(code);
	    }
	    printf("Deleted DumpID %u\n", dumpEntry[(pass % NDUMPS)].id);
	}

	code = verifyDb();
	if (code) {
	    printf("Error in verifyDb call\n");
	    ERROR(code);
	}
    }

  error:
    return err;
}<|MERGE_RESOLUTION|>--- conflicted
+++ resolved
@@ -6,19 +6,10 @@
  * License.  For details, see the LICENSE file in the top-level source
  * directory or online at http://www.openafs.org/dl/license10.html
  */
-<<<<<<< HEAD
-
 #include <afsconfig.h>
 #include <afs/param.h>
 
-#include <sys/types.h>
-#include <netinet/in.h>
-=======
-#include <afsconfig.h>
-#include <afs/param.h>
-
 #include <roken.h>
->>>>>>> 11efae83
 
 #include <afs/budb_client.h>
 #include <afs/budb.h>
