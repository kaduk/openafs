--- conflicted
+++ resolved
@@ -41,16 +41,11 @@
 	${TOP_LIBDIR}/liblwp.a \
         ${TOP_LIBDIR}/libcmd.a \
 	${TOP_LIBDIR}/libafscom_err.a \
-<<<<<<< HEAD
-	${TOP_LIBDIR}/libusd.a \
-	${TOP_LIBDIR}/util.a \
-=======
 	${TOP_LIBDIR}/libafsrfc3961.a \
 	${TOP_LIBDIR}/libafshcrypto_lwp.a \
 	${TOP_LIBDIR}/libusd.a \
 	${TOP_LIBDIR}/util.a \
 	$(TOP_LIBDIR)/libopr.a \
->>>>>>> 11efae83
 	${TOP_LIBDIR}/libprocmgmt.a
 
 TESTOBJS=test.o
@@ -61,11 +56,7 @@
 all: butc read_tape
 
 butc_test: ${TESTOBJS} ${LIBS} ${INCLS} ${HACKS}
-<<<<<<< HEAD
-	${CC} ${CFLAGS} ${TESTOBJS} ${LIBS} ${XLIBS} ${KRB5_LIBS} -o butc_test
-=======
 	$(AFS_LDRULE) ${TESTOBJS} ${LIBS} $(LIB_roken) ${XLIBS}
->>>>>>> 11efae83
 
 tdump: tdump.c AFS_component_version_number.c
 	$(CC) $(AFS_CPPFLAGS) $(AFS_CFLAGS) $(AFS_LDFLAGS) \
@@ -73,14 +64,9 @@
 
 butc: ${SOBJS} ${LIBS} ${INCLS} ${HACKS}
 	@case ${SYS_NAME} in \
-<<<<<<< HEAD
-	  rs_aix*) ${CC} ${CFLAGS} ${SOBJS} ${LIBS} ${XLIBS} ${KRB5_LIBS} /usr/lib/libc_r.a -o butc;; \
-	  *)        ${CC} ${CFLAGS} ${SOBJS} ${LIBS} ${XLIBS} ${KRB5_LIBS} -o butc;; \
-=======
 	  rs_aix*) $(AFS_LDRULE_NOQ) ${SOBJS} ${LIBS} $(LIB_roken) ${XLIBS} \
 	  	/usr/lib/libc_r.a ;; \
 	  *)       $(AFS_LDRULE_NOQ) ${SOBJS} ${LIBS} $(LIB_roken) ${XLIBS} ;; \
->>>>>>> 11efae83
 	esac
 
 tcmain.o: tcmain.c ${INCLS} AFS_component_version_number.c
@@ -95,11 +81,6 @@
 tcstatus.o: tcstatus.c ${INCLS}
 
 read_tape: read_tape.c
-<<<<<<< HEAD
-	${CC} ${CFLAGS} -o read_tape ${srcdir}/read_tape.c \
-		${TOP_LIBDIR}/libcmd.a ${TOP_LIBDIR}/libusd.a \
-		${TOP_LIBDIR}/util.a
-=======
 	$(CC) $(AFS_CPPFLAGS) $(AFS_CFLAGS) $(AFS_LDFLAGS) \
 		-o read_tape ${srcdir}/read_tape.c \
 		${TOP_LIBDIR}/libcmd.a ${TOP_LIBDIR}/libusd.a \
@@ -108,7 +89,6 @@
 
 # Errors
 CFLAGS_tcudbprocs.o=@CFLAGS_NOERROR@
->>>>>>> 11efae83
 
 clean:
 	$(RM) -f butc *.o butc_test core tdump read_tape AFS_component_version_number.c
