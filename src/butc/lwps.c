/*
 * Copyright 2000, International Business Machines Corporation and others.
 * All Rights Reserved.
 *
 * This software has been released under the terms of the IBM Public
 * License.  For details, see the LICENSE file in the top-level source
 * directory or online at http://www.openafs.org/dl/license10.html
 */

#include <afsconfig.h>
#include <afs/param.h>

#include <afs/procmgmt.h>
#include <roken.h>

#ifdef AFS_NT40_ENV
#include <conio.h>
#endif
#ifdef HAVE_STDIO_EXT_H
#include <stdio_ext.h>
#endif

#include <afs/opr.h>
#include <rx/rx.h>
#include <lwp.h>
#include <lock.h>
#include <afs/tcdata.h>
#include <afs/bubasics.h>	/* PA */
#include <afs/budb_client.h>
#include <afs/bucoord_prototypes.h>
#include <afs/butm_prototypes.h>
#include <afs/afsint.h>
#include <afs/volser.h>
#include <afs/volser_prototypes.h>
#include <afs/com_err.h>
#include <afs/afsutil.h>

#include "error_macros.h"
#include "butc_xbsa.h"
#include "butc_internal.h"

/* GLOBAL CONFIGURATION PARAMETERS */
extern int queryoperator;
extern int tapemounted;
extern char *opencallout;
extern char *closecallout;
extern char *whoami;
extern char *extractDumpName(char *);
extern int BufferSize;		/* Size in B stored for header info */
FILE *restoretofilefd;
#ifdef xbsa
extern char *restoretofile;
extern int forcemultiple;
#endif

/* XBSA Global Parameters */
afs_int32 xbsaType;
#ifdef xbsa
struct butx_transactionInfo butxInfo;
#endif

static struct TapeBlock {		/* A 16KB tapeblock */
    char mark[BUTM_HDRSIZE];	/* Header info */
    char data[BUTM_BLKSIZE];	/* data */
} *bufferBlock;

afs_int32 dataSize;		/* Size of data to read on each xbsa_ReadObjectData() call (CONF_XBSA) */
afs_int32 tapeblocks;		/* Number of tape datablocks in buffer (!CONF_XBSA) */

/* notes
 *	Need to re-write to:
 *	1) non-interactive tape handling (optional)
 *	2) compute tape and volume sizes for the database
 *	3) compute and use tape id's for tape tracking (put on tape label)
 *	4) status management
 */

/* All the relevant info shared between Restorer and restoreVolume */
struct restoreParams {
    struct dumpNode *nodePtr;
    afs_int32 frag;
    char mntTapeName[BU_MAXTAPELEN];
    afs_int32 tapeID;
    struct butm_tapeInfo *tapeInfoPtr;
};

/* Abort checks are done after each  BIGCHUNK of data transfer */
#define	BIGCHUNK 102400

#define HEADER_CHECKS(vhptr, header)					\
{									\
    afs_int32 magic, versionflags;						\
	                                                                \
    versionflags = ntohl(vhptr.versionflags);				\
    if ( versionflags == TAPE_VERSION_0 ||				\
	     versionflags == TAPE_VERSION_1 ||				\
	     versionflags == TAPE_VERSION_2 ||				\
       	     versionflags == TAPE_VERSION_3 || 		                \
	     versionflags == TAPE_VERSION_4 )       {			\
									\
	    magic = ntohl(vhptr.magic);	/* another sanity check */	\
	    if (magic == TC_VOLBEGINMAGIC ||				\
		magic == TC_VOLENDMAGIC ||				\
		magic == TC_VOLCONTD )                 {		\
									\
		memcpy(header, &vhptr, sizeof(struct volumeHeader));	\
		return (0);						\
	    } /* magic */						\
	} /* versionflags */				 		\
}

extern FILE *logIO;
extern FILE *ErrorlogIO;
extern FILE *centralLogIO;
extern FILE *lastLogIO;
extern afs_int32 lastPass;	/* Set true during last pass of dump */
extern int debugLevel;
extern int autoQuery;
extern struct tapeConfig globalTapeConfig;
extern struct deviceSyncNode *deviceLatch;
extern char globalCellName[];
struct timeval tp;

/* forward declaration */
afs_int32 readVolumeHeader(char *, afs_int32, struct volumeHeader *);
int FindVolTrailer(char *, afs_int32, afs_int32 *, struct volumeHeader *);
int FindVolTrailer2(char *, afs_int32, afs_int32 *, char *, afs_int32,
		    afs_int32 *, struct volumeHeader *);
int SkipVolume(struct tc_restoreDesc *, afs_int32, afs_int32, afs_int32,
	       afs_int32);



/* The on-disk volume header or trailer can differ in size from platform to platform */
static struct TapeBlock tapeBlock;
char tapeVolumeHT[sizeof(struct volumeHeader) + 2 * sizeof(char)];

void
PrintLogStr(FILE *log, afs_int32 error1, afs_int32 error2, char *str)
{
    char *err1, *err2;

    fprintf(log, "%s", str);
    if (error1) {
	err2 = "vols";
	switch (error1) {
	case VSALVAGE:
	    err1 = "Volume needs to be salvaged";
	    break;
	case VNOVNODE:
	    err1 = "Bad vnode number quoted";
	    break;
	case VNOVOL:
	    err1 = "Volume not attached, does not exist, or not on line";
	    break;
	case VVOLEXISTS:
	    err1 = "Volume already exists";
	    break;
	case VNOSERVICE:
	    err1 = "Volume is not in service";
	    break;
	case VOFFLINE:
	    err1 = "Volume is off line";
	    break;
	case VONLINE:
	    err1 = "Volume is already on line";
	    break;
	case VDISKFULL:
	    err1 = "Partition is full";
	    break;
	case VOVERQUOTA:
	    err1 = "Volume max quota exceeded";
	    break;
	case VBUSY:
	    err1 = "Volume temporarily unavailable";
	    break;
	case VMOVED:
	    err1 = "Volume has moved to another server";
	    break;
	default:
	    err1 = (char *)afs_error_message(error1);
	    err2 = (char *)afs_error_table_name(error1);
	    break;
	}
	if (error1 == -1)
	    fprintf(log, "     Possible communication failure");
	else
	    fprintf(log, "     %s: %s", err2, err1);
	if (error2)
	    fprintf(log, ": %s", afs_error_message(error2));
	fprintf(log, "\n");
    }
    fflush(log);
}

void
TapeLogStr(int debug, afs_int32 task, afs_int32 error1, afs_int32 error2,
	   char *str)
{
    time_t now;
    char tbuffer[32];
    struct tm tm;

    now = time(0);
    if (strftime(tbuffer, sizeof(tbuffer), "%a %b %d %H:%M:%S %Y",
		 localtime_r(&now, &tm)) != 0)
	fprintf(logIO, "%s: ", tbuffer);

    if (task)
	fprintf(logIO, "Task %u: ", task);
    PrintLogStr(logIO, error1, error2, str);

    if (lastPass && lastLogIO) {
	fprintf(lastLogIO, "%s: ", tbuffer);
	if (task)
	    fprintf(lastLogIO, "Task %u: ", task);
	PrintLogStr(lastLogIO, error1, error2, str);
    }

    /* Now print to the screen if debug level requires */
    if (debug <= debugLevel)
	PrintLogStr(stdout, error1, error2, str);
}

void
TapeLog(int debug, afs_int32 task, afs_int32 error1, afs_int32 error2,
	char *fmt, ...)
{
    char tmp[1024];
    va_list ap;

    va_start(ap, fmt);
    vsnprintf(tmp, sizeof(tmp), fmt, ap);
    va_end(ap);

    TapeLogStr(debug, task, error1, error2, tmp);
}

void
TLog(afs_int32 task, char *fmt, ...)
{
    char tmp[1024];
    va_list ap;

    va_start(ap, fmt);
    vsnprintf(tmp, sizeof(tmp), fmt, ap);
    va_end(ap);

    /* Sends message to TapeLog and stdout */
    TapeLogStr(0, task, 0, 0, tmp);
}

void
ErrorLogStr(int debug, afs_int32 task, afs_int32 error1, afs_int32 error2,
	    char *errStr)
{
    time_t now;
    char tbuffer[32];
    struct tm tm;

    now = time(0);
    if (strftime(tbuffer, sizeof(tbuffer), "%a %b %d %H:%M:%S %Y",
		 localtime_r(&now, &tm)) != 0)
	fprintf(ErrorlogIO, "%s: ", tbuffer);

    /* Print the time and task number */
    if (task)
	fprintf(ErrorlogIO, "Task %u: ", task);

    PrintLogStr(ErrorlogIO, error1, error2, errStr);
    TapeLogStr(debug, task, error1, error2, errStr);
}

void
ErrorLog(int debug, afs_int32 task, afs_int32 error1, afs_int32 error2,
	 char *fmt, ...)
{
    char tmp[1024];
    va_list ap;

    va_start(ap, fmt);
    vsnprintf(tmp, sizeof(tmp), fmt, ap);
    va_end(ap);

    ErrorLogStr(debug, task, error1, error2, tmp);

}

void
ELog(afs_int32 task, char *fmt, ...)
{
    char tmp[1024];
    va_list ap;

    va_start(ap, fmt);
    vsnprintf(tmp, sizeof(tmp), fmt, ap);
    va_end(ap);

    /* Sends message to ErrorLog, TapeLog and stdout */
    ErrorLog(0, task, 0, 0, "%s", tmp);
}

/* first proc called by anybody who intends to use the device */
void
EnterDeviceQueue(struct deviceSyncNode *devLatch)
{
    ObtainWriteLock(&(devLatch->lock));
    devLatch->flags = TC_DEVICEINUSE;
}

/* last proc called by anybody finishing using the device */
void
LeaveDeviceQueue(struct deviceSyncNode *devLatch)
{
    devLatch->flags = 0;
    ReleaseWriteLock(&(devLatch->lock));
}

#define BELLTIME 60		/* 60 seconds before a bell rings */
#define BELLCHAR 7		/* ascii for bell */

<<<<<<< HEAD

#ifdef AFS_PTHREAD_ENV
#ifdef AFS_NT40_ENV
/* WaitForKeystroke : Wait until a key has been struck or time (secconds)
 * runs out and return to caller. The NT version of this function will return
 * immediately after a key has been pressed (doesn't wait for cr).
 * Input:
 *   seconds: wait for <seconds> seconds before returning. If seconds < 0,
 *            wait infinitely.
 * Return Value:
 *    1:  Keyboard input available
 *    0:  seconds elapsed. Timeout.
 *
 * STOLEN FROM LWP_WaitForKeystroke()
 */
int
WaitForKeystroke(int seconds)
{
    time_t startTime, nowTime;
    double timeleft = 1;
    struct timeval twait;

    time(&startTime);
    twait.tv_sec = 0;
    twait.tv_usec = 250;
    if (seconds >= 0)
	timeleft = seconds;

    do {
	/* check if we have a keystroke */
	if (_kbhit())
	    return 1;
	if (timeleft == 0)
	    break;

	/* sleep for  LWP_KEYSTROKE_DELAY ms and let other
	 * process run some*/
	select(0, 0, 0, 0, &twait);

	if (seconds > 0) {	/* we only worry about elapsed time if
				 * not looping forever (seconds < 0) */
	    time(&nowTime);
	    timeleft = seconds - difftime(nowTime, startTime);
	}
    } while (timeleft > 0);
    return 0;
}
#else /* AFS_NT40)ENV */
extern int WaitForKeystroke(int);
/*
 *      STOLEN FROM LWP_WaitForKeystroke()
 */
int
WaitForKeystroke(int seconds)
{
    fd_set rdfds;
    int code;
    struct timeval twait;
    struct timeval *tp = NULL;

#ifdef AFS_LINUX20_ENV
    if (stdin->_IO_read_ptr < stdin->_IO_read_end)
	return 1;
#elif defined(HAVE_STDIO_EXT_H)
    if (__fbufsize(stdin) > 0)
	return 1;
#else
    if (stdin->_cnt > 0)
	return 1;
#endif
    FD_ZERO(&rdfds);
    FD_SET(fileno(stdin), &rdfds);

    if (seconds >= 0) {
	twait.tv_sec = seconds;
	twait.tv_usec = 0;
	tp = &twait;
    }
    code = select(1 + fileno(stdin), &rdfds, NULL, NULL, tp);
    return (code == 1) ? 1 : 0;
}
#endif

/* GetResponseKey() - Waits for a specified period of time and
 * returns a char when one has been typed by the user.
 * Input:
 *    seconds - how long to wait for a key press.
 *    *key    - char entered by user
 * Return Values:
 *    0 - Time ran out before the user typed a key.
 *    1 - Valid char is being returned.
 *
 *    STOLEN FROM LWP_GetResponseKey();
 */
int
GetResponseKey(int seconds, char *key)
{
    int rc;

    if (key == NULL)
	return 0;		/* need space to store char */
    fflush(stdin);		/* flush all existing data and start anew */

    rc = WaitForKeystroke(seconds);
    if (rc == 0) {		/* time ran out */
	*key = 0;
	return rc;
    }

    /* now read the char. */
#ifdef AFS_NT40_ENV
    *key = getche();		/* get char and echo it to screen */
#else
    *key = getchar();
#endif
    return rc;
}
#endif /* AFS_PTHREAD_ENV */

=======
>>>>>>> 11efae83
/*
 * FFlushInput
 *     flush all input
 * notes:
 *     only external clients are in recoverDb.c. Was static. PA
 */
void
FFlushInput(void)
{
    int w;

    fflush(stdin);

    while (1) {
	w = LWP_WaitForKeystroke(0);
	if (w) {
#ifdef AFS_NT40_ENV
	    getche();
#else
	    getchar();
#endif /* AFS_NT40_ENV */
	} else {
	    return;
	}
    }
}

int
callOutRoutine(afs_int32 taskId, char *tapePath, int flag, char *name,
	       afs_uint32 dbDumpId, int tapecount)
{
    int pid;

    char StapePath[256];
    char ScallOut[256];
    char Scount[10];
    char Sopcode[16];
    char Sdumpid[16];
    char Stape[40];
    char *callOut;

    char *CO_argv[10];
    char *CO_envp[1];


    callOut = opencallout;
    switch (flag) {
    case READOPCODE:
	strcpy(Sopcode, "restore");
	break;
    case APPENDOPCODE:
	strcpy(Sopcode, "appenddump");
	break;
    case WRITEOPCODE:
	strcpy(Sopcode, "dump");
	break;
    case LABELOPCODE:
	strcpy(Sopcode, "labeltape");
	break;
    case READLABELOPCODE:
	strcpy(Sopcode, "readlabel");
	break;
    case SCANOPCODE:
	strcpy(Sopcode, "scantape");
	break;
    case RESTOREDBOPCODE:
	strcpy(Sopcode, "restoredb");
	break;
    case SAVEDBOPCODE:
	strcpy(Sopcode, "savedb");
	break;
    case CLOSEOPCODE:
	strcpy(Sopcode, "unmount");
	callOut = closecallout;
	break;
    default:
	strcpy(Sopcode, "unknown");
	break;
    }

    if (!callOut)		/* no script to call */
	return 0;

    strcpy(ScallOut, callOut);
    CO_argv[0] = ScallOut;

    strcpy(StapePath, tapePath);
    CO_argv[1] = StapePath;

    CO_argv[2] = Sopcode;

    if (flag == CLOSEOPCODE) {
	CO_argv[3] = NULL;
    } else {
	sprintf(Scount, "%d", tapecount);
	CO_argv[3] = Scount;

	/* The tape label name - special case labeltape */
	if (!name || (strcmp(name, "") == 0))	/* no label */
	    strcpy(Stape, "none");
	else {			/* labeltape */
#ifdef AFS_NT40_ENV
	    if (!strcmp(name, TC_NULLTAPENAME))	/* pass "<NULL>" instead of <NULL> */
		strcpy(Stape, TC_QUOTEDNULLTAPENAME);
	    else
#endif
		strcpy(Stape, name);
	}
	CO_argv[4] = Stape;

	/* The tape id */
	if (!dbDumpId)
	    strcpy(Sdumpid, "none");
	else
	    sprintf(Sdumpid, "%u", dbDumpId);
	CO_argv[5] = Sdumpid;

	CO_argv[6] = NULL;
    }

    CO_envp[0] = NULL;

    pid = spawnprocve(callOut, CO_argv, CO_envp, 2);
    if (pid < 0) {
	ErrorLog(0, taskId, errno, 0,
		 "Call to %s outside routine %s failed\n", Sopcode, callOut);
	return 0;
    }

    return (pid);
}

/*
 * unmountTape
 *     Unmounts a tape and prints a warning if it can't unmount it.
 *     Regardless of error, the closecallout routine will be called
 *     (unless a tape is not mounted in the first place).
 */
void
unmountTape(afs_int32 taskId, struct butm_tapeInfo *tapeInfoPtr)
{
    afs_int32 code;
    int cpid, status, rcpid;

    code = butm_Dismount(tapeInfoPtr);
    if (code && (code != BUTM_NOMOUNT))
	ErrorLog(0, taskId, code, (tapeInfoPtr)->error,
		 "Warning: Can't close tape\n");

    if (tapemounted && closecallout) {
	setStatus(taskId, CALL_WAIT);

	cpid =
	    callOutRoutine(taskId, globalTapeConfig.device, CLOSEOPCODE, "",
			   0, 1);
	while (cpid) {		/* Wait until return */
	    status = 0;
	    rcpid = waitpid(cpid, &status, WNOHANG);
	    if (rcpid > 0) {
		tapemounted = 0;
		break;
	    }
	    if (rcpid == -1 && errno != EINTR) {
		tapemounted = 0;
		afs_com_err(whoami, errno,
			"Error waiting for callout script to terminate.");
		break;
	    }
#ifdef AFS_PTHREAD_ENV
	    sleep(1);
#else
	    IOMGR_Sleep(1);
#endif

	    if (checkAbortByTaskId(taskId)) {
		TLog(taskId, "Callout routine has been aborted\n");
		if (kill(cpid, SIGKILL))	/* Cancel callout */
		    ErrorLog(0, taskId, errno, 0,
			     "Kill of callout process %d failed\n", cpid);
		break;
	    }
	}
    }
    clearStatus(taskId, CALL_WAIT);
}

/* PrintPrompt
 *	print out prompt to operator
 * calledby:
 *	PromptForTape only.
 */

void static
PrintPrompt(int flag, char *name, int dumpid)
{
    char tapename[BU_MAXTAPELEN + 32];
    char *dn;

    TAPENAME(tapename, name, dumpid);

    printf("******* OPERATOR ATTENTION *******\n");
    printf("Device :  %s \n", globalTapeConfig.device);

    switch (flag) {
    case READOPCODE:		/* mount for restore */
	printf("Please put in tape %s for reading", tapename);
	break;

    case APPENDOPCODE:		/* mount for dump (appends) */

	dn = extractDumpName(name);

	if (!dn || !dumpid)
	    printf("Please put in last tape of dump set for appending dump");
	else
	    printf
		("Please put in last tape of dump set for appending dump %s (DumpID %u)",
		 dn, dumpid);
	break;

    case WRITEOPCODE:		/* mount for dump */
	if (strcmp(name, "") == 0)
	    printf("Please put in tape for writing");

	/* The name is what we are going to label the tape as */
	else
	    printf("Please put in tape %s for writing", tapename);
	break;

    case LABELOPCODE:		/* mount for labeltape */
	printf("Please put in tape to be labelled as %s", tapename);
	break;

    case READLABELOPCODE:	/* mount for readlabel */
	printf("Please put in tape whose label is to be read");
	break;

    case SCANOPCODE:		/* mount for scantape */
	if (strcmp(name, "") == 0)
	    printf("Please put in tape to be scanned");
	else
	    printf("Please put in tape %s for scanning", tapename);
	break;

    case RESTOREDBOPCODE:	/* Mount for restoredb */
	printf("Please insert a tape %s for the database restore", tapename);
	break;

    case SAVEDBOPCODE:		/* Mount for savedb */
	printf("Please insert a writable tape %s for the database dump",
	       tapename);
	break;

    default:
	break;
    }
    printf(" and hit return when done\n");
}

/* PromptForTape
 *	Prompt the operator to change the tape.
 *      Use to be a void routine but now returns an error. Some calls
 *      don't use the error code.
 * notes:
 *	only external clients are in recoverDb.c. Was static PA
 */
afs_int32
PromptForTape(int flag, char *name, afs_uint32 dbDumpId, afs_uint32 taskId,
	      int tapecount)
{
    afs_int32 code = 0;
    afs_int32 wcode;
    afs_int32 start = 0;
    char inchr;
    int CallOut;
    int cpid, status, rcpid;

    if (checkAbortByTaskId(taskId))
	ERROR_EXIT(TC_ABORTEDBYREQUEST);

    if (dbDumpId)
	TapeLog(2, taskId, 0, 0, "Prompt for tape %s (%u)\n", name, dbDumpId);
    else
	TapeLog(2, taskId, 0, 0, "Prompt for tape %s\n", name);

    CallOut = (opencallout ? 1 : 0);
    if (CallOut) {
	setStatus(taskId, CALL_WAIT);

	cpid =
	    callOutRoutine(taskId, globalTapeConfig.device, flag, name,
			   dbDumpId, tapecount);
	if (cpid == 0)
	    CallOut = 0;	/* prompt at screen */

	while (CallOut) {	/* Check if callout routine finished */
	    status = 0;
	    rcpid = waitpid(cpid, &status, WNOHANG);
	    if (rcpid > 0) {
		if (rcpid != cpid)
		    wcode = -1;
		else if (WIFEXITED(status))
		    wcode = WEXITSTATUS(status);
		else
		    wcode = -1;

		if (wcode == 0) {
		    break;	/* All done */
		} else if (wcode == 1) {
		    ERROR_EXIT(TC_ABORTEDBYREQUEST);	/* Abort */
		} else if ((flag == READOPCODE) && (wcode == 3)) {
		    ERROR_EXIT(TC_SKIPTAPE);	/* Restore: skip the tape */
		} else {
		    TLog(taskId,
			 "Callout routine has exited with code %d: will prompt\n",
			 wcode);
		    CallOut = 0;	/* Switch to keyboard input */
		    break;
		}
	    }
	    /* if waitpid experienced an error, we prompt */
	    if (rcpid == -1 && errno != EINTR) {
		afs_com_err(whoami, errno,
			"Error waiting for callout script to terminate.");
		TLog(taskId,
		     "Can't get exit status from callout script. will prompt\n");
		CallOut = 0;
		break;
	    }
#ifdef AFS_PTHREAD_ENV
	    sleep(1);
#else
	    IOMGR_Sleep(1);
#endif

	    if (checkAbortByTaskId(taskId)) {
		printf
		    ("This tape operation has been aborted by the coordinator.\n");

		if (kill(cpid, SIGKILL))	/* Cancel callout */
		    ErrorLog(0, taskId, errno, 0,
			     "Kill of callout process %d failed\n", cpid);

		ERROR_EXIT(TC_ABORTEDBYREQUEST);
	    }
	}
    }

    if (!CallOut) {
	clearStatus(taskId, CALL_WAIT);
	setStatus(taskId, OPR_WAIT);

	PrintPrompt(flag, name, dbDumpId);

	/* Loop until we get ok to go ahead (or abort) */
	while (1) {
	    if (time(0) > start + BELLTIME) {
		start = time(0);
		FFlushInput();
		putchar(BELLCHAR);
		fflush(stdout);
	    }
	    wcode = LWP_GetResponseKey(5, &inchr);	/* inchr stores key read */
	    if (wcode == 1) {	/* keyboard input is available */

		if ((inchr == 'a') || (inchr == 'A')) {
		    printf("This tape operation has been aborted.\n");
		    ERROR_EXIT(TC_ABORTEDBYREQUEST);	/* Abort command */
		} else if ((flag == READOPCODE)
			   && ((inchr == 's') || (inchr == 'S'))) {
		    printf("This tape will be skipped.\n");
		    ERROR_EXIT(TC_SKIPTAPE);	/* Restore: skip the tape */
		}
		break;		/* continue */
	    }

	    if (checkAbortByTaskId(taskId)) {
		printf
		    ("This tape operation has been aborted by the coordinator.\n");
		ERROR_EXIT(TC_ABORTEDBYREQUEST);
	    }
	}

    }

    printf("Thanks, now proceeding with tape ");
    switch (flag) {
    case RESTOREDBOPCODE:
    case READOPCODE:
	printf("reading");
	break;

    case APPENDOPCODE:
	printf("append writing");
	break;

    case SAVEDBOPCODE:
    case WRITEOPCODE:
	printf("writing");
	break;

    case LABELOPCODE:
	printf("labelling");
	break;

    case READLABELOPCODE:
	printf("label reading");
	break;

    case SCANOPCODE:
	printf("scanning");
	break;

    default:
	printf("unknown");
	break;
    }

    printf(" operation.\n");
    if (!CallOut)
	printf("**********************************\n");

    TapeLog(2, taskId, 0, 0, "Proceeding with tape operation\n");
    tapemounted = 1;

  error_exit:
    clearStatus(taskId, (OPR_WAIT | CALL_WAIT));
    return (code);
}


/* VolHeaderToHost
 *	convert the fields in the tapeVolHeader into host byte order,
 *	placing the converted copy of the structure into the hostVolHeader
 * entry:
 *	tapeVolHeader - points to volume header read from tape
 *	hostVolHeader - pointer to struct for result
 * exit:
 *	hostVolHeader - information in host byte order
 */

afs_int32
VolHeaderToHost(struct volumeHeader *hostVolHeader,
		struct volumeHeader *tapeVolHeader)
{
    switch (ntohl(tapeVolHeader->versionflags)) {
    case TAPE_VERSION_0:
	/* sizes in bytes and fields in host order */
	memcpy(tapeVolHeader, hostVolHeader, sizeof(struct volumeHeader));
	break;

    case TAPE_VERSION_1:
    case TAPE_VERSION_2:
    case TAPE_VERSION_3:	/* for present */
    case TAPE_VERSION_4:
	/* sizes in K and fields in network order */
	/* do the conversion field by field */

	strcpy(hostVolHeader->preamble, tapeVolHeader->preamble);
	strcpy(hostVolHeader->postamble, tapeVolHeader->postamble);
	strcpy(hostVolHeader->volumeName, tapeVolHeader->volumeName);
	strcpy(hostVolHeader->dumpSetName, tapeVolHeader->dumpSetName);
	hostVolHeader->volumeID = ntohl(tapeVolHeader->volumeID);
	hostVolHeader->server = ntohl(tapeVolHeader->server);
	hostVolHeader->part = ntohl(tapeVolHeader->part);
	hostVolHeader->from = ntohl(tapeVolHeader->from);
	hostVolHeader->frag = ntohl(tapeVolHeader->frag);
	hostVolHeader->magic = ntohl(tapeVolHeader->magic);
	hostVolHeader->contd = ntohl(tapeVolHeader->contd);
	hostVolHeader->dumpID = ntohl(tapeVolHeader->dumpID);
	hostVolHeader->level = ntohl(tapeVolHeader->level);
	hostVolHeader->parentID = ntohl(tapeVolHeader->parentID);
	hostVolHeader->endTime = ntohl(tapeVolHeader->endTime);
	hostVolHeader->versionflags = ntohl(tapeVolHeader->versionflags);
	hostVolHeader->cloneDate = ntohl(tapeVolHeader->cloneDate);
	break;

    default:
	return (TC_BADVOLHEADER);
    }
    return (0);
}

afs_int32
ReadVolHeader(afs_int32 taskId,
	      struct butm_tapeInfo *tapeInfoPtr,
	      struct volumeHeader *volHeaderPtr)
{
    afs_int32 code = 0;
    afs_int32 nbytes;
    struct volumeHeader volHead;

    /* Read the volume header */
    code =
	butm_ReadFileData(tapeInfoPtr, tapeBlock.data, sizeof(tapeVolumeHT),
			  &nbytes);
    if (code) {
	ErrorLog(0, taskId, code, tapeInfoPtr->error,
		 "Can't read volume header on tape\n");
	ERROR_EXIT(code);
    }

    code = readVolumeHeader(tapeBlock.data, 0L, &volHead);
    if (code) {
	ErrorLog(0, taskId, code, 0,
		 "Can't find volume header on tape block\n");
	ERROR_EXIT(code);
    }

    code = VolHeaderToHost(volHeaderPtr, &volHead);
    if (code) {
	ErrorLog(0, taskId, code, 0, "Can't convert volume header\n");
	ERROR_EXIT(code);
    }

  error_exit:
    return code;
}

afs_int32 static
GetVolumeHead(afs_int32 taskId, struct butm_tapeInfo *tapeInfoPtr,
	      afs_int32 position, char *volName, afs_int32 volId)
{
    afs_int32 code = 0;
    struct volumeHeader tapeVolHeader;

    /* Position directly to the volume and read the header */
    if (position) {
	code = butm_Seek(tapeInfoPtr, position);
	if (code) {
	    ErrorLog(0, taskId, code, tapeInfoPtr->error,
		     "Can't seek to position %u on tape\n", position);
	    ERROR_EXIT(code);
	}

	code = butm_ReadFileBegin(tapeInfoPtr);
	if (code) {
	    ErrorLog(0, taskId, code, tapeInfoPtr->error,
		     "Can't read FileBegin on tape\n");
	    ERROR_EXIT(code);
	}

	/* Read the volume header */
	code = ReadVolHeader(taskId, tapeInfoPtr, &tapeVolHeader);
	if (code)
	    ERROR_EXIT(code);

	/* Check if volume header matches */
	if (strcmp(tapeVolHeader.volumeName, volName))
	    ERROR_EXIT(TC_BADVOLHEADER);
	if (volId && (tapeVolHeader.volumeID != volId))
	    ERROR_EXIT(TC_BADVOLHEADER);
	if (tapeVolHeader.magic != TC_VOLBEGINMAGIC)
	    ERROR_EXIT(TC_BADVOLHEADER);
    }

    /* Do a sequential search for the volume */
    else {
	while (1) {
	    code = butm_ReadFileBegin(tapeInfoPtr);
	    if (code) {
		ErrorLog(0, taskId, code, tapeInfoPtr->error,
			 "Can't read FileBegin on tape\n");
		ERROR_EXIT(code);
	    }

	    code = ReadVolHeader(taskId, tapeInfoPtr, &tapeVolHeader);
	    if (code)
		ERROR_EXIT(TC_VOLUMENOTONTAPE);

	    /* Test if we found the volume */
	    if ((strcmp(tapeVolHeader.volumeName, volName) == 0)
		&& (!volId || (volId == tapeVolHeader.volumeID)))
		break;

	    /* skip to the next HW EOF marker */
	    code = SeekFile(tapeInfoPtr, 1);
	    if (code) {
		ErrorLog(0, taskId, code, tapeInfoPtr->error,
			 "Can't seek to next EOF on tape\n");
		ERROR_EXIT(code);
	    }
	}
    }

  error_exit:
    return code;
}

afs_int32
GetRestoreTape(afs_int32 taskId, struct butm_tapeInfo *tapeInfoPtr,
	       char *tname, afs_int32 tapeID, int prompt)
{
    struct butm_tapeLabel tapeLabel;
    afs_int32 code = 0, rc;
    int tapecount = 1;
    struct budb_dumpEntry dumpEntry;

    /* Make sure that the dump/tape is not a XBSA dump */
    rc = bcdb_FindDumpByID(tapeID, &dumpEntry);
    if (!rc && (dumpEntry.flags & (BUDB_DUMP_ADSM | BUDB_DUMP_BUTA))) {
	ErrorLog(0, taskId, 0, 0,
		 "Volumes from dump %u are XBSA dumps (skipping)\n", tapeID);
	ERROR_EXIT(TC_SKIPTAPE);
    }

    while (1) {
	if (prompt) {
	    code =
		PromptForTape(READOPCODE, tname, tapeID, taskId, tapecount);
	    if (code)
		ERROR_EXIT(code);
	}
	prompt = 1;
	tapecount++;

	code = butm_Mount(tapeInfoPtr, tname);
	if (code) {
	    TapeLog(0, taskId, code, tapeInfoPtr->error, "Can't open tape\n");
	    goto newtape;
	}

	code = butm_ReadLabel(tapeInfoPtr, &tapeLabel, 1);
	if (code) {
	    ErrorLog(0, taskId, code, tapeInfoPtr->error,
		     "Can't read tape label\n");
	    goto newtape;
	}

	/* Now check the label to see if the tapename matches or tapeids match */
	if (strcmp(TNAME(&tapeLabel), tname)
	    || ((tapeLabel.structVersion >= TAPE_VERSION_3)
		&& (tapeLabel.dumpid != tapeID))) {
	    char expectedName[BU_MAXTAPELEN + 32],
		gotName[BU_MAXTAPELEN + 32];

	    TAPENAME(expectedName, tname, tapeID);
	    LABELNAME(gotName, &tapeLabel);

	    TapeLog(0, taskId, 0, 0,
		    "Tape label expected %s, label seen %s\n", expectedName,
		    gotName);
	    goto newtape;
	}

	break;

      newtape:
	unmountTape(taskId, tapeInfoPtr);
    }

  error_exit:
    return code;
}

afs_int32
xbsaRestoreVolumeData(struct rx_call *call, void *rock)
{
    afs_int32 code = 0;
#ifdef xbsa
    struct restoreParams *rparamsPtr = (struct restoreParams *)rock;
    afs_int32 curChunk, rc;
    afs_uint32 totalWritten;
    afs_int32 headBytes, tailBytes, w;
    afs_int32 taskId;
    struct volumeHeader volTrailer;
    afs_int32 vtsize = 0;
    int found;
    struct dumpNode *nodePtr;
    struct tc_restoreDesc *Restore;
    afs_int32 bytesRead, tbuffersize, endData = 0;
    char *buffer = (char *)bufferBlock, tbuffer[256];

    nodePtr = rparamsPtr->nodePtr;
    Restore = nodePtr->restores;
    taskId = nodePtr->taskID;

    /* Read the volume fragment one block at a time until
     * find a volume trailer
     */
    curChunk = BIGCHUNK + 1;
    tbuffersize = 0;
    totalWritten = 0;

    while (!endData) {
	rc = xbsa_ReadObjectData(&butxInfo, buffer, dataSize, &bytesRead,
				 &endData);
	if (restoretofile && (bytesRead > 0)) {
	    fwrite(buffer, bytesRead, 1, restoretofilefd);	/* Save to a file */
	}
	if (rc != XBSA_SUCCESS) {
	    ErrorLog(0, taskId, rc, 0,
		     "Unable to read volume data from the server\n");
	    ERROR_EXIT(rc);
	}

	/* Periodically update status structure and check if should abort */
	curChunk += bytesRead;
	if (curChunk > BIGCHUNK) {
	    curChunk = 0;
	    lock_Status();
	    nodePtr->statusNodePtr->nKBytes = totalWritten / 1024;
	    unlock_Status();

	    if (checkAbortByTaskId(taskId))
		ERROR_EXIT(TC_ABORTEDBYREQUEST);
	}

	if (!endData && (bytesRead > 0)) {
	    /* Fill tbuffer up with data from end of buffer and write
	     * the remainder of buffer out.
	     */
	    if ((tbuffersize == 0) || (bytesRead >= sizeof(tbuffer))) {
		/* Write out contents of tbuffer */
		if (tbuffersize) {
		    w = rx_Write(call, tbuffer, tbuffersize);
		    if (w != tbuffersize) {
			ErrorLog(0, taskId, -1, 0,
				 "Error in RX write: Wrote %d bytes\n", w);
			ERROR_EXIT(-1);
		    }
		    totalWritten += w;
		}
		/* fill tbuffer with end of buffer */
		bytesRead -= sizeof(tbuffer);
		memcpy(tbuffer, buffer + bytesRead, sizeof(tbuffer));
		tbuffersize = sizeof(tbuffer);
		/* Write out whatever is left over in buffer */
		if (bytesRead) {
		    w = rx_Write(call, buffer, bytesRead);
		    if (w != bytesRead) {
			ErrorLog(0, taskId, -1, 0,
				 "Error in RX data write: Wrote %d bytes\n",
				 w);
			ERROR_EXIT(-1);
		    }
		    totalWritten += w;
		    bytesRead = 0;
		}
	    } else if ((tbuffersize + bytesRead) <= sizeof(tbuffer)) {
		/* Copy all of buffer into tbuffer (it will fit) */
		memcpy(tbuffer + tbuffersize, buffer, bytesRead);
		tbuffersize += bytesRead;
		bytesRead = 0;
	    } else {
		/* We need to write some of tbuffer out and fill it with buffer */
		int towrite = bytesRead - (sizeof(tbuffer) - tbuffersize);
		w = rx_Write(call, tbuffer, towrite);
		if (w != towrite) {
		    ErrorLog(0, taskId, -1, 0,
			     "Error in RX write: Wrote %d bytes\n", w);
		    ERROR_EXIT(-1);
		}
		totalWritten += w;
		tbuffersize -= w;

		/* Move the data in tbuffer up */
		memcpy(tbuffer, tbuffer + towrite, tbuffersize);

		/* Now copy buffer in */
		memcpy(tbuffer + tbuffersize, buffer, bytesRead);
		tbuffersize += bytesRead;
		bytesRead = 0;
	    }
	}
    }

    /* Pull the volume trailer from the last two buffers */
    found =
	FindVolTrailer2(tbuffer, tbuffersize, &headBytes, buffer, bytesRead,
			&tailBytes, &volTrailer);

    if (!found) {
	ErrorLog(0, taskId, TC_MISSINGTRAILER, 0, "Missing volume trailer\n");
	ERROR_EXIT(TC_MISSINGTRAILER);
    }

    /* Now rx_write the data in the last two blocks */
    if (headBytes) {
	w = rx_Write(call, tbuffer, headBytes);
	if (w != headBytes) {
	    ErrorLog(0, taskId, -1, 0,
		     "Error in RX trail1 write: Wrote %d bytes\n", w);
	    ERROR_EXIT(-1);
	}
	totalWritten += w;
    }
    if (tailBytes) {
	w = rx_Write(call, buffer, tailBytes);
	if (w != tailBytes) {
	    ErrorLog(0, taskId, -1, 0,
		     "Error in RX trail2 write: Wrote %d bytes\n", w);
	    ERROR_EXIT(-1);
	}
	totalWritten += w;
    }

  error_exit:
#endif /*xbsa */
    return code;
}

/* restoreVolume
 *	sends the contents of volume dump  to Rx Stream associated
 *	with <call>
 */

afs_int32
restoreVolumeData(struct rx_call *call, void *rock)
{
    struct restoreParams *rparamsPtr = (struct restoreParams *)rock;
    afs_int32 curChunk;
    afs_uint32 totalWritten = 0;
    afs_int32 code = 0;
    afs_int32 headBytes, tailBytes, w;
    afs_int32 taskId;
    afs_int32 nbytes;		/* # bytes data in last tape block read */
    struct volumeHeader tapeVolTrailer;
    int found;
    int moretoread;
    afs_int32 startRbuf, endRbuf, startWbuf, endWbuf, buf, pbuf, lastbuf;
    struct tc_restoreDesc *Restore;
    struct dumpNode *nodePtr;
    struct butm_tapeInfo *tapeInfoPtr;
    char *origVolName;
    afs_int32 origVolID;

    nodePtr = rparamsPtr->nodePtr;
    taskId = nodePtr->taskID;
    Restore = nodePtr->restores;
    tapeInfoPtr = rparamsPtr->tapeInfoPtr;
    origVolName = Restore[rparamsPtr->frag].oldName;
    origVolID = Restore[rparamsPtr->frag].origVid;

    /* Read the volume one fragment at a time */
    while (rparamsPtr->frag < nodePtr->arraySize) {
	/*w */
	curChunk = BIGCHUNK + 1;	/* Check if should abort */

	/* Read the volume fragment one block at a time until
	 * find a volume trailer
	 */
	moretoread = 1;
	startRbuf = 0;
	endRbuf = 0;
	startWbuf = 0;
	while (moretoread) {
	    /* Fill the circular buffer with tape blocks
	     * Search for volume trailer in the process.
	     */
	    buf = startRbuf;
	    do {
		code =
		    butm_ReadFileData(tapeInfoPtr, bufferBlock[buf].data,
				      BUTM_BLKSIZE, &nbytes);
		if (code) {
		    ErrorLog(0, taskId, code, tapeInfoPtr->error,
			     "Can't read FileData on tape %s\n",
			     rparamsPtr->mntTapeName);
		    ERROR_EXIT(code);
		}
		curChunk += BUTM_BLKSIZE;

		/* Periodically update status structure and check if should abort */
		if (curChunk > BIGCHUNK) {
		    curChunk = 0;

		    lock_Status();
		    nodePtr->statusNodePtr->nKBytes = totalWritten / 1024;
		    unlock_Status();

		    if (checkAbortByTaskId(taskId))
			ERROR_EXIT(TC_ABORTEDBYREQUEST);
		}

		/* step to next block in buffer */
		pbuf = buf;
		buf = ((buf + 1) == tapeblocks) ? 0 : (buf + 1);

		/* If this is the end of the volume, the exit the loop */
		if ((nbytes != BUTM_BLKSIZE)
		    ||
		    (FindVolTrailer
		     (bufferBlock[pbuf].data, nbytes, &tailBytes,
		      &tapeVolTrailer)))
		    moretoread = 0;

	    } while (moretoread && (buf != endRbuf));

	    /* Write the buffer upto (but not including) the last read block
	     * If volume is completely read, then leave the last two blocks.
	     */
	    lastbuf = endWbuf = pbuf;
	    if (!moretoread && (endWbuf != startWbuf))
		endWbuf = (endWbuf == 0) ? (tapeblocks - 1) : (endWbuf - 1);

	    for (buf = startWbuf; buf != endWbuf;
		 buf = (((buf + 1) == tapeblocks) ? 0 : (buf + 1))) {
		w = rx_Write(call, bufferBlock[buf].data, BUTM_BLKSIZE);
		if (w != BUTM_BLKSIZE) {
		    ErrorLog(0, taskId, -1, 0, "Error in RX write\n");
		    ERROR_EXIT(-1);
		}
		totalWritten += BUTM_BLKSIZE;
	    }

	    /* Setup pointers to refill buffer */
	    startRbuf = ((lastbuf + 1) == tapeblocks) ? 0 : (lastbuf + 1);
	    endRbuf = endWbuf;
	    startWbuf = endWbuf;
	}

	/* lastbuf is last block read and it has nbytes of data
	 * startWbuf is the 2nd to last block read
	 * Seach for the volume trailer in these two blocks.
	 */
	if (lastbuf == startWbuf)
	    found =
		FindVolTrailer2(NULL, 0, &headBytes,
				bufferBlock[lastbuf].data, nbytes, &tailBytes,
				&tapeVolTrailer);
	else
	    found =
		FindVolTrailer2(bufferBlock[startWbuf].data, BUTM_BLKSIZE,
				&headBytes, bufferBlock[lastbuf].data, nbytes,
				&tailBytes, &tapeVolTrailer);
	if (!found) {
	    ErrorLog(0, taskId, TC_MISSINGTRAILER, 0,
		     "Missing volume trailer on tape %s\n",
		     rparamsPtr->mntTapeName);
	    ERROR_EXIT(TC_MISSINGTRAILER);
	}

	/* Now rx_write the data in the last two blocks */
	if (headBytes) {
	    w = rx_Write(call, bufferBlock[startWbuf].data, headBytes);
	    if (w != headBytes) {
		ErrorLog(0, taskId, -1, 0, "Error in RX write\n");
		ERROR_EXIT(-1);
	    }
	    totalWritten += headBytes;
	}
	if (tailBytes) {
	    w = rx_Write(call, bufferBlock[lastbuf].data, tailBytes);
	    if (w != tailBytes) {
		ErrorLog(0, taskId, -1, 0, "Error in RX write\n");
		ERROR_EXIT(-1);
	    }
	    totalWritten += tailBytes;
	}

	/* Exit the loop if the volume is not continued on next tape */
	if (!tapeVolTrailer.contd)
	    break;		/* We've read the entire volume */

	/* Volume is continued on next tape.
	 * Step to the next volume fragment and prompt for its tape.
	 * When a volume has multiple frags, those frags are on different
	 * tapes. So we know that we need to prompt for a tape.
	 */
	rparamsPtr->frag++;
	if (rparamsPtr->frag >= nodePtr->arraySize)
	    break;

	unmountTape(taskId, tapeInfoPtr);
	strcpy(rparamsPtr->mntTapeName, Restore[rparamsPtr->frag].tapeName);
	rparamsPtr->tapeID =
	    (Restore[rparamsPtr->frag].
	     initialDumpId ? Restore[rparamsPtr->frag].
	     initialDumpId : Restore[rparamsPtr->frag].dbDumpId);
	code =
	    GetRestoreTape(taskId, tapeInfoPtr, rparamsPtr->mntTapeName,
			   rparamsPtr->tapeID, 1);
	if (code)
	    ERROR_EXIT(code);

	/* Position to the frag and read the volume header */
	code =
	    GetVolumeHead(taskId, tapeInfoPtr,
			  Restore[rparamsPtr->frag].position, origVolName,
			  origVolID);
	if (code) {
	    ErrorLog(0, taskId, code, 0,
		     "Can't find volume %s (%u) on tape %s\n", origVolName,
		     origVolID, rparamsPtr->mntTapeName);
	    ERROR_EXIT(TC_VOLUMENOTONTAPE);
	}
    }				/*w */

  error_exit:
    return code;
}

/* SkipTape
 *    Find all the volumes on a specific tape and mark them to skip.
 */
int
SkipTape(struct tc_restoreDesc *Restore, afs_int32 size, afs_int32 index,
	 char *tapename, afs_int32 tapeid, afs_int32 taskid)
{
    afs_int32 i, tid;

    for (i = index; i < size; i++) {
	if (Restore[i].flags & RDFLAG_SKIP)
	    continue;
	tid =
	    (Restore[i].initialDumpId ? Restore[i].initialDumpId : Restore[i].
	     dbDumpId);
	if ((strcmp(Restore[i].tapeName, tapename) == 0) && (tid == tapeid)) {
	    SkipVolume(Restore, size, i, Restore[i].origVid, taskid);
	}
    }
    return 0;
}

/* SkipVolume
 *    Find all the entries for a volume and mark them to skip.
 */
int
SkipVolume(struct tc_restoreDesc *Restore, afs_int32 size, afs_int32 index,
	   afs_int32 volid, afs_int32 taskid)
{
    afs_int32 i;
    int report = 1;

    for (i = index; i < size; i++) {
	if (Restore[i].flags & RDFLAG_SKIP)
	    continue;
	if (Restore[i].origVid == volid) {
	    Restore[i].flags |= RDFLAG_SKIP;
	    if (report) {
		TLog(taskid, "Restore: Skipping %svolume %s (%u)\n",
		     ((Restore[i].dumpLevel == 0) ? "" : "remainder of "),
		     Restore[i].oldName, volid);
		report = 0;
	    }
	}
    }
    return 0;
}

int
xbsaRestoreVolume(afs_uint32 taskId, struct tc_restoreDesc *restoreInfo,
		  struct restoreParams *rparamsPtr)
{
    afs_int32 code = 0;
#ifdef xbsa
    afs_int32 rc;
    afs_int32 newServer, newPart, newVolId;
    char *newVolName;
    int restoreflags, havetrans = 0, startread = 0;
    afs_int32 bytesRead, endData = 0;
    afs_uint32 dumpID;
    struct budb_dumpEntry dumpEntry;
    char volumeNameStr[XBSA_MAX_PATHNAME], dumpIdStr[XBSA_MAX_OSNAME];
    struct volumeHeader volHeader, hostVolHeader;

    if (restoretofile) {
	restoretofilefd = fopen(restoretofile, "w+");
    }

    dumpID = restoreInfo->dbDumpId;

    rc = bcdb_FindDumpByID(dumpID, &dumpEntry);
    if (rc) {
	ErrorLog(0, taskId, rc, 0, "Can't read database for dump %u\n",
		 dumpID);
	ERROR_EXIT(rc);
    }

    /* ADSM servers restore ADSM and BUTA dumps */
    if ((xbsaType == XBSA_SERVER_TYPE_ADSM)
	&& !(dumpEntry.flags & (BUDB_DUMP_ADSM | BUDB_DUMP_BUTA))) {
	ELog(taskId,
	     "The dump requested by this restore operation for the "
	     "volumeset is incompatible with this instance of butc\n");
	/* Skip the entire dump (one dump per tape) */
	ERROR_EXIT(TC_SKIPTAPE);
    }

    /* make sure we are connected to the correct server. */
    if ((strlen((char *)dumpEntry.tapes.tapeServer) != 0)
	&& (strcmp((char *)dumpEntry.tapes.tapeServer, butxInfo.serverName) !=
	    0)) {
	if ((dumpEntry.flags & (BUDB_DUMP_XBSA_NSS | BUDB_DUMP_BUTA))
	    && !forcemultiple) {
	    TLog(taskId,
		 "Dump %d is on server %s but butc is connected "
		 "to server %s (attempting to restore)\n", dumpID,
		 (char *)dumpEntry.tapes.tapeServer, butxInfo.serverName);
	} else {
	    TLog(taskId,
		 "Dump %d is on server %s but butc is connected "
		 "to server %s (switching servers)\n", dumpID,
		 (char *)dumpEntry.tapes.tapeServer, butxInfo.serverName);

	    rc = InitToServer(taskId, &butxInfo,
			      (char *)dumpEntry.tapes.tapeServer);
	    if (rc != XBSA_SUCCESS)
		ERROR_EXIT(TC_SKIPTAPE);
	}
    }

    /* Start a transaction and query the server for the correct fileset dump */
    rc = xbsa_BeginTrans(&butxInfo);
    if (rc != XBSA_SUCCESS) {
	ELog(taskId, "Unable to create a new transaction\n");
	ERROR_EXIT(TC_SKIPTAPE);
    }
    havetrans = 1;

    if (dumpEntry.flags & BUDB_DUMP_BUTA) {	/* old buta style names */
	sprintf(dumpIdStr, "/%d", dumpID);
	strcpy(volumeNameStr, "/");
	strcat(volumeNameStr, restoreInfo->oldName);
    } else {			/* new butc names */
	extern char *butcdumpIdStr;
	strcpy(dumpIdStr, butcdumpIdStr);
	sprintf(volumeNameStr, "/%d", dumpID);
	strcat(volumeNameStr, "/");
	strcat(volumeNameStr, restoreInfo->oldName);
    }

    rc = xbsa_QueryObject(&butxInfo, dumpIdStr, volumeNameStr);
    if (rc != XBSA_SUCCESS) {
	ELog(taskId,
	     "Unable to locate object (%s) of dump (%s) on the server\n",
	     volumeNameStr, dumpIdStr);
	ERROR_EXIT(rc);
    }

    rc = xbsa_EndTrans(&butxInfo);
    havetrans = 0;
    if (rc != XBSA_SUCCESS) {
	ELog(taskId, "Unable to terminate the current transaction\n");
	ERROR_EXIT(rc);
    }

    if (checkAbortByTaskId(taskId))
	ERROR_EXIT(TC_ABORTEDBYREQUEST);

    /* Now start a transaction on the volume to restore and read the
     * volumeheader. We do this before starting a transaction on
     * volserver to restore the volume because the XBSA server may take
     * a while to mount and seek to the volume causing the volserver to
     * time out.
     */
    rc = xbsa_BeginTrans(&butxInfo);
    if (rc != XBSA_SUCCESS) {
	ELog(taskId, "Unable to create a new transaction\n");
	ERROR_EXIT(TC_SKIPTAPE);
    }
    havetrans = 1;

    rc = xbsa_ReadObjectBegin(&butxInfo, (char *)&volHeader,
			      sizeof(volHeader), &bytesRead, &endData);
    if (restoretofile && (bytesRead > 0)) {
	fwrite((char *)&volHeader, bytesRead, 1, restoretofilefd);	/* Save to a file */
    }
    if (rc != XBSA_SUCCESS) {
	ELog(taskId,
	     "Unable to begin reading of the volume from the server\n");
	ERROR_EXIT(rc);
    }
    startread = 1;

    if ((bytesRead != sizeof(volHeader)) || endData) {
	ELog(taskId,
	     "The size of data read (%d) does not equal the size of data requested (%d)\n",
	     bytesRead, sizeof(volHeader));
	ERROR_EXIT(TC_BADVOLHEADER);
    }

    /* convert and check the volume header */
    rc = VolHeaderToHost(&hostVolHeader, &volHeader);
    if (rc) {
	ErrorLog(0, taskId, code, 0, "Can't convert volume header\n");
	ERROR_EXIT(rc);
    }

    if ((strcmp(hostVolHeader.volumeName, restoreInfo->oldName) != 0)
	|| (restoreInfo->origVid
	    && (hostVolHeader.volumeID != restoreInfo->origVid))
	|| (hostVolHeader.magic != TC_VOLBEGINMAGIC))
	ERROR_EXIT(TC_BADVOLHEADER);

    /* Set up prior restoring volume data */
    newVolName = restoreInfo->newName;
    newVolId = restoreInfo->vid;
    newServer = restoreInfo->hostAddr;
    newPart = restoreInfo->partition;
    restoreflags = 0;
    if ((restoreInfo->dumpLevel == 0)
	|| (restoreInfo->flags & RDFLAG_FIRSTDUMP))
	restoreflags |= RV_FULLRST;
    if (!(restoreInfo->flags & RDFLAG_LASTDUMP))
	restoreflags |= RV_OFFLINE;

    if (checkAbortByTaskId(taskId))
	ERROR_EXIT(TC_ABORTEDBYREQUEST);

    /* Start the restore of the volume data. This is the code we want to return */
    code =
	UV_RestoreVolume(htonl(newServer), newPart, newVolId, newVolName,
			 restoreflags, xbsaRestoreVolumeData,
			 (char *)rparamsPtr);
  error_exit:
    if (startread) {
	rc = xbsa_ReadObjectEnd(&butxInfo);
	if (rc != XBSA_SUCCESS) {
	    ELog(taskId,
		 "Unable to terminate reading of the volume from the server\n");
	    ERROR_EXIT(rc);
	}
    }

    if (havetrans) {
	rc = xbsa_EndTrans(&butxInfo);
	if (rc != XBSA_SUCCESS) {
	    ELog(taskId, "Unable to terminate the current transaction\n");
	    if (!code)
		code = rc;
	}
    }

    if (restoretofile && restoretofilefd) {
	fclose(restoretofilefd);
    }
#endif
    return (code);
}

int
restoreVolume(afs_uint32 taskId, struct tc_restoreDesc *restoreInfo,
	      struct restoreParams *rparamsPtr)
{
    afs_int32 code = 0, rc;
    afs_int32 newServer, newPart, newVolId;
    char *newVolName;
    int restoreflags;
    afs_uint32 tapeID;
    struct butm_tapeInfo *tapeInfoPtr = rparamsPtr->tapeInfoPtr;

    /* Check if we need a tape and prompt for one if so */
    tapeID =
	(restoreInfo->initialDumpId ? restoreInfo->
	 initialDumpId : restoreInfo->dbDumpId);
    if ((rparamsPtr->frag == 0)
	|| (strcmp(restoreInfo->tapeName, rparamsPtr->mntTapeName) != 0)
	|| (tapeID != rparamsPtr->tapeID)) {
	/* Unmount the previous tape */
	unmountTape(taskId, tapeInfoPtr);

	/* Remember this new tape */
	strcpy(rparamsPtr->mntTapeName, restoreInfo->tapeName);
	rparamsPtr->tapeID = tapeID;

	/* Mount a new tape */
	rc = GetRestoreTape(taskId, tapeInfoPtr, rparamsPtr->mntTapeName,
			    rparamsPtr->tapeID,
			    ((rparamsPtr->frag == 0) ? autoQuery : 1));
	if (rc)
	    ERROR_EXIT(rc);
    }

    /* Seek to the correct spot and read the header information */
    rc = GetVolumeHead(taskId, tapeInfoPtr, restoreInfo->position,
		       restoreInfo->oldName, restoreInfo->origVid);
    if (rc)
	ERROR_EXIT(rc);

    /* Set up prior restoring volume data */
    newVolName = restoreInfo->newName;
    newVolId = restoreInfo->vid;
    newServer = restoreInfo->hostAddr;
    newPart = restoreInfo->partition;
    restoreflags = 0;
    if ((restoreInfo->dumpLevel == 0)
	|| (restoreInfo->flags & RDFLAG_FIRSTDUMP))
	restoreflags |= RV_FULLRST;
    if (!(restoreInfo->flags & RDFLAG_LASTDUMP))
	restoreflags |= RV_OFFLINE;

    if (checkAbortByTaskId(taskId))
	ERROR_EXIT(TC_ABORTEDBYREQUEST);

    /* Start the restore of the volume data. This is the code we
     * want to return.
     */
    code =
	UV_RestoreVolume(htonl(newServer), newPart, newVolId, newVolName,
			 restoreflags, restoreVolumeData, (char *)rparamsPtr);

    /* Read the FileEnd marker for the volume and step to next FM */
    rc = butm_ReadFileEnd(tapeInfoPtr);
    if (rc) {
	ErrorLog(0, taskId, rc, tapeInfoPtr->error,
		 "Can't read EOF on tape\n");
    }

  error_exit:
    return (code);
}

/* Restorer
 *	created as a LWP by the server stub, <newNode> is a pointer to all
 *	the parameters Restorer needs
 */
void *
Restorer(void *param) {
    struct dumpNode *newNode = (struct dumpNode *) param;

    afs_int32 code = 0, tcode;
    afs_uint32 taskId;
    char *newVolName;
    struct butm_tapeInfo tapeInfo;
    struct tc_restoreDesc *Restore;
    struct tc_restoreDesc *RestoreDesc;
    struct restoreParams rparams;
    afs_int32 allocbufferSize;
    time_t startTime, endTime;
    afs_int32 goodrestore = 0;

    afs_pthread_setname_self("restorer");
    taskId = newNode->taskID;
    setStatus(taskId, DRIVE_WAIT);
    EnterDeviceQueue(deviceLatch);
    clearStatus(taskId, DRIVE_WAIT);

    printf("\n\n");
    TLog(taskId, "Restore\n");

    startTime = time(0);
    memset(&tapeInfo, 0, sizeof(tapeInfo));
    if (!CONF_XBSA) {
	tapeInfo.structVersion = BUTM_MAJORVERSION;
	tcode = butm_file_Instantiate(&tapeInfo, &globalTapeConfig);
	if (tcode) {
	    ErrorLog(0, taskId, tcode, tapeInfo.error,
		     "Can't initialize the tape module\n");
	    ERROR_EXIT(tcode);
	}
    }

    if (checkAbortByTaskId(taskId))
	ERROR_EXIT(TC_ABORTEDBYREQUEST);

    memset(&rparams, 0, sizeof(rparams));
    rparams.nodePtr = newNode;
    rparams.tapeInfoPtr = &tapeInfo;
    Restore = newNode->restores;	/* Array of vol fragments to restore */

    /* Allocate memory in which to restore the volumes data into */
    if (CONF_XBSA) {
	allocbufferSize = dataSize = BufferSize;
    } else {
	/* Must have at least two tape blocks */
	tapeblocks = BufferSize / BUTM_BLOCKSIZE;
	if (tapeblocks < 2)
	    tapeblocks = 2;
	allocbufferSize = tapeblocks * BUTM_BLOCKSIZE;	/* This many full tapeblocks */
    }
    bufferBlock = NULL;
    bufferBlock = calloc(1, allocbufferSize);
    if (!bufferBlock)
	ERROR_EXIT(TC_NOMEMORY);

    for (rparams.frag = 0; (rparams.frag < newNode->arraySize);
	 rparams.frag++) {
	RestoreDesc = &Restore[rparams.frag];

	/* Skip the volume if it was requested to */
	if (RestoreDesc->flags & RDFLAG_SKIP) {
	    if (RestoreDesc->flags & RDFLAG_LASTDUMP) {
		/* If the volume was restored, should bring it online */
	    }
	    continue;
	}

	newVolName = RestoreDesc->newName;

	/* Make sure the server to restore to is good */
	if (!RestoreDesc->hostAddr) {
	    ErrorLog(0, taskId, 0, 0, "Illegal host ID 0 for volume %s\n",
		     newVolName);
	    ERROR_EXIT(TC_INTERNALERROR);
	}

	if (checkAbortByTaskId(taskId))
	    ERROR_EXIT(TC_ABORTEDBYREQUEST);

	TapeLog(1, taskId, 0, 0, "Restoring volume %s\n", newVolName);
	lock_Status();
	strncpy(newNode->statusNodePtr->volumeName, newVolName,
		BU_MAXNAMELEN);
	unlock_Status();

	/* restoreVolume function takes care of all the related fragments
	 * spanning various tapes. On return the complete volume has been
	 * restored
	 */
	if (CONF_XBSA) {
	    tcode = xbsaRestoreVolume(taskId, RestoreDesc, &rparams);
	} else {
	    tcode = restoreVolume(taskId, RestoreDesc, &rparams);
	}
	if (tcode) {
	    if (tcode == TC_ABORTEDBYREQUEST) {
		ERROR_EXIT(tcode);
	    } else if (tcode == TC_SKIPTAPE) {
		afs_uint32 tapeID;
		tapeID =
		    (RestoreDesc->initialDumpId ? RestoreDesc->
		     initialDumpId : RestoreDesc->dbDumpId);
		SkipTape(Restore, newNode->arraySize, rparams.frag,
			 RestoreDesc->tapeName, tapeID, taskId);
	    } else {
		ErrorLog(0, taskId, tcode, 0, "Can't restore volume %s\n",
			 newVolName);
		SkipVolume(Restore, newNode->arraySize, rparams.frag,
			   RestoreDesc->origVid, taskId);
	    }
	    rparams.frag--;
	    continue;
	}

	goodrestore++;
    }

  error_exit:
    endTime = time(0);
    if (!CONF_XBSA) {
	unmountTape(taskId, &tapeInfo);
    } else {
#ifdef xbsa
	code = InitToServer(taskId, &butxInfo, 0);	/* Return to original server */
#endif
    }

    if (bufferBlock)
	free(bufferBlock);

    if (code == TC_ABORTEDBYREQUEST) {
	ErrorLog(0, taskId, 0, 0, "Restore: Aborted by request\n");
	clearStatus(taskId, ABORT_REQUEST);
	setStatus(taskId, ABORT_DONE);
    } else if (code) {
	TapeLog(0, taskId, code, 0, "Restore: Finished with errors\n");
	setStatus(taskId, TASK_ERROR);
    } else {
	TLog(taskId, "Restore: Finished\n");
    }

    if (centralLogIO && startTime) {
	long timediff;
	afs_int32 hrs, min, sec, tmp;
	char line[1024];
	struct tm tmstart, tmend;

	localtime_r(&startTime, &tmstart);
	localtime_r(&endTime, &tmend);
	timediff = (int)endTime - (int)startTime;
	hrs = timediff / 3600;
	tmp = timediff % 3600;
	min = tmp / 60;
	sec = tmp % 60;

	sprintf(line,
		"%-5d  %02d/%02d/%04d %02d:%02d:%02d  "
		"%02d/%02d/%04d %02d:%02d:%02d  " "%02d:%02d:%02d  "
		"%d of %d volume%s restored\n", taskId, tmstart.tm_mon + 1,
		tmstart.tm_mday, tmstart.tm_year + 1900, tmstart.tm_hour,
		tmstart.tm_min, tmstart.tm_sec, tmend.tm_mon + 1,
		tmend.tm_mday, tmend.tm_year + 1900, tmend.tm_hour,
		tmend.tm_min, tmend.tm_sec, hrs, min, sec, goodrestore,
		newNode->arraySize, ((newNode->arraySize > 1) ? "s" : ""));

	fwrite(line, strlen(line), 1, centralLogIO);
	fflush(centralLogIO);
    }

    setStatus(taskId, TASK_DONE);

    FreeNode(taskId);
    LeaveDeviceQueue(deviceLatch);
    return (void *)(intptr_t)(code);
}

/* this is just scaffolding, creates new tape label with name <tapeName> */

void
GetNewLabel(struct butm_tapeInfo *tapeInfoPtr, char *pName, char *AFSName,
	    struct butm_tapeLabel *tapeLabel)
{
    struct timeval tp;
    afs_uint32 size;

    memset(tapeLabel, 0, sizeof(struct butm_tapeLabel));

    if (!CONF_XBSA) {
	butm_GetSize(tapeInfoPtr, &size);
	if (!size)
	    size = globalTapeConfig.capacity;
    } else {
	size = 0;		/* no tape size */
    }
    gettimeofday(&tp, NULL);

    tapeLabel->structVersion = CUR_TAPE_VERSION;
    tapeLabel->creationTime = tp.tv_sec;
    tapeLabel->size = size;
    tapeLabel->expirationDate = 0;	/* 1970 sometime */
    tapeLabel->dumpPath[0] = 0;	/* no path name  */
    tapeLabel->useCount = 0;
    strcpy(tapeLabel->AFSName, AFSName);
    strcpy(tapeLabel->pName, pName);
    strcpy(tapeLabel->cell, globalCellName);
    strcpy(tapeLabel->comment, "AFS Backup Software");
    strcpy(tapeLabel->creator.name, "AFS 3.6");
    strcpy(tapeLabel->creator.instance, "");
    strcpy(tapeLabel->creator.cell, globalCellName);
}

/* extracts trailer out of buffer, nbytes is set to total data in
 * buffer - trailer size */
afs_int32
ExtractTrailer(char *buffer, afs_int32 size, afs_int32 *nbytes,
	       struct volumeHeader *volTrailerPtr)
{
    afs_int32 code = 0;
    afs_int32 startPos;
    struct volumeHeader tempTrailer;

    for (startPos = 0;
	 startPos <=
	 (size - sizeof(struct volumeHeader) + sizeof(tempTrailer.pad));
	 startPos++) {
	code = readVolumeHeader(buffer, startPos, &tempTrailer);
	if (code == 0) {
	    code = VolHeaderToHost(volTrailerPtr, &tempTrailer);
	    if (code)
		break;

	    if (nbytes)
		*nbytes = startPos;
	    return 1;		/* saw the trailer */
	}
    }

    if (nbytes)
	*nbytes = size / 2;
    return 0;			/* did not see the trailer */
}

int
FindVolTrailer(char *buffer, afs_int32 size, afs_int32 *dSize,
	       struct volumeHeader *volTrailerPtr)
{
    afs_int32 offset, s;
    int found;

    *dSize = size;
    if (!buffer)
	return 0;

    s = sizeof(struct volumeHeader) + sizeof(volTrailerPtr->pad);
    if (s > size)
	s = size;

    found = ExtractTrailer((buffer + size - s), s, &offset, volTrailerPtr);
    if (found)
	*dSize -= (s - offset);
    return found;
}

int
FindVolTrailer2(char *buffera, afs_int32 sizea, afs_int32 *dataSizea,
		char *bufferb, afs_int32 sizeb, afs_int32 *dataSizeb,
		struct volumeHeader *volTrailerPtr)
{
    afs_int32 offset, s;
    afs_int32 headB, tailB;
    int found = 0;

    if (!buffera)
	sizea = 0;
    if (!bufferb)
	sizeb = 0;
    *dataSizea = sizea;
    *dataSizeb = sizeb;

    s = sizeof(struct volumeHeader) + sizeof(volTrailerPtr->pad);
    if (sizeb >= s) {
	found = FindVolTrailer(bufferb, sizeb, dataSizeb, volTrailerPtr);
    } else {
	tailB = sizeb;
	headB = (s - sizeb);	/*(s > sizeb) */
	if (headB > sizea) {
	    headB = sizea;
	    s = headB + tailB;
	    if (!s)
		return 0;
	}

	memset(tapeVolumeHT, 0, sizeof(tapeVolumeHT));
	if (headB)
	    memcpy(tapeVolumeHT, buffera + sizea - headB, headB);
	if (tailB)
	    memcpy(tapeVolumeHT + headB, bufferb, tailB);
	if (ExtractTrailer(tapeVolumeHT, s, &offset, volTrailerPtr)) {
	    found = 1;
	    if (offset > headB) {
		/* *dataSizea remains unchanged */
		*dataSizeb = offset - headB;
	    } else {
		*dataSizea -= (headB - offset);	/*(headB >= offset) */
		*dataSizeb = 0;
	    }
	}
    }
    return found;
}


Date
ExpirationDate(afs_int32 dumpid)
{
    afs_int32 code;
    Date expiration = 0;
    struct budb_dumpEntry dumpEntry;
    struct budb_tapeEntry tapeEntry;
    struct budb_volumeEntry volEntry;

    if (dumpid) {
	/*
	 * Get the expiration date from DB if its there. The expiration of
	 * any tape will be the most future expiration of any dump in the
	 * set. Can't use bcdb_FindTape because dumpid here pertains to the
	 * initial dump id.
	 */
	code = bcdb_FindLastTape(dumpid, &dumpEntry, &tapeEntry, &volEntry);
	if (!code)
	    expiration = tapeEntry.expires;
    }
    return (expiration);
}

/* Returns true or false depending on whether the tape is expired or not */

int
tapeExpired(struct butm_tapeLabel *tapeLabelPtr)
{
    Date expiration;
    struct timeval tp;

    expiration = ExpirationDate(tapeLabelPtr->dumpid);
    if (!expiration)
	expiration = tapeLabelPtr->expirationDate;

    gettimeofday(&tp, NULL);
    return ((expiration < tp.tv_sec) ? 1 : 0);
}

/* updateTapeLabel
 *	given the label on the tape, delete any old information from the
 *	database.

 * Deletes all entries that match the volset.dumpnode
 *	and the dump path.
 */

int
updateTapeLabel(struct labelTapeIf *labelIfPtr,
		struct butm_tapeInfo *tapeInfoPtr,
		struct butm_tapeLabel *newLabelPtr)
{
    struct butm_tapeLabel oldLabel;
    afs_int32 i, code = 0;
    afs_uint32 taskId;
    int tapeIsLabeled = 0;
    int interactiveFlag;
    int tapecount = 1;

    interactiveFlag = autoQuery;
    taskId = labelIfPtr->taskId;

    while (1) {
	if (interactiveFlag) {
	    code =
		PromptForTape(LABELOPCODE, TNAME(newLabelPtr), 0,
			      labelIfPtr->taskId, tapecount);
	    if (code)
		ERROR_EXIT(code);
	}
	interactiveFlag = 1;
	tapecount++;

	/* mount the tape */
	code = butm_Mount(tapeInfoPtr, newLabelPtr->AFSName);
	if (code) {
	    TapeLog(0, taskId, code, tapeInfoPtr->error, "Can't open tape\n");
	    goto newtape;
	}

	code = butm_ReadLabel(tapeInfoPtr, &oldLabel, 1);	/* will rewind the tape */
	if (!code) {
	    tapeIsLabeled = 1;

	    if ((strcmp(newLabelPtr->AFSName, "") != 0)
		&& (strcmp(oldLabel.pName, "") != 0)) {
		/* We are setting the AFS name, yet tape
		 * has a permanent name (not allowed).
		 */
		TLog(taskId, "Can't label. Tape has permanent label '%s'\n",
		     oldLabel.pName);
		goto newtape;
	    }

	    if (!tapeExpired(&oldLabel)) {
		if (!queryoperator) {
		    TLog(taskId, "This tape has not expired\n");
		    goto newtape;
		}
		if (Ask("This tape has not expired - proceed") == 0)
		    goto newtape;
	    }

	    /* Keep the permanent name */
	    if (strcmp(newLabelPtr->pName, "") == 0) {
		strcpy(newLabelPtr->pName, oldLabel.pName);
	    } else if (strcmp(newLabelPtr->pName, TC_NULLTAPENAME) == 0) {
		strcpy(newLabelPtr->pName, "");
	    }
	}

	/* extract useful information from the old label */
	if (tapeIsLabeled && oldLabel.structVersion >= TAPE_VERSION_3) {
	    newLabelPtr->dumpid = 0;
	    newLabelPtr->useCount = oldLabel.useCount + 1;
	}

	/* now write the new label */
	code = butm_Create(tapeInfoPtr, newLabelPtr, 1);	/* will rewind the tape */
	if (code) {
	    ErrorLog(0, taskId, code, tapeInfoPtr->error,
		     "Can't label tape\n");
	    goto newtape;
	}

	break;

      newtape:
	unmountTape(taskId, tapeInfoPtr);
    }

    /* delete obsolete information from the database */
    if (tapeIsLabeled && oldLabel.structVersion >= TAPE_VERSION_3) {
	/* delete based on dump id */
	if (oldLabel.dumpid) {
	    i = bcdb_deleteDump(oldLabel.dumpid, 0, 0, 0);
	    if (i && (i != BUDB_NOENT))
		ErrorLog(0, taskId, i, 0,
			 "Warning: Can't delete old dump %u from database\n",
			 oldLabel.dumpid);
	}
    }

  error_exit:
    unmountTape(taskId, tapeInfoPtr);
    return (code);
}

/* Labeller
 *	LWP created by the server stub. Labels the tape with name and size
 *	specified by <label>
 */

void *
Labeller(void *param)
{
    struct labelTapeIf *labelIfPtr = (struct labelTapeIf *)param;

    struct tc_tapeLabel *label = &labelIfPtr->label;

    struct butm_tapeLabel newTapeLabel;
    struct butm_tapeInfo tapeInfo;
    afs_uint32 taskId;
    afs_int32 code = 0;

    afs_pthread_setname_self("labeller");
    taskId = labelIfPtr->taskId;
    setStatus(taskId, DRIVE_WAIT);
    EnterDeviceQueue(deviceLatch);
    clearStatus(taskId, DRIVE_WAIT);

    printf("\n\n");
    TLog(taskId, "Labeltape\n");

    memset(&tapeInfo, 0, sizeof(tapeInfo));
    tapeInfo.structVersion = BUTM_MAJORVERSION;
    code = butm_file_Instantiate(&tapeInfo, &globalTapeConfig);
    if (code) {
	ErrorLog(0, taskId, code, tapeInfo.error,
		 "Can't initialize the tape module\n");
	ERROR_EXIT(code);
    }

    GetNewLabel(&tapeInfo, label->pname, label->afsname, &newTapeLabel);
    if (label->size)
	newTapeLabel.size = label->size;
    else
	newTapeLabel.size = globalTapeConfig.capacity;

    code = updateTapeLabel(labelIfPtr, &tapeInfo, &newTapeLabel);
    if (code)
	ERROR_EXIT(code);

  error_exit:
    if (code == TC_ABORTEDBYREQUEST) {
	ErrorLog(0, taskId, 0, 0, "Labeltape: Aborted by request\n");
	clearStatus(taskId, ABORT_REQUEST);
	setStatus(taskId, ABORT_DONE);
    } else if (code) {
	ErrorLog(0, taskId, code, 0, "Labeltape: Finished with errors\n");
	setStatus(taskId, TASK_ERROR);
    } else {
	TLog(taskId, "Labelled tape %s size %u Kbytes\n",
	     TNAME(&newTapeLabel), newTapeLabel.size);
    }
    setStatus(labelIfPtr->taskId, TASK_DONE);

    free(labelIfPtr);
    LeaveDeviceQueue(deviceLatch);
    return (void *)(intptr_t)(code);
}

/* PrintTapeLabel
 *	print out the tape label.
 */

void
PrintTapeLabel(struct butm_tapeLabel *labelptr)
{
    char tapeName[BU_MAXTAPELEN + 32];
    time_t t;

    printf("Tape label\n");
    printf("----------\n");
    TAPENAME(tapeName, labelptr->pName, labelptr->dumpid);
    printf("permanent tape name = %s\n", tapeName);
    TAPENAME(tapeName, labelptr->AFSName, labelptr->dumpid);
    printf("AFS tape name = %s\n", tapeName);
    t = labelptr->creationTime;
    printf("creationTime = %s", ctime(&t));
    if (labelptr->expirationDate) {
        t = labelptr->expirationDate;
	printf("expirationDate = %s", cTIME(&t));
    }
    printf("cell = %s\n", labelptr->cell);
    printf("size = %u Kbytes\n", labelptr->size);
    printf("dump path = %s\n", labelptr->dumpPath);

    if (labelptr->structVersion >= TAPE_VERSION_3) {
	printf("dump id = %u\n", labelptr->dumpid);
	printf("useCount = %d\n", labelptr->useCount);
    }
    printf("-- End of tape label --\n\n");
}

/* ReadLabel
 * 	Read the label from a tape.
 *	Currently prints out a "detailed" summary of the label but passes
 *	back only selected fields.
 */

int
ReadLabel(struct tc_tapeLabel *label)
{
    struct butm_tapeLabel newTapeLabel;
    struct butm_tapeInfo tapeInfo;
    afs_uint32 taskId;
    Date expir;
    afs_int32 code = 0;
    int interactiveFlag;
    int tapecount = 1;

    EnterDeviceQueue(deviceLatch);
    taskId = allocTaskId();	/* reqd for lower level rtns */

    printf("\n\n");
    TLog(taskId, "Readlabel\n");

    memset(&tapeInfo, 0, sizeof(tapeInfo));
    tapeInfo.structVersion = BUTM_MAJORVERSION;
    code = butm_file_Instantiate(&tapeInfo, &globalTapeConfig);
    if (code) {
	ErrorLog(0, taskId, code, tapeInfo.error,
		 "Can't initialize the tape module\n");
	ERROR_EXIT(code);
    }
    memset(&newTapeLabel, 0, sizeof(newTapeLabel));

    interactiveFlag = autoQuery;

    while (1) {
	if (interactiveFlag) {
	    code = PromptForTape(READLABELOPCODE, "", 0, taskId, tapecount);
	    if (code)
		ERROR_EXIT(code);
	}
	interactiveFlag = 1;
	tapecount++;

	code = butm_Mount(&tapeInfo, "");
	if (code) {
	    TapeLog(0, taskId, code, tapeInfo.error, "Can't open tape\n");
	    goto newtape;
	}
	break;

      newtape:
	unmountTape(taskId, &tapeInfo);
    }

    code = butm_ReadLabel(&tapeInfo, &newTapeLabel, 1);	/* will rewind the tape */
    if (code) {
	if (code == BUTM_NOLABEL) {
	    printf("Tape is unlabelled\n");
	    ERROR_EXIT(code);
	}
	ErrorLog(1, taskId, code, tapeInfo.error, "Can't read tape label\n");
	ERROR_EXIT(code);
    }

    /* copy the fields to be passed to the caller */
    label->size = newTapeLabel.size;
    label->tapeId = newTapeLabel.dumpid;
    strcpy(label->afsname, newTapeLabel.AFSName);
    strcpy(label->pname, newTapeLabel.pName);


    expir = ExpirationDate(newTapeLabel.dumpid);
    if (expir)
	newTapeLabel.expirationDate = expir;

    PrintTapeLabel(&newTapeLabel);

  error_exit:
    unmountTape(taskId, &tapeInfo);

    if (code == TC_ABORTEDBYREQUEST)
	ErrorLog(0, taskId, 0, 0, "ReadLabel: Aborted by request\n");
    else if (code && (code != BUTM_NOLABEL))
	ErrorLog(0, taskId, code, 0, "ReadLabel: Finished with errors\n");
    else
	TLog(taskId, "ReadLabel: Finished\n");

    LeaveDeviceQueue(deviceLatch);
    return (code);
}

/* Function to read volume header and trailer structure from tape, taking
   into consideration, different word alignment rules.
*/
afs_int32
readVolumeHeader(char *buffer,		/* in - buffer to read header from */
		 afs_int32 bufloc,      /* in - header's location in buffer */
		 struct volumeHeader *header) /* out -header structure */
{
    struct volumeHeader vhptr, *tempvhptr;
    afs_int32 firstSplice = (afs_int32) ((char*)& vhptr.pad - (char*) & vhptr);
    int padLen = sizeof(vhptr.pad);	/* pad to achieve 4 byte alignment */
    int nextSplice = sizeof(struct volumeHeader) - firstSplice - padLen;

    /* Four cases are to be handled
     *
     * Volume Header (byte alignment)
     * -----------------------
     * Tape   In Core
     * ----   -------
     * Case 1:  4       1
     * Case 2:  4       4
     * Case 3:  1       1
     * Case 4:  1       4
     * -----------------------
     *
     * Case 2 and Case 3 are identical cases and handled the same way.
     * Case 1 and Case 4 are separate cases. In one case the pad needs
     * to be removed and in the other, it needs to be spliced in. The
     * four cases are handled as follows
     */
    tempvhptr = (struct volumeHeader *)(buffer + bufloc);
    if ((strncmp(tempvhptr->preamble, "H++NAME#", 8) == 0)
	&& (strncmp(tempvhptr->postamble, "T--NAME#", 8) == 0)) {
	/* Handle Cases 2 & 3 */
	memcpy(&vhptr, buffer + bufloc, sizeof(struct volumeHeader));
	HEADER_CHECKS(vhptr, header);

	/* Handle Case 4 */
	memset(&vhptr, 0, sizeof(struct volumeHeader));
	memcpy(&vhptr, buffer + bufloc, firstSplice);
	memset(&vhptr.pad, 0, padLen);
	memcpy(&vhptr.volumeID, buffer + bufloc + firstSplice, nextSplice);
	HEADER_CHECKS(vhptr, header);

	/* Handle Case 1 */
	memset(&vhptr, 0, sizeof(struct volumeHeader));
	memcpy(&vhptr, buffer + bufloc, firstSplice);
	/* probably GCC bug 37060; however, no guarantee on length of buffer */
	tempvhptr = (struct volumeHeader *)(buffer + firstSplice);
	memcpy(tempvhptr, buffer + bufloc + firstSplice + padLen,
	       nextSplice);
	HEADER_CHECKS(vhptr, header);

    }
    return (TC_BADVOLHEADER);
}<|MERGE_RESOLUTION|>--- conflicted
+++ resolved
@@ -15,9 +15,6 @@
 
 #ifdef AFS_NT40_ENV
 #include <conio.h>
-#endif
-#ifdef HAVE_STDIO_EXT_H
-#include <stdio_ext.h>
 #endif
 
 #include <afs/opr.h>
@@ -319,128 +316,6 @@
 #define BELLTIME 60		/* 60 seconds before a bell rings */
 #define BELLCHAR 7		/* ascii for bell */
 
-<<<<<<< HEAD
-
-#ifdef AFS_PTHREAD_ENV
-#ifdef AFS_NT40_ENV
-/* WaitForKeystroke : Wait until a key has been struck or time (secconds)
- * runs out and return to caller. The NT version of this function will return
- * immediately after a key has been pressed (doesn't wait for cr).
- * Input:
- *   seconds: wait for <seconds> seconds before returning. If seconds < 0,
- *            wait infinitely.
- * Return Value:
- *    1:  Keyboard input available
- *    0:  seconds elapsed. Timeout.
- *
- * STOLEN FROM LWP_WaitForKeystroke()
- */
-int
-WaitForKeystroke(int seconds)
-{
-    time_t startTime, nowTime;
-    double timeleft = 1;
-    struct timeval twait;
-
-    time(&startTime);
-    twait.tv_sec = 0;
-    twait.tv_usec = 250;
-    if (seconds >= 0)
-	timeleft = seconds;
-
-    do {
-	/* check if we have a keystroke */
-	if (_kbhit())
-	    return 1;
-	if (timeleft == 0)
-	    break;
-
-	/* sleep for  LWP_KEYSTROKE_DELAY ms and let other
-	 * process run some*/
-	select(0, 0, 0, 0, &twait);
-
-	if (seconds > 0) {	/* we only worry about elapsed time if
-				 * not looping forever (seconds < 0) */
-	    time(&nowTime);
-	    timeleft = seconds - difftime(nowTime, startTime);
-	}
-    } while (timeleft > 0);
-    return 0;
-}
-#else /* AFS_NT40)ENV */
-extern int WaitForKeystroke(int);
-/*
- *      STOLEN FROM LWP_WaitForKeystroke()
- */
-int
-WaitForKeystroke(int seconds)
-{
-    fd_set rdfds;
-    int code;
-    struct timeval twait;
-    struct timeval *tp = NULL;
-
-#ifdef AFS_LINUX20_ENV
-    if (stdin->_IO_read_ptr < stdin->_IO_read_end)
-	return 1;
-#elif defined(HAVE_STDIO_EXT_H)
-    if (__fbufsize(stdin) > 0)
-	return 1;
-#else
-    if (stdin->_cnt > 0)
-	return 1;
-#endif
-    FD_ZERO(&rdfds);
-    FD_SET(fileno(stdin), &rdfds);
-
-    if (seconds >= 0) {
-	twait.tv_sec = seconds;
-	twait.tv_usec = 0;
-	tp = &twait;
-    }
-    code = select(1 + fileno(stdin), &rdfds, NULL, NULL, tp);
-    return (code == 1) ? 1 : 0;
-}
-#endif
-
-/* GetResponseKey() - Waits for a specified period of time and
- * returns a char when one has been typed by the user.
- * Input:
- *    seconds - how long to wait for a key press.
- *    *key    - char entered by user
- * Return Values:
- *    0 - Time ran out before the user typed a key.
- *    1 - Valid char is being returned.
- *
- *    STOLEN FROM LWP_GetResponseKey();
- */
-int
-GetResponseKey(int seconds, char *key)
-{
-    int rc;
-
-    if (key == NULL)
-	return 0;		/* need space to store char */
-    fflush(stdin);		/* flush all existing data and start anew */
-
-    rc = WaitForKeystroke(seconds);
-    if (rc == 0) {		/* time ran out */
-	*key = 0;
-	return rc;
-    }
-
-    /* now read the char. */
-#ifdef AFS_NT40_ENV
-    *key = getche();		/* get char and echo it to screen */
-#else
-    *key = getchar();
-#endif
-    return rc;
-}
-#endif /* AFS_PTHREAD_ENV */
-
-=======
->>>>>>> 11efae83
 /*
  * FFlushInput
  *     flush all input
