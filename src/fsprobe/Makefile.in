# Copyright 2000, International Business Machines Corporation and others.
# All Rights Reserved.
# 
# This software has been released under the terms of the IBM Public
# License.  For details, see the LICENSE file in the top-level source
# directory or online at http://www.openafs.org/dl/license10.html

srcdir=@srcdir@
include @TOP_OBJDIR@/src/config/Makefile.config
include @TOP_OBJDIR@/src/config/Makefile.lwp


RPCINCLS=${TOP_INCDIR}/lwp.h ${TOP_INCDIR}/rx/rx.h

INCLS=fsprobe.h ${RPCINCLS}

LIBS=${TOP_LIBDIR}/libvolser.a ${TOP_LIBDIR}/vlib.a ${TOP_LIBDIR}/libacl.a \
        ${TOP_LIBDIR}/libsys.a ${TOP_LIBDIR}/libvldb.a \
        ${TOP_LIBDIR}/libubik.a \
        ${TOP_LIBDIR}/libauth.a ${TOP_LIBDIR}/libsys.a \
<<<<<<< HEAD
        ${TOP_LIBDIR}/libcmd.a ${TOP_LIBDIR}/librxkad.a ${TOP_LIBDIR}/libdes.a \
=======
        ${TOP_LIBDIR}/libcmd.a ${TOP_LIBDIR}/librxkad.a \
>>>>>>> 11efae83
        ${TOP_LIBDIR}/libafscom_err.a ${TOP_LIBDIR}/libkauth.a \
	${TOP_LIBDIR}/libaudit.a \
	${TOP_LIBDIR}/libafsint.a \
	${TOP_LIBDIR}/librx.a \
	${TOP_LIBDIR}/liblwp.a \
	${TOP_LIBDIR}/libsys.a \
	${TOP_LIBDIR}/util.a ${TOP_LIBDIR}/libopr.a \
	${TOP_LIBDIR}/libafsrfc3961.a \
	${TOP_LIBDIR}/libafshcrypto_lwp.a

all: ${TOP_INCDIR}/afs/fsprobe.h ${TOP_LIBDIR}/libfsprobe.a fsprobe_test

${TOP_INCDIR}/afs/fsprobe.h: fsprobe.h
	${INSTALL_DATA} $? $@

${TOP_LIBDIR}/libfsprobe.a: libfsprobe.a
	${INSTALL_DATA} $? $@

#
# Build targets
#
libfsprobe.a: fsprobe.o fsprobe_callback.o AFS_component_version_number.o
	-$(RM) -f $@
	$(AR) crv $@ fsprobe.o fsprobe_callback.o AFS_component_version_number.o
	$(RANLIB) $@

fsprobe.o: fsprobe.c ${INCLS} AFS_component_version_number.c

fsprobe_callback.o: fsprobe_callback.c ${INCLS}

fsprobe_test: fsprobe_test.o libfsprobe.a ${LIBS}
<<<<<<< HEAD
	${CC} ${CFLAGS} -o fsprobe_test fsprobe_test.o libfsprobe.a \
		${LIBS} ${XLIBS} ${KRB5_LIBS}
=======
	$(AFS_LDRULE) fsprobe_test.o libfsprobe.a \
		${LIBS} $(LIB_roken) ${XLIBS}
>>>>>>> 11efae83

#
# Install targets
#
install: fsprobe.h libfsprobe.a
	${INSTALL} -d ${DESTDIR}${includedir}/afs
	${INSTALL} -d ${DESTDIR}${libdir}/afs
	${INSTALL_DATA} ${srcdir}/fsprobe.h ${DESTDIR}${includedir}/afs/fsprobe.h
	${INSTALL_DATA} libfsprobe.a ${DESTDIR}${libdir}/afs/libfsprobe.a 

dest: fsprobe.h libfsprobe.a
	${INSTALL} -d ${DEST}/include/afs
	${INSTALL} -d ${DEST}/lib/afs
	${INSTALL_DATA} ${srcdir}/fsprobe.h ${DEST}/include/afs/fsprobe.h
	${INSTALL_DATA} libfsprobe.a ${DEST}/lib/afs/libfsprobe.a 

#
# Misc others
#
clean:
	$(RM) -f *.o fsprobe_test libfsprobe.a core AFS_component_version_number.c

include ../config/Makefile.version<|MERGE_RESOLUTION|>--- conflicted
+++ resolved
@@ -18,11 +18,7 @@
         ${TOP_LIBDIR}/libsys.a ${TOP_LIBDIR}/libvldb.a \
         ${TOP_LIBDIR}/libubik.a \
         ${TOP_LIBDIR}/libauth.a ${TOP_LIBDIR}/libsys.a \
-<<<<<<< HEAD
-        ${TOP_LIBDIR}/libcmd.a ${TOP_LIBDIR}/librxkad.a ${TOP_LIBDIR}/libdes.a \
-=======
         ${TOP_LIBDIR}/libcmd.a ${TOP_LIBDIR}/librxkad.a \
->>>>>>> 11efae83
         ${TOP_LIBDIR}/libafscom_err.a ${TOP_LIBDIR}/libkauth.a \
 	${TOP_LIBDIR}/libaudit.a \
 	${TOP_LIBDIR}/libafsint.a \
@@ -54,13 +50,8 @@
 fsprobe_callback.o: fsprobe_callback.c ${INCLS}
 
 fsprobe_test: fsprobe_test.o libfsprobe.a ${LIBS}
-<<<<<<< HEAD
-	${CC} ${CFLAGS} -o fsprobe_test fsprobe_test.o libfsprobe.a \
-		${LIBS} ${XLIBS} ${KRB5_LIBS}
-=======
 	$(AFS_LDRULE) fsprobe_test.o libfsprobe.a \
 		${LIBS} $(LIB_roken) ${XLIBS}
->>>>>>> 11efae83
 
 #
 # Install targets
