--- conflicted
+++ resolved
@@ -1,9 +1,5 @@
 # After changing this file, please run
 #     git ls-files -i --exclude-standard
 # to check that you haven't inadvertently ignored any tracked files.
-<<<<<<< HEAD
 /growlagent-openafs
-=======
-/growlagent-openafs
-_growlagent-openafs
->>>>>>> 11efae83
+_growlagent-openafs