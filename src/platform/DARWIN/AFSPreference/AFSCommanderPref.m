--- conflicted
+++ resolved
@@ -332,18 +332,11 @@
 
     //link configuration
     NSData *prefData = (NSData*)CFPreferencesCopyValue((CFStringRef)PREFERENCE_LINK_CONFIGURATION,  (CFStringRef)kAfsCommanderID,  kCFPreferencesCurrentUser, kCFPreferencesAnyHost);
-<<<<<<< HEAD
-    linkConfiguration = (NSMutableDictionary*)[NSPropertyListSerialization propertyListFromData:prefData
-									   mutabilityOption:NSPropertyListMutableContainers
-									   format:nil
-									   errorDescription:nil];
-=======
     NSDictionary *linkDict = (NSMutableDictionary*)[NSPropertyListSerialization propertyListFromData:prefData
 										mutabilityOption:NSPropertyListMutableContainers
 										format:nil
 										errorDescription:nil];
     linkConfiguration = [linkDict mutableCopy];
->>>>>>> 7442752b
 }
 
 // -------------------------------------------------------------------------------
