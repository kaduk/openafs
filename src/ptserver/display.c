--- conflicted
+++ resolved
@@ -16,12 +16,6 @@
 #include "ptserver.h"
 #include "display.h"
 
-<<<<<<< HEAD
-# include <time.h>
-
-
-=======
->>>>>>> 7442752b
 static char *
 pr_TimeToString(time_t clock)
 {
