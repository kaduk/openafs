/*
 * Copyright 2000, International Business Machines Corporation and others.
 * All Rights Reserved.
 *
 * This software has been released under the terms of the IBM Public
 * License.  For details, see the LICENSE file in the top-level source
 * directory or online at http://www.openafs.org/dl/license10.html
 */

#include <afsconfig.h>
#include <afs/param.h>
#include <afs/stds.h>

#include <roken.h>
#include <afs/opr.h>

#include <rx/rx.h>
#include <rx/xdr.h>
#include <afs/auth.h>
#include <afs/cellconfig.h>
#include <afs/afsutil.h>
#include <afs/com_err.h>

#include "ptclient.h"
#include "ptuser.h"
#include "pterror.h"

struct ubik_client *pruclient = 0;
static afs_int32 lastLevel;	/* security level pruclient, if any */

static char *whoami = "libprot";


#define ID_HASH_SIZE 1024
#define ID_STACK_SIZE 1024

/**
 * Hash table chain of user and group ids.
 */
struct idchain {
    struct idchain *next;
    afs_int32 id;
};

/**
 * Hash table of user and group ids.
 */
struct idhash {
    afs_uint32 userEntries;         /**< number of user id entries hashed */
    afs_uint32 groupEntries;        /**< number of group id entries hashed */
    struct idchain *hash[ID_HASH_SIZE];
};

/**
 * Allocate a new id hash table.
 */
static afs_int32
AllocateIdHash(struct idhash **aidhash)
{
    struct idhash *idhash;

    idhash = calloc(1, sizeof(struct idhash));
    if (!idhash) {
       return ENOMEM;
    }
    *aidhash = idhash;
    return 0;
}

/**
 * Free the id hash.
 */
static void
FreeIdHash(struct idhash *idhash)
{
    int index;
    struct idchain *chain;
    struct idchain *next;

    for (index = 0; index < ID_HASH_SIZE; index++) {
       for (chain = idhash->hash[index]; chain; chain = next) {
           next = chain->next;
           free(chain);
       }
    }
    free(idhash);
}

/**
 * Indicate if group/user id is already hashed, and
 * if not insert it.
 *
 * @returns whether id is present
 *   @retval >0 id is already present in the hash
 *   @retval 0  id was not found and was inserted into the hash
 *   @retval <0 error encountered
 */
static afs_int32
FindId(struct idhash *idhash, afs_int32 id)
{
    afs_int32 index;
    struct idchain *chain;
    struct idchain *newChain;

    index = abs(id) % ID_HASH_SIZE;
    for (chain = idhash->hash[index]; chain; chain = chain->next) {
	if (chain->id == id) {
	    return 1;
	}
    }

    /* Insert this id but return not found. */
    newChain = malloc(sizeof(struct idchain));
    if (!newChain) {
	return ENOMEM;
    } else {
	newChain->id = id;
	newChain->next = idhash->hash[index];
	idhash->hash[index] = newChain;
	if (id < 0) {
	    idhash->groupEntries++;
	} else {
	    idhash->userEntries++;
	}
    }
    return 0;
}

/**
 * Create an idlist from the ids in the hash.
 */
static afs_int32
CreateIdList(struct idhash *idhash, idlist * alist, afs_int32 select)
{
    struct idchain *chain;
    afs_int32 entries = 0;
    int index;
    int i;

    if (select & PRGROUPS) {
	entries += idhash->groupEntries;
    }
    if (select & PRUSERS) {
	entries += idhash->userEntries;
    }
    if (entries == 0) {
	alist->idlist_len = 0;
	alist->idlist_val = NULL;
	return 0;
    }

    alist->idlist_len = entries;
    alist->idlist_val = malloc(sizeof(afs_int32) * entries);
    if (!alist->idlist_val) {
	return ENOMEM;
    }

    for (i = 0, index = 0; index < ID_HASH_SIZE; index++) {
	for (chain = idhash->hash[index]; chain; chain = chain->next) {
	    if (chain->id < 0) {
		if (select & PRGROUPS) {
		    alist->idlist_val[i++] = chain->id;
		}
	    } else {
		if (select & PRUSERS) {
		    alist->idlist_val[i++] = chain->id;
		}
	    }
	}
    }
    return 0;
}

afs_int32
pr_Initialize(IN afs_int32 secLevel, IN const char *confDir, IN char *cell)
{
    afs_int32 code;
    struct rx_connection *serverconns[MAXSERVERS];
    struct rx_securityClass *sc = NULL;
    static struct afsconf_dir *tdir = NULL;	/* only do this once */
    static char tconfDir[100] = "";
    static char tcell[64] = "";
    afs_int32 scIndex;
    afs_int32 secFlags;
    static struct afsconf_cell info;
    afs_int32 i;
    char cellstr[64];
    afs_int32 gottdir = 0;
    afs_int32 refresh = 0;

    initialize_PT_error_table();
    initialize_RXK_error_table();
    initialize_ACFG_error_table();
    initialize_KTC_error_table();

    if (!cell) {
        if (!tdir)
            tdir = afsconf_Open(confDir);
	if (!tdir) {
	    if (confDir && strcmp(confDir, ""))
		fprintf(stderr,
			"%s: Could not open configuration directory: %s.\n",
			whoami, confDir);
            else
		fprintf(stderr,
			"%s: No configuration directory specified.\n",
			whoami);
	    return -1;
	}
        gottdir = 1;

        code = afsconf_GetLocalCell(tdir, cellstr, sizeof(cellstr));
        if (code) {
            fprintf(stderr,
                     "libprot: Could not get local cell. [%d]\n", code);
            return code;
        }
        cell = cellstr;
    }

    if (tdir == NULL || strcmp(confDir, tconfDir) || strcmp(cell, tcell)) {
	/*
	 * force re-evaluation.  we either don't have an afsconf_dir,
         * the directory has changed or the cell has changed.
	 */
	if (tdir && !gottdir) {
	    afsconf_Close(tdir);
            tdir = NULL;
        }
	pruclient = NULL;
        refresh = 1;
    }

    if (refresh) {
	strncpy(tconfDir, confDir, sizeof(tconfDir));
        strncpy(tcell, cell, sizeof(tcell));

        if (!gottdir)
            tdir = afsconf_Open(confDir);
	if (!tdir) {
	    if (confDir && strcmp(confDir, ""))
		fprintf(stderr,
			"libprot: Could not open configuration directory: %s.\n",
			confDir);
            else
		fprintf(stderr,
			"libprot: No configuration directory specified.\n");
	    return -1;
	}

	code = afsconf_GetCellInfo(tdir, cell, "afsprot", &info);
	if (code) {
	    fprintf(stderr, "libprot: Could not locate cell %s in %s/%s\n",
		    cell, confDir, AFSDIR_CELLSERVDB_FILE);
	    return code;
	}
    }

    /* If we already have a client and it is at the security level we
     * want, don't get a new one. Unless the security level is 2 in
     * which case we will get one (and re-read the key file).
     */
    if (pruclient && (lastLevel == secLevel) && (secLevel != 2)) {
	return 0;
    }

    code = rx_Init(0);
    if (code) {
	fprintf(stderr, "libprot:  Could not initialize rx.\n");
	return code;
    }

    /* Most callers use secLevel==1, however, the fileserver uses secLevel==2
     * to force use of the KeyFile.  secLevel == 0 implies -noauth was
     * specified. */
    if (secLevel == 2) {
<<<<<<< HEAD
	secFlags = AFSCONF_SECOPTS_LOCALAUTH;
	secFlags |= AFSCONF_SECOPTS_ALWAYSENCRYPT;
	code = afsconf_PickClientSecObj(tdir, secFlags, &info, cell, &sc, &scIndex, NULL);
	if (code) {
	    afs_com_err(whoami, code, "(getting key from local KeyFile)\n");
        }

=======
	/* If secLevel is two assume we're on a file server and use
	 * ClientAuthSecure if possible. */
	code = afsconf_ClientAuthSecure(tdir, &sc, &scIndex);
	if (code)
	    afs_com_err(whoami, code, "(calling client secure)\n");
>>>>>>> 7442752b
    } else if (secLevel > 0) {
	secFlags = 0;
	if (secLevel > 1)
	    secFlags |= AFSCONF_SECOPTS_ALWAYSENCRYPT;

	code = afsconf_ClientAuthToken(&info, secFlags, &sc, &scIndex, NULL);
	if (code) {
	    afs_com_err(whoami, code, "(getting token)");
	    if (secLevel > 1)
		return code;
	}
    }

    if (sc == NULL) {
	sc = rxnull_NewClientSecurityObject();
        scIndex = RX_SECIDX_NULL;
    }

    if ((scIndex == RX_SECIDX_NULL) && (secLevel != 0))
	fprintf(stderr,
		"%s: Could not get afs tokens, running unauthenticated\n",
		whoami);

    memset(serverconns, 0, sizeof(serverconns));	/* terminate list!!! */
    for (i = 0; i < info.numServers; i++)
	serverconns[i] =
	    rx_NewConnection(info.hostAddr[i].sin_addr.s_addr,
			     info.hostAddr[i].sin_port, PRSRV, sc,
			     scIndex);

    code = ubik_ClientInit(serverconns, &pruclient);
    if (code) {
	afs_com_err(whoami, code, "ubik client init failed.");
	return code;
    }
    lastLevel = scIndex;

    code = rxs_Release(sc);
    return code;
}

int
pr_End(void)
{
    int code = 0;

    if (pruclient) {
	code = ubik_ClientDestroy(pruclient);
	pruclient = 0;
    }
    return code;
}

/*
 * Make sure that arg is a proper C string that fits in a prname.
 * If strnlen(arg, PR_MAXNAMELEN) == PR_MAXNAMELEN, then arg either
 * doesn't have a terminating NUL or is too long, and we can't tell
 * which one in the current API.  This code has always assumed that
 * the names presented to it are valid C strings, but for robustness
 * we can't depend on the server side guaranteeing that.  Unfortunately,
 * the wire protocol uses a vector[PR_MAXNAMELEN] of char, so XDR will
 * not automatically fix up strings generated by the server.
 *
 * The inequality is just belt-and-suspenders and should be impossible.
 */
static_inline int check_length(prname arg)
{
    if (strnlen(arg, PR_MAXNAMELEN) >= PR_MAXNAMELEN)
	return PRNAMETOOLONG;
    return 0;
}

int
pr_CreateUser(prname name, afs_int32 *id)
{
    afs_int32 code;

    code = check_length(name);
    if (code)
	return code;
    stolower(name);
    if (*id) {
	code = ubik_PR_INewEntry(pruclient, 0, name, *id, 0);
    } else {
	code = ubik_PR_NewEntry(pruclient, 0, name, 0, 0, id);
    }
    return code;
}

int
pr_CreateGroup(prname name, prname owner, afs_int32 *id)
{
    afs_int32 code;
    afs_int32 oid = 0;
    afs_int32 flags = 0;

    code = check_length(name);
    if (code)
	return code;
    /* pr_SNameToId will check owner's length. */
    stolower(name);
    if (owner) {
	code = pr_SNameToId(owner, &oid);
	if (code)
	    return code;
	if (oid == ANONYMOUSID)
	    return PRNOENT;
    }
    flags |= PRGRP;
    if (*id) {
	code = ubik_PR_INewEntry(pruclient, 0, name, *id, oid);
    } else {
	code = ubik_PR_NewEntry(pruclient, 0, name, flags, oid, id);
    }
    return code;
}

int
pr_Delete(prname name)
{
    afs_int32 code;
    afs_int32 id;

    /* pr_SNameToId both checks the length of name and lowercases it. */
    code = pr_SNameToId(name, &id);
    if (code)
	return code;
    if (id == ANONYMOUSID)
	return PRNOENT;
    code = ubik_PR_Delete(pruclient, 0, id);
    return code;
}

int
pr_DeleteByID(afs_int32 id)
{
    afs_int32 code;

    code = ubik_PR_Delete(pruclient, 0, id);
    return code;
}

int
pr_AddToGroup(prname user, prname group)
{
    afs_int32 code;
    namelist lnames;
    idlist lids;

    code = check_length(user);
    if (code)
	return code;
    code = check_length(group);
    if (code)
	return code;
    lnames.namelist_len = 2;
    lnames.namelist_val = malloc(2 * PR_MAXNAMELEN);
    strncpy(lnames.namelist_val[0], user, PR_MAXNAMELEN);
    strncpy(lnames.namelist_val[1], group, PR_MAXNAMELEN);
    lids.idlist_val = 0;
    lids.idlist_len = 0;
    code = pr_NameToId(&lnames, &lids);
    if (code)
	goto done;
    /* if here, still could be missing an entry */
    if (lids.idlist_len != 2) {
	code = PRINTERNAL;
	goto done;
    }
    if (lids.idlist_val[0] == ANONYMOUSID
	|| lids.idlist_val[1] == ANONYMOUSID) {
	code = PRNOENT;
	goto done;
    }
    code =
	ubik_PR_AddToGroup(pruclient, 0, lids.idlist_val[0],
		  lids.idlist_val[1]);
  done:
    if (lnames.namelist_val)
	free(lnames.namelist_val);

    xdr_free((xdrproc_t) xdr_idlist, &lids);
    return code;
}

int
pr_RemoveUserFromGroup(prname user, prname group)
{
    afs_int32 code;
    namelist lnames;
    idlist lids;

    code = check_length(user);
    if (code)
	return code;
    code = check_length(group);
    if (code)
	return code;
    lnames.namelist_len = 2;
    lnames.namelist_val = malloc(2 * PR_MAXNAMELEN);
    strncpy(lnames.namelist_val[0], user, PR_MAXNAMELEN);
    strncpy(lnames.namelist_val[1], group, PR_MAXNAMELEN);
    lids.idlist_val = 0;
    lids.idlist_len = 0;
    code = pr_NameToId(&lnames, &lids);
    if (code)
	goto done;

    if (lids.idlist_len != 2) {
	code = PRINTERNAL;
	goto done;
    }
    if (lids.idlist_val[0] == ANONYMOUSID
	|| lids.idlist_val[1] == ANONYMOUSID) {
	code = PRNOENT;
	goto done;
    }
    code =
	ubik_PR_RemoveFromGroup(pruclient, 0, lids.idlist_val[0],
		  lids.idlist_val[1]);
  done:
    if (lnames.namelist_val)
	free(lnames.namelist_val);

    xdr_free((xdrproc_t) xdr_idlist, &lids);

    return code;
}

int
pr_NameToId(namelist *names, idlist *ids)
{
    afs_int32 code;
    afs_int32 i;

    for (i = 0; i < names->namelist_len; i++) {
	code = check_length(names->namelist_val[i]);
	if (code)
	    return code;
	stolower(names->namelist_val[i]);
    }
    code = ubik_PR_NameToID(pruclient, 0, names, ids);
    return code;
}

int
pr_SNameToId(prname name, afs_int32 *id)
{
    namelist lnames;
    idlist lids;
    afs_int32 code;

    code = check_length(name);
    if (code)
	return code;
    lids.idlist_len = 0;
    lids.idlist_val = 0;
    lnames.namelist_len = 1;
    lnames.namelist_val = malloc(PR_MAXNAMELEN);
    stolower(name);
    strncpy(lnames.namelist_val[0], name, PR_MAXNAMELEN);
    code = ubik_PR_NameToID(pruclient, 0, &lnames, &lids);
    if (lids.idlist_val) {
	*id = *lids.idlist_val;
	xdr_free((xdrproc_t) xdr_idlist, &lids);
    } else if (code == 0) {
	code = PRINTERNAL;
    }
    if (lnames.namelist_val)
	free(lnames.namelist_val);
    return code;
}

/*
 * Like ubik_PR_IDToName, but enforces that the output prnames are
 * interpretable as C strings (i.e., NUL-terminated).
 */
int
string_PR_IDToName(struct ubik_client *client, afs_int32 flags,
		   idlist *ids, namelist *names)
{
    afs_int32 code;
    int i;

    code = ubik_PR_IDToName(client, flags, ids, names);
    if (code)
	return code;
    for (i = 0; i < names->namelist_len; i++) {
	code = check_length(names->namelist_val[i]);
	if (code)
	    return code;
    }
    return code;
}


int
pr_IdToName(idlist *ids, namelist *names)
{
    return string_PR_IDToName(pruclient, 0, ids, names);
}

int
pr_SIdToName(afs_int32 id, prname name)
{
    namelist lnames;
    idlist lids;
    afs_int32 code;

    lids.idlist_len = 1;
    lids.idlist_val = malloc(sizeof(afs_int32));
    *lids.idlist_val = id;
    lnames.namelist_len = 0;
    lnames.namelist_val = 0;
    code = pr_IdToName(&lids, &lnames);
    if (lnames.namelist_val)
	strncpy(name, lnames.namelist_val[0], PR_MAXNAMELEN);
    else if (code == 0)
	code = PRINTERNAL;

    if (lids.idlist_val)
	free(lids.idlist_val);

    xdr_free((xdrproc_t) xdr_namelist, &lnames);

    return code;
}

int
pr_GetCPS(afs_int32 id, prlist *CPS)
{
    afs_int32 code;
    afs_int32 over;

    over = 0;
    code = ubik_PR_GetCPS(pruclient, 0, id, CPS, &over);
    if (code != PRSUCCESS)
	return code;
    if (over) {
	/* do something about this, probably make a new call */
	/* don't forget there's a hard limit in the interface */
	fprintf(stderr, "membership list for id %d exceeds display limit\n",
		id);
    }
    return 0;
}

int
pr_GetCPS2(afs_int32 id, afs_uint32 host, prlist *CPS)
{
    afs_int32 code;
    afs_int32 over;

    over = 0;
    code = ubik_PR_GetCPS2(pruclient, 0, id, host, CPS, &over);
    if (code != PRSUCCESS)
	return code;
    if (over) {
	/* do something about this, probably make a new call */
	/* don't forget there's a hard limit in the interface */
	fprintf(stderr, "membership list for id %d exceeds display limit\n",
		id);
    }
    return 0;
}

int
pr_GetHostCPS(afs_uint32 host, prlist *CPS)
{
    afs_int32 code;
    afs_int32 over;

    over = 0;
    code = ubik_PR_GetHostCPS(pruclient, 0, host, CPS, &over);
    if (code != PRSUCCESS)
	return code;
    if (over) {
	/* do something about this, probably make a new call */
	/* don't forget there's a hard limit in the interface */
	fprintf(stderr,
		"membership list for host id %d exceeds display limit\n",
		host);
    }
    return 0;
}

int
pr_ListMembers(prname group, namelist *lnames)
{
    afs_int32 code;
    afs_int32 gid;
    int i;

    memset(lnames, 0, sizeof(namelist));

<<<<<<< HEAD
    memset(lnames, 0, sizeof(namelist));

=======
    /* pr_SNameToId checks the length of group. */
>>>>>>> 7442752b
    code = pr_SNameToId(group, &gid);
    if (code)
	return code;
    if (gid == ANONYMOUSID)
	return PRNOENT;
    code = pr_IDListMembers(gid, lnames);
    if (code)
	return code;
    for (i = 0; i < lnames->namelist_len; i++) {
	code = check_length(lnames->namelist_val[i]);
	if (code)
	    return code;
    }
    return code;
}

int
pr_ListOwned(afs_int32 oid, namelist *lnames, afs_int32 *moreP)
{
    afs_int32 code;
    prlist alist;
    idlist *lids;

    alist.prlist_len = 0;
    alist.prlist_val = 0;
    code = ubik_PR_ListOwned(pruclient, 0, oid, &alist, moreP);
    if (code)
	return code;
    if (*moreP == 1) {
	/* Remain backwards compatible when moreP was a T/F bit */
	fprintf(stderr, "membership list for id %d exceeds display limit\n",
		oid);
	*moreP = 0;
    }
    lids = (idlist *) &alist;
    code = pr_IdToName(lids, lnames);

    xdr_free((xdrproc_t) xdr_prlist, &alist);

    if (code)
	return code;

    return PRSUCCESS;
}

int
pr_IDListMembers(afs_int32 gid, namelist *lnames)
{
    afs_int32 code;
    prlist alist;
    idlist *lids;
    afs_int32 over;

    alist.prlist_len = 0;
    alist.prlist_val = 0;
    code = ubik_PR_ListElements(pruclient, 0, gid, &alist, &over);
    if (code)
	return code;
    if (over) {
	fprintf(stderr, "membership list for id %d exceeds display limit\n",
		gid);
    }
    lids = (idlist *) &alist;
    code = pr_IdToName(lids, lnames);

    xdr_free((xdrproc_t) xdr_prlist, &alist);

    if (code)
	return code;
    return PRSUCCESS;
}

int
pr_IDListExpandedMembers(afs_int32 aid, namelist * lnames)
{
    afs_int32 code;
    afs_int32 gid;
    idlist lids;
    prlist alist;
    afs_int32 over;
    struct idhash *members = NULL;
    afs_int32 *stack = NULL;
    afs_int32 maxstack = ID_STACK_SIZE;
    int n = 0;			/* number of ids stacked */
    int i;
    int firstpass = 1;

    code = AllocateIdHash(&members);
    if (code) {
	return code;
    }
    stack = malloc(sizeof(afs_int32) * maxstack);
    if (!stack) {
	code = ENOMEM;
	goto done;
    }

    stack[n++] = aid;
    while (n) {
	gid = stack[--n];	/* pop next group id */
	alist.prlist_len = 0;
	alist.prlist_val = NULL;
	if (firstpass || aid < 0) {
	    firstpass = 0;
	    code = ubik_PR_ListElements(pruclient, 0, gid, &alist, &over);
	} else {
	    code = ubik_PR_ListSuperGroups(pruclient, 0, gid, &alist, &over);
	    if (code == RXGEN_OPCODE) {
	        alist.prlist_len = 0;
		alist.prlist_val = NULL;
		code = 0; /* server does not support supergroups. */
	    }
	}
	if (code)
	    goto done;
	if (over) {
	    fprintf(stderr,
		    "membership list for id %d exceeds display limit\n", gid);
	}
	for (i = 0; i < alist.prlist_len; i++) {
	    afs_int32 found;
	    afs_int32 id;

	    id = alist.prlist_val[i];
	    found = FindId(members, id);
	    if (found < 0) {
		code = found;
		xdr_free((xdrproc_t) xdr_prlist, &alist);
		goto done;
	    }
	    if (found == 0 && id < 0) {
		if (n == maxstack) {	/* need more stack space */
		    afs_int32 *tmp;
		    maxstack += n;
		    tmp = realloc(stack, maxstack * sizeof(afs_int32));
		    if (!tmp) {
			code = ENOMEM;
			xdr_free((xdrproc_t) xdr_prlist, &alist);
			goto done;
		    }
		    stack = tmp;
		}
		stack[n++] = id;	/* push group id */
	    }
	}
	xdr_free((xdrproc_t) xdr_prlist, &alist);
    }

    code = CreateIdList(members, &lids, (aid < 0 ? PRUSERS : PRGROUPS));
    if (code) {
	goto done;
    } else if (lids.idlist_len == 0) {
	/* Avoid the RPC when there's nothing to look up. */
	lnames->namelist_len = 0;
	lnames->namelist_val = NULL;
	goto done;
    }
    code = pr_IdToName(&lids, lnames);
    free(lids.idlist_val);

  done:
    if (stack)
	free(stack);
    if (members)
	FreeIdHash(members);
    return code;
}

int
pr_ListEntry(afs_int32 id, struct prcheckentry *aentry)
{
    afs_int32 code;

    code = ubik_PR_ListEntry(pruclient, 0, id, aentry);
    if (code)
	return code;
    return check_length(aentry->name);
}

afs_int32
pr_ListEntries(int flag, afs_int32 startindex, afs_int32 *nentries, struct prlistentries **entries, afs_int32 *nextstartindex)
{
    afs_int32 code;
    int i;
    prentries bulkentries;

    *nentries = 0;
    *entries = NULL;
    *nextstartindex = -1;
    bulkentries.prentries_val = 0;
    bulkentries.prentries_len = 0;

    code =
	ubik_PR_ListEntries(pruclient, 0, flag, startindex,
		  &bulkentries, nextstartindex);
    if (code)
	return code;
    for (i = 0; i < bulkentries.prentries_len; i++) {
	/* XXX should we try to return all the other entries? */
	code = check_length(bulkentries.prentries_val[i].name);
	if (code)
	    goto out;
    }

out:
    if (code != 0) {
	xdr_free((xdrproc_t)xdr_prentries, &bulkentries);
    } else {
	*nentries = bulkentries.prentries_len;
	*entries = bulkentries.prentries_val;
    }
    return code;
}

int
pr_CheckEntryByName(prname name, afs_int32 *id, prname owner, prname creator)
{
    /* struct prcheckentry returns other things, which aren't useful to show at this time. */
    afs_int32 code;
    struct prcheckentry aentry;

    /* pr_SNameToId will check name's length. */
    code = pr_SNameToId(name, id);
    if (code)
	return code;
    if (*id == ANONYMOUSID)
	return PRNOENT;
    code = ubik_PR_ListEntry(pruclient, 0, *id, &aentry);
    if (code)
	return code;
    /* this should be done in one RPC, but I'm lazy. */
    code = pr_SIdToName(aentry.owner, owner);
    if (code)
	return code;
    code = pr_SIdToName(aentry.creator, creator);
    if (code)
	return code;
    return PRSUCCESS;
}

int
pr_CheckEntryById(prname name, afs_int32 id, prname owner, prname creator)
{
    /* struct prcheckentry returns other things, which aren't useful to show at this time. */
    afs_int32 code;
    struct prcheckentry aentry;

    /* XXX ListEntry RPC gives us the name back so should avoid extra RPC */
    code = pr_SIdToName(id, name);
    if (code)
	return code;
    if (id == ANONYMOUSID)
	return PRNOENT;
    code = ubik_PR_ListEntry(pruclient, 0, id, &aentry);
    if (code)
	return code;
    /* this should be done in one RPC, but I'm lazy. */
    code = pr_SIdToName(aentry.owner, owner);
    if (code)
	return code;
    code = pr_SIdToName(aentry.creator, creator);
    if (code)
	return code;
    return PRSUCCESS;
}

int
pr_ChangeEntry(prname oldname, prname newname, afs_int32 *newid, prname newowner)
{
    afs_int32 code;
    afs_int32 id;
    afs_int32 oid = 0;

    /* pr_SNameToId takes care of length checks for us. */
    code = pr_SNameToId(oldname, &id);
    if (code)
	return code;
    if (id == ANONYMOUSID)
	return PRNOENT;
    if (newowner && *newowner) {
	code = pr_SNameToId(newowner, &oid);
	if (code)
	    return code;
	if (oid == ANONYMOUSID)
	    return PRNOENT;
    }
    if (newid)
	code = ubik_PR_ChangeEntry(pruclient, 0, id, newname, oid, *newid);
    else
	code = ubik_PR_ChangeEntry(pruclient, 0, id, newname, oid, 0);
    return code;
}

int
pr_IsAMemberOf(prname uname, prname gname, afs_int32 *flag)
{
    afs_int32 code;
    namelist lnames;
    idlist lids;

    code = check_length(uname);
    if (code)
	return code;
    code = check_length(gname);
    if (code)
	return code;
    stolower(uname);
    stolower(gname);
    lnames.namelist_len = 2;
    lnames.namelist_val = malloc(2 * PR_MAXNAMELEN);
    strncpy(lnames.namelist_val[0], uname, PR_MAXNAMELEN);
    strncpy(lnames.namelist_val[1], gname, PR_MAXNAMELEN);
    lids.idlist_val = 0;
    lids.idlist_len = 0;
    code = pr_NameToId(&lnames, &lids);
    if (code) {
	if (lnames.namelist_val)
	    free(lnames.namelist_val);
	xdr_free((xdrproc_t) xdr_idlist, &lids);
	return code;
    }
    if (lids.idlist_len != 2) {
	free(lnames.namelist_val);
	xdr_free((xdrproc_t) xdr_idlist, &lids);
	return PRINTERNAL;
    }
    code =
	ubik_PR_IsAMemberOf(pruclient, 0, lids.idlist_val[0],
		  lids.idlist_val[1], flag);
    if (lnames.namelist_val)
	free(lnames.namelist_val);
    xdr_free((xdrproc_t) xdr_idlist, &lids);
    return code;
}

int
pr_ListMaxUserId(afs_int32 *mid)
{
    afs_int32 code;
    afs_int32 gid;
    code = ubik_PR_ListMax(pruclient, 0, mid, &gid);
    return code;
}

int
pr_SetMaxUserId(afs_int32 mid)
{
    afs_int32 code;
    afs_int32 flag = 0;
    code = ubik_PR_SetMax(pruclient, 0, mid, flag);
    return code;
}

int
pr_ListMaxGroupId(afs_int32 *mid)
{
    afs_int32 code;
    afs_int32 id;
    code = ubik_PR_ListMax(pruclient, 0, &id, mid);
    return code;
}

int
pr_SetMaxGroupId(afs_int32 mid)
{
    afs_int32 code;
    afs_int32 flag = 0;

    flag |= PRGRP;
    code = ubik_PR_SetMax(pruclient, 0, mid, flag);
    return code;
}

afs_int32
pr_SetFieldsEntry(afs_int32 id, afs_int32 mask, afs_int32 flags, afs_int32 ngroups, afs_int32 nusers)
{
    afs_int32 code;

    code =
	ubik_PR_SetFieldsEntry(pruclient, 0, id, mask, flags, ngroups,
		  nusers, 0, 0);
    return code;
}

int
pr_ListSuperGroups(afs_int32 gid, namelist * lnames)
{
    afs_int32 code;
    prlist alist;
    idlist *lids;
    afs_int32 over;

    alist.prlist_len = 0;
    alist.prlist_val = 0;
    code = ubik_PR_ListSuperGroups(pruclient, 0, gid, &alist, &over);
    if (code)
	return code;
    if (over) {
	fprintf(stderr, "supergroup list for id %d exceeds display limit\n",
		gid);
    }
    lids = (idlist *) & alist;
    code = pr_IdToName(lids, lnames);

    xdr_free((xdrproc_t) xdr_prlist, &alist);
    return code;
}<|MERGE_RESOLUTION|>--- conflicted
+++ resolved
@@ -274,21 +274,11 @@
      * to force use of the KeyFile.  secLevel == 0 implies -noauth was
      * specified. */
     if (secLevel == 2) {
-<<<<<<< HEAD
-	secFlags = AFSCONF_SECOPTS_LOCALAUTH;
-	secFlags |= AFSCONF_SECOPTS_ALWAYSENCRYPT;
-	code = afsconf_PickClientSecObj(tdir, secFlags, &info, cell, &sc, &scIndex, NULL);
-	if (code) {
-	    afs_com_err(whoami, code, "(getting key from local KeyFile)\n");
-        }
-
-=======
 	/* If secLevel is two assume we're on a file server and use
 	 * ClientAuthSecure if possible. */
 	code = afsconf_ClientAuthSecure(tdir, &sc, &scIndex);
 	if (code)
 	    afs_com_err(whoami, code, "(calling client secure)\n");
->>>>>>> 7442752b
     } else if (secLevel > 0) {
 	secFlags = 0;
 	if (secLevel > 1)
@@ -684,12 +674,7 @@
 
     memset(lnames, 0, sizeof(namelist));
 
-<<<<<<< HEAD
-    memset(lnames, 0, sizeof(namelist));
-
-=======
     /* pr_SNameToId checks the length of group. */
->>>>>>> 7442752b
     code = pr_SNameToId(group, &gid);
     if (code)
 	return code;
