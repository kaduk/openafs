--- conflicted
+++ resolved
@@ -290,21 +290,11 @@
      * to force use of the KeyFile.  secLevel == 0 implies -noauth was
      * specified. */
     if (secLevel == 2) {
-<<<<<<< HEAD
-	secFlags = AFSCONF_SECOPTS_LOCALAUTH;
-	secFlags |= AFSCONF_SECOPTS_ALWAYSENCRYPT;
-	code = afsconf_PickClientSecObj(tdir, secFlags, &info, cell, &sc, &scIndex, NULL);
-	if (code) {
-	    afs_com_err(whoami, code, "(getting key from local KeyFile)\n");
-        }
-
-=======
 	/* If secLevel is two assume we're on a file server and use
 	 * ClientAuthSecure if possible. */
 	code = afsconf_ClientAuthSecure(tdir, &sc, &scIndex);
 	if (code)
 	    afs_com_err(whoami, code, "(calling client secure)\n");
->>>>>>> 11efae83
     } else if (secLevel > 0) {
 	secFlags = 0;
 	if (secLevel > 1)
