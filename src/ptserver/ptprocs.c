/*
 * Copyright 2000, International Business Machines Corporation and others.
 * All Rights Reserved.
 *
 * This software has been released under the terms of the IBM Public
 * License.  For details, see the LICENSE file in the top-level source
 * directory or online at http://www.openafs.org/dl/license10.html
 */

/*
 *                      (3) function addToGroup
 *
 *                          1. Eliminate the code that tests for adding groups
 *                             to groups. This is an error in normal AFS.
 *                          2. If adding a group to a group call AddToSGEntry
 *                             to add the id of the group it's a member of.
 *
 *                      (4) function Delete
 *
 *                          1. Print a messsage if an error is returned from
 *                             FindByID() and PTDEBUG is defined.
 *                          2. If removing a group from a group call
 *                             RemoveFromSGEntry to remove the id of the
 *                             group it's a member of.
 *                          3. Remove supergroup continuation records.
 *
 *                      (5) function RemoveFromGroup
 *
 *                          1. Eliminate the code that tests for adding groups
 *                             to groups. This is an error in normal AFS.
 *                          2. If removing a group from a group call
 *                             RemoveFromSGEntry to remove the id of the
 *                             group it's a member of.
 *
 *                      (6) Add new functions PR_ListSuperGroups and
 *                          listSuperGroups.
 *
 *                      (7) function isAMemberOf
 *
 *                          1. Allow groups to be members of groups.
 *
 *                      Transarc does not currently use opcodes past 520, but
 *                      they *could* decide at any time to use more opcodes.
 *                      If they did, then one part of our local mods,
 *                      ListSupergroups, would break.  I've therefore
 *                      renumbered it to 530, and put logic in to enable the
 *                      old opcode to work (for now).
 */

#include <afsconfig.h>
#include <afs/param.h>
#include <afs/stds.h>

#include <roken.h>
#include <afs/opr.h>

#include <ctype.h>

#include <lock.h>
#include <afs/afsutil.h>
#include <ubik.h>
#include <rx/xdr.h>
#include <rx/rx.h>
#include <rx/rxkad.h>
#include <afs/auth.h>
#include <afs/cellconfig.h>

#include "ptserver.h"
#include "pterror.h"
#include "ptprototypes.h"
#include "afs/audit.h"

extern int restricted;
extern int restrict_anonymous;
extern struct ubik_dbase *dbase;
extern int pr_noAuth;
extern int prp_group_default;
extern int prp_user_default;
extern struct afsconf_dir *prdir;

static afs_int32 iNewEntry(struct rx_call *call, char aname[], afs_int32 aid,
			   afs_int32 oid, afs_int32 *cid);
static afs_int32 newEntry(struct rx_call *call, char aname[], afs_int32 flag,
			  afs_int32 oid, afs_int32 *aid, afs_int32 *cid);
static afs_int32 whereIsIt(struct rx_call *call, afs_int32 aid, afs_int32 *apos,
			   afs_int32 *cid);
static afs_int32 dumpEntry(struct rx_call *call, afs_int32 apos,
			   struct prdebugentry *aentry, afs_int32 *cid);
static afs_int32 addToGroup(struct rx_call *call, afs_int32 aid, afs_int32 gid,
			    afs_int32 *cid);
static afs_int32 nameToID(struct rx_call *call, namelist *aname, idlist *aid);
static afs_int32 idToName(struct rx_call *call, idlist *aid, namelist *aname, afs_int32 *cid);
static afs_int32 Delete(struct rx_call *call, afs_int32 aid, afs_int32 *cid);
static afs_int32 UpdateEntry(struct rx_call *call, afs_int32 aid, char *name,
			     struct PrUpdateEntry *uentry, afs_int32 *cid);
static afs_int32 removeFromGroup(struct rx_call *call, afs_int32 aid,
				 afs_int32 gid, afs_int32 *cid);
static afs_int32 getCPS(struct rx_call *call, afs_int32 aid, prlist *alist,
			afs_int32 *over, afs_int32 *cid);
static afs_int32 getCPS2(struct rx_call *call, afs_int32 aid, afs_uint32 ahost,
			 prlist *alist, afs_int32 *over, afs_int32 *cid);
static afs_int32 getHostCPS(struct rx_call *call, afs_uint32 ahost,
			    prlist *alist, afs_int32 *over, afs_int32 *cid);
static afs_int32 listMax(struct rx_call *call, afs_int32 *uid, afs_int32 *gid, afs_int32 *cid);
static afs_int32 setMax(struct rx_call *call, afs_int32 aid, afs_int32 gflag,
			afs_int32 *cid);
static afs_int32 listEntry(struct rx_call *call, afs_int32 aid,
			   struct prcheckentry *aentry, afs_int32 *cid);
static afs_int32 listEntries(struct rx_call *call, afs_int32 flag,
			     afs_int32 startindex, prentries *bulkentries,
			     afs_int32 *nextstartindex, afs_int32 *cid);
static afs_int32 put_prentries(struct prentry *tentry, prentries *bulkentries);
static afs_int32 changeEntry(struct rx_call *call, afs_int32 aid, char *name,
			     afs_int32 oid, afs_int32 newid, afs_int32 *cid);
static afs_int32 setFieldsEntry(struct rx_call *call, afs_int32 id,
				afs_int32 mask, afs_int32 flags,
				afs_int32 ngroups, afs_int32 nusers,
				afs_int32 spare1, afs_int32 spare2,
				afs_int32 *cid);
static afs_int32 listElements(struct rx_call *call, afs_int32 aid,
			      prlist *alist, afs_int32 *over, afs_int32 *cid);
#if defined(SUPERGROUPS)
static afs_int32 listSuperGroups(struct rx_call *call, afs_int32 aid,
				 prlist *alist, afs_int32 *over,
				 afs_int32 *cid);
#endif
static afs_int32 listOwned(struct rx_call *call, afs_int32 aid, prlist *alist,
			   afs_int32 *lastP, afs_int32 *cid);
static afs_int32 isAMemberOf(struct rx_call *call, afs_int32 uid, afs_int32 gid,
			     afs_int32 *flag, afs_int32 *cid);
static afs_int32 addWildCards(struct ubik_trans *tt, prlist *alist,
			      afs_uint32 host);
static afs_int32 WhoIsThisWithName(struct rx_call *acall,
				   struct ubik_trans *at, afs_int32 *aid,
				   char *aname);

/* when we abort, the ubik cachedVersion will be reset, so we'll read in the
 * header on the next call.
 * Abort the transaction and return the code.
 */
#define ABORT_WITH(tt,code) return(ubik_AbortTrans(tt),code)

static int
CreateOK(struct ubik_trans *ut, afs_int32 cid, afs_int32 oid, afs_int32 flag,
	 int admin)
{
    if (restricted && !admin)
	return 0;

    if (flag & PRFOREIGN) {
	/* Foreign users are recognized by the '@' sign and
	 * not by the PRFOREIGN flag.
	 */
	return 0;
    } else if (flag & PRGRP) {
	/* Allow anonymous group creation only if owner specified
	 * and running noAuth.
	 */
	if (cid == ANONYMOUSID) {
	    if ((oid == 0) || !pr_noAuth)
		return 0;
	}
    } else {			/* creating a user */
	if (!admin && !pr_noAuth)
	    return 0;
    }
    return 1;			/* OK! */
}

afs_int32
WhoIsThis(struct rx_call *acall, struct ubik_trans *at, afs_int32 *aid)
{
    int code = WhoIsThisWithName(acall, at, aid, NULL);
    if (code == 2 && *aid == ANONYMOUSID)
	return PRNOENT;
    return code;
}

static int
WritePreamble(struct ubik_trans **tt)
{
    int code;

    code = Initdb();
    if (code)
	return code;

    code = ubik_BeginTrans(dbase, UBIK_WRITETRANS, tt);
    if (code)
	return code;

    code = ubik_SetLock(*tt, 1, 1, LOCKWRITE);
    if (code)
	goto out;

    code = read_DbHeader(*tt);

out:
    if (code)
	ubik_AbortTrans(*tt);

    return code;
}

static int
ReadPreamble(struct ubik_trans **tt)
{
    int code;

    code = Initdb();
    if (code)
	return code;

    code = ubik_BeginTransReadAny(dbase, UBIK_READTRANS, tt);
    if (code)
	return code;

    code = ubik_SetLock(*tt, 1, 1, LOCKREAD);
    if (code)
	goto out;

    code = read_DbHeader(*tt);

out:
    if (code)
	ubik_AbortTrans(*tt);

    return code;
}

afs_int32
SPR_INewEntry(struct rx_call *call, char aname[], afs_int32 aid, afs_int32 oid)
{
    afs_int32 code;
    afs_int32 cid = ANONYMOUSID;

    code = iNewEntry(call, aname, aid, oid, &cid);
    osi_auditU(call, PTS_INewEntEvent, code, AUD_ID, aid, AUD_STR, aname,
	       AUD_ID, oid, AUD_END);
    ViceLog(5, ("PTS_INewEntry: code %d cid %d aid %d aname %s oid %d\n", code, cid, aid, aname, oid));
    return code;
}

static afs_int32
iNewEntry(struct rx_call *call, char aname[], afs_int32 aid, afs_int32 oid,
	  afs_int32 *cid)
{
    /* used primarily for conversion - not intended to be used as usual means
     * of entering people into the database. */
    struct ubik_trans *tt;
    afs_int32 code;
    afs_int32 gflag = 0;
    int admin;

    stolower(aname);

    code = WritePreamble(&tt);
    if (code)
	return code;

    code = WhoIsThis(call, tt, cid);
    if (code)
	ABORT_WITH(tt, PRPERM);
    admin = IsAMemberOf(tt, *cid, SYSADMINID);

    /* first verify the id is good */
    if (aid == 0)
	ABORT_WITH(tt, PRPERM);
    if (aid < 0) {
	gflag |= PRGRP;
	/* only sysadmin can reuse a group id */
	if (!admin && !pr_noAuth && (aid != ntohl(cheader.maxGroup) - 1))
	    ABORT_WITH(tt, PRPERM);
    }
    if (FindByID(tt, aid))
	ABORT_WITH(tt, PRIDEXIST);

    /* check a few other things */
    if (!CreateOK(tt, *cid, oid, gflag, admin))
	ABORT_WITH(tt, PRPERM);

    code = CreateEntry(tt, aname, &aid, 1, gflag, oid, *cid);
    if (code != PRSUCCESS)
	ABORT_WITH(tt, code);

    /* finally, commit transaction */
    code = ubik_EndTrans(tt);
    if (code)
	return code;
    return PRSUCCESS;
}


afs_int32
SPR_NewEntry(struct rx_call *call, char aname[], afs_int32 flag, afs_int32 oid,
	     afs_int32 *aid)
{
    afs_int32 code;
    afs_int32 cid = ANONYMOUSID;

    code = newEntry(call, aname, flag, oid, aid, &cid);
    osi_auditU(call, PTS_NewEntEvent, code, AUD_ID, *aid, AUD_STR, aname,
	       AUD_ID, oid, AUD_END);
    ViceLog(5, ("PTS_NewEntry: code %d cid %d aid %d aname %s oid %d\n", code, cid, *aid, aname, oid));
    return code;
}

static afs_int32
newEntry(struct rx_call *call, char aname[], afs_int32 flag, afs_int32 oid,
	 afs_int32 *aid, afs_int32 *cid)
{
    afs_int32 code;
    struct ubik_trans *tt;
    int admin;
    char cname[PR_MAXNAMELEN];
    stolower(aname);

    code = WritePreamble(&tt);
    if (code)
	return code;

    /* this is for cross-cell self registration. It is not added in the
     * SPR_INewEntry because we want self-registration to only do
     * automatic id assignment.
     */
    code = WhoIsThisWithName(call, tt, cid, cname);
    if (code != 2) {		/* 2 specifies that this is a foreign cell request */
	if (code)
	    ABORT_WITH(tt, PRPERM);
	admin = IsAMemberOf(tt, *cid, SYSADMINID);
    } else {
	admin = ((!restricted && !strcmp(aname, cname))) || IsAMemberOf(tt, *cid, SYSADMINID);
	oid = *cid = SYSADMINID;
    }
    if (!CreateOK(tt, *cid, oid, flag, admin))
	ABORT_WITH(tt, PRPERM);

    code = CreateEntry(tt, aname, aid, 0, flag, oid, *cid);
    if (code != PRSUCCESS)
	ABORT_WITH(tt, code);

    code = ubik_EndTrans(tt);
    if (code)
	return code;
    return PRSUCCESS;
}



afs_int32
SPR_WhereIsIt(struct rx_call *call, afs_int32 aid, afs_int32 *apos)
{
    afs_int32 code;
    afs_int32 cid = ANONYMOUSID;

    code = whereIsIt(call, aid, apos, &cid);
    osi_auditU(call, PTS_WheIsItEvent, code, AUD_ID, aid, AUD_LONG, *apos,
	       AUD_END);
    ViceLog(125, ("PTS_WhereIsIt: code %d cid %d aid %d apos %d\n", code, cid, aid, *apos));
    return code;
}

static afs_int32
whereIsIt(struct rx_call *call, afs_int32 aid, afs_int32 *apos, afs_int32 *cid)
{
    afs_int32 code;
    struct ubik_trans *tt;
    afs_int32 temp;

    code = ReadPreamble(&tt);
    if (code)
	return code;

    code = WhoIsThis(call, tt, cid);
    if (code)
	ABORT_WITH(tt, PRPERM);
    if (!pr_noAuth && restrict_anonymous && *cid == ANONYMOUSID)
	ABORT_WITH(tt, PRPERM);

    temp = FindByID(tt, aid);
    if (!temp)
	ABORT_WITH(tt, PRNOENT);
    *apos = temp;
    code = ubik_EndTrans(tt);
    if (code)
	return code;
    return PRSUCCESS;
}


afs_int32
SPR_DumpEntry(struct rx_call *call, afs_int32 apos,
	      struct prdebugentry *aentry)
{
    afs_int32 code;
    afs_int32 cid = ANONYMOUSID;

    code = dumpEntry(call, apos, aentry, &cid);
    osi_auditU(call, PTS_DmpEntEvent, code, AUD_LONG, apos, AUD_END);
    ViceLog(125, ("PTS_DumpEntry: code %d cid %d apos %d\n", code, cid, apos));
    return code;
}

static afs_int32
dumpEntry(struct rx_call *call, afs_int32 apos, struct prdebugentry *aentry,
	  afs_int32 *cid)
{
    afs_int32 code;
    struct ubik_trans *tt;

    code = ReadPreamble(&tt);
    if (code)
	return code;

    code = WhoIsThis(call, tt, cid);
    if (code)
	ABORT_WITH(tt, PRPERM);
    code = pr_ReadEntry(tt, 0, apos, (struct prentry *)aentry);
    if (code)
	ABORT_WITH(tt, code);

    if (!AccessOK(tt, *cid, 0, PRP_STATUS_MEM, 0))
	ABORT_WITH(tt, PRPERM);

    /* Since prdebugentry is in the form of a prentry not a coentry, we will
     * return the coentry slots in network order where the string is. */
#if 0
    if (aentry->flags & PRCONT) {	/* wrong type, get coentry instead */
	code = pr_ReadCoEntry(tt, 0, apos, aentry);
	if (code)
	    ABORT_WITH(tt, code);
    }
#endif
    code = ubik_EndTrans(tt);
    if (code)
	return code;
    return PRSUCCESS;
}

afs_int32
SPR_AddToGroup(struct rx_call *call, afs_int32 aid, afs_int32 gid)
{
    afs_int32 code;
    afs_int32 cid = ANONYMOUSID;

    code = addToGroup(call, aid, gid, &cid);
    osi_auditU(call, PTS_AdToGrpEvent, code, AUD_ID, gid, AUD_ID, aid,
	       AUD_END);
    ViceLog(5, ("PTS_AddToGroup: code %d cid %d gid %d aid %d\n", code, cid, gid, aid));
    return code;
}

static afs_int32
addToGroup(struct rx_call *call, afs_int32 aid, afs_int32 gid, afs_int32 *cid)
{
    afs_int32 code;
    struct ubik_trans *tt;
    afs_int32 tempu;
    afs_int32 tempg;
    struct prentry tentry;
    struct prentry uentry;

    if (gid == ANYUSERID || gid == AUTHUSERID)
	return PRPERM;
    if (aid == ANONYMOUSID)
	return PRPERM;

    code = WritePreamble(&tt);
    if (code)
	return code;

    code = WhoIsThis(call, tt, cid);
    if (code)
	ABORT_WITH(tt, PRPERM);
    tempu = FindByID(tt, aid);
    if (!tempu)
	ABORT_WITH(tt, PRNOENT);
    memset(&uentry, 0, sizeof(uentry));
    code = pr_ReadEntry(tt, 0, tempu, &uentry);
    if (code != 0)
	ABORT_WITH(tt, code);

#if !defined(SUPERGROUPS)
    /* we don't allow groups as members of groups at present */
    if (uentry.flags & PRGRP)
	ABORT_WITH(tt, PRNOTUSER);
#endif

    tempg = FindByID(tt, gid);
    if (!tempg)
	ABORT_WITH(tt, PRNOENT);
    code = pr_ReadEntry(tt, 0, tempg, &tentry);
    if (code != 0)
	ABORT_WITH(tt, code);
    /* make sure that this is a group */
    if (!(tentry.flags & PRGRP))
	ABORT_WITH(tt, PRNOTGROUP);
    if (!AccessOK(tt, *cid, &tentry, PRP_ADD_MEM, PRP_ADD_ANY))
	ABORT_WITH(tt, PRPERM);

    code = AddToEntry(tt, &tentry, tempg, aid);
    if (code != PRSUCCESS)
	ABORT_WITH(tt, code);

#if defined(SUPERGROUPS)
    if (uentry.flags & PRGRP)
	code = AddToSGEntry(tt, &uentry, tempu, gid);	/* mod group to be in sg */
    else
#endif
	/* now, modify the user's entry as well */
	code = AddToEntry(tt, &uentry, tempu, gid);
    if (code != PRSUCCESS)
	ABORT_WITH(tt, code);
    code = ubik_EndTrans(tt);
    if (code)
	return code;
    return PRSUCCESS;
}

afs_int32
SPR_NameToID(struct rx_call *call, namelist *aname, idlist *aid)
{
    afs_int32 code;

    code = nameToID(call, aname, aid);
    osi_auditU(call, PTS_NmToIdEvent, code, AUD_END);
    ViceLog(125, ("PTS_NameToID: code %d\n", code));
    return code;
}

static afs_int32
nameToID(struct rx_call *call, namelist *aname, idlist *aid)
{
    afs_int32 code;
    struct ubik_trans *tt;
    afs_int32 i;
    int size;
    int count = 0;

    /* Initialize return struct */
    aid->idlist_len = 0;
    aid->idlist_val = NULL;

    size = aname->namelist_len;
    if (size == 0)
	return 0;
    if (size < 0)
	return PRTOOMANY;

    aid->idlist_val = malloc(size * sizeof(afs_int32));
    if (!aid->idlist_val)
	return PRNOMEM;

    code = ReadPreamble(&tt);
    if (code)
	return code;

    for (i = 0; i < aname->namelist_len; i++) {
	char vname[256];
	char *nameinst, *cell;
	afs_int32 islocal = 1;

	strncpy(vname, aname->namelist_val[i], sizeof(vname));
	vname[sizeof(vname)-1] ='\0';

	nameinst = vname;
	cell = strchr(vname, '@');
	if (cell) {
	    *cell = '\0';
	    cell++;
	}

	if (cell && *cell) {
	    code = afsconf_IsLocalRealmMatch(prdir, &islocal, nameinst, NULL, cell);
	    ViceLog(125,
		    ("PTS_NameToID: afsconf_IsLocalRealmMatch(); code=%d, nameinst=%s, cell=%s\n",
		     code, nameinst, cell));
	}
	if (islocal)
	    code = NameToID(tt, nameinst, &aid->idlist_val[i]);
	else
	    code = NameToID(tt, aname->namelist_val[i], &aid->idlist_val[i]);

	if (code != PRSUCCESS)
	    aid->idlist_val[i] = ANONYMOUSID;
        osi_audit(PTS_NmToIdEvent, code, AUD_STR,
		   aname->namelist_val[i], AUD_ID, aid->idlist_val[i],
		   AUD_END);
	ViceLog(125, ("PTS_NameToID: code %d aname %s aid %d\n", code,
		      aname->namelist_val[i], aid->idlist_val[i]));
	if (count++ > 50) {
#ifndef AFS_PTHREAD_ENV
	    IOMGR_Poll();
#endif
	    count = 0;
	}
    }
    aid->idlist_len = aname->namelist_len;

    code = ubik_EndTrans(tt);
    if (code)
	return code;
    return PRSUCCESS;
}

/*
 * SPR_IDToName
 * Given an array of ids, find the name for each of them.
 * The array of ids and names is unlimited.
 */
afs_int32
SPR_IDToName(struct rx_call *call, idlist *aid, namelist *aname)
{
    afs_int32 code;
    afs_int32 cid = ANONYMOUSID;

    code = idToName(call, aid, aname, &cid);
    osi_auditU(call, PTS_IdToNmEvent, code, AUD_END);
    ViceLog(125, ("PTS_IDToName: code %d\n", code));
    return code;
}

static afs_int32
idToName(struct rx_call *call, idlist *aid, namelist *aname, afs_int32 *cid)
{
    afs_int32 code;
    struct ubik_trans *tt;
    afs_int32 i;
    int size;
    int count = 0;

    /* leave this first for rpc stub */
    size = aid->idlist_len;
    if (size == 0)
	return 0;
    if (size < 0 || size > INT_MAX / PR_MAXNAMELEN)
	return PRTOOMANY;
    aname->namelist_val = malloc(size * PR_MAXNAMELEN);
    aname->namelist_len = 0;
    if (aname->namelist_val == 0)
	return PRNOMEM;
    if (aid->idlist_len == 0)
	return 0;
    if (size == 0)
	return PRTOOMANY;	/* rxgen will probably handle this */

    code = ReadPreamble(&tt);
    if (code)
	return code;

    code = WhoIsThis(call, tt, cid);
    if (code)
	ABORT_WITH(tt, PRPERM);
    if (!pr_noAuth && restrict_anonymous && *cid == ANONYMOUSID)
	ABORT_WITH(tt, PRPERM);

    for (i = 0; i < aid->idlist_len; i++) {
	code = IDToName(tt, aid->idlist_val[i], aname->namelist_val[i]);
	if (code != PRSUCCESS)
	    sprintf(aname->namelist_val[i], "%d", aid->idlist_val[i]);
        osi_audit(PTS_IdToNmEvent, code, AUD_ID, aid->idlist_val[i],
		  AUD_STR, aname->namelist_val[i], AUD_END);
	ViceLog(125, ("PTS_idToName: code %d aid %d aname %s\n", code,
		      aid->idlist_val[i], aname->namelist_val[i]));
	if (count++ > 50) {
#ifndef AFS_PTHREAD_ENV
	    IOMGR_Poll();
#endif
	    count = 0;
	}
    }
    aname->namelist_len = aid->idlist_len;

    code = ubik_EndTrans(tt);
    if (code)
	return code;
    return PRSUCCESS;
}

afs_int32
SPR_Delete(struct rx_call *call, afs_int32 aid)
{
    afs_int32 code;
    afs_int32 cid = ANONYMOUSID;

    code = Delete(call, aid, &cid);
    osi_auditU(call, PTS_DelEvent, code, AUD_ID, aid, AUD_END);
    ViceLog(5, ("PTS_Delete: code %d cid %d aid %d\n", code, cid, aid));
    return code;
}

static afs_int32
Delete(struct rx_call *call, afs_int32 aid, afs_int32 *cid)
{
    afs_int32 code;
    struct ubik_trans *tt;
    struct prentry tentry;
    afs_int32 loc, nptr;
    int count;

    if (aid == SYSADMINID || aid == ANYUSERID || aid == AUTHUSERID
	|| aid == ANONYMOUSID)
	return PRPERM;

    code = WritePreamble(&tt);
    if (code)
	return code;

    code = WhoIsThis(call, tt, cid);
    if (code)
	ABORT_WITH(tt, PRPERM);

    /* Read in entry to be deleted */
    loc = FindByID(tt, aid);
    if (loc == 0)
	ABORT_WITH(tt, PRNOENT);
    code = pr_ReadEntry(tt, 0, loc, &tentry);
    if (code)
	ABORT_WITH(tt, PRDBFAIL);

    /* Do some access checking */
    if (tentry.owner != *cid && !IsAMemberOf(tt, *cid, SYSADMINID)
	&& !IsAMemberOf(tt, *cid, tentry.owner) && !pr_noAuth)
	ABORT_WITH(tt, PRPERM);

    /* Delete each continuation block as a separate transaction so that no one
     * transaction become to large to complete. */
    nptr = tentry.next;
    while (nptr != 0) {
	struct contentry centry;
	int i;

	code = pr_ReadCoEntry(tt, 0, nptr, &centry);
	if (code != 0)
	    ABORT_WITH(tt, PRDBFAIL);
	for (i = 0; i < COSIZE; i++) {
	    if (centry.entries[i] == PRBADID)
		continue;
	    if (centry.entries[i] == 0)
		break;
#if defined(SUPERGROUPS)
	    if (aid < 0 && centry.entries[i] < 0)	/* Supergroup */
		code = RemoveFromSGEntry(tt, aid, centry.entries[i]);
	    else
#endif
		code = RemoveFromEntry(tt, aid, centry.entries[i]);
	    if (code)
		ABORT_WITH(tt, code);
	    tentry.count--;	/* maintain count */
#ifndef AFS_PTHREAD_ENV
	    if ((i & 3) == 0)
		IOMGR_Poll();
#endif
	}
	tentry.next = centry.next;	/* thread out this block */
	code = FreeBlock(tt, nptr);	/* free continuation block */
	if (code)
	    ABORT_WITH(tt, code);
	code = pr_WriteEntry(tt, 0, loc, &tentry);	/* update main entry */
	if (code)
	    ABORT_WITH(tt, code);

	/* end this trans and start a new one */
	code = ubik_EndTrans(tt);
	if (code)
	    return code;
#ifndef AFS_PTHREAD_ENV
	IOMGR_Poll();		/* just to keep the connection alive */
#endif
	code = ubik_BeginTrans(dbase, UBIK_WRITETRANS, &tt);
	if (code)
	    return code;
	code = ubik_SetLock(tt, 1, 1, LOCKWRITE);
	if (code)
	    ABORT_WITH(tt, code);

	/* re-read entry to get consistent uptodate info */
	loc = FindByID(tt, aid);
	if (loc == 0)
	    ABORT_WITH(tt, PRNOENT);
	code = pr_ReadEntry(tt, 0, loc, &tentry);
	if (code)
	    ABORT_WITH(tt, PRDBFAIL);

	nptr = tentry.next;
    }

#if defined(SUPERGROUPS)
    /* Delete each continuation block as a separate transaction
     * so that no one transaction become too large to complete. */
    {
	struct prentryg *tentryg = (struct prentryg *)&tentry;
	nptr = tentryg->nextsg;
	while (nptr != 0) {
	    struct contentry centry;
	    int i;

	    code = pr_ReadCoEntry(tt, 0, nptr, &centry);
	    if (code != 0)
		ABORT_WITH(tt, PRDBFAIL);
	    for (i = 0; i < COSIZE; i++) {
		if (centry.entries[i] == PRBADID)
		    continue;
		if (centry.entries[i] == 0)
		    break;
		code = RemoveFromEntry(tt, aid, centry.entries[i]);
		if (code)
		    ABORT_WITH(tt, code);
		tentryg->countsg--;	/* maintain count */
#ifndef AFS_PTHREAD_ENV
		if ((i & 3) == 0)
		    IOMGR_Poll();
#endif
	    }
	    tentryg->nextsg = centry.next;	/* thread out this block */
	    code = FreeBlock(tt, nptr);	/* free continuation block */
	    if (code)
		ABORT_WITH(tt, code);
	    code = pr_WriteEntry(tt, 0, loc, &tentry);	/* update main entry */
	    if (code)
		ABORT_WITH(tt, code);

	    /* end this trans and start a new one */
	    code = ubik_EndTrans(tt);
	    if (code)
		return code;
#ifndef AFS_PTHREAD_ENV
	    IOMGR_Poll();	/* just to keep the connection alive */
#endif

	    code = ubik_BeginTrans(dbase, UBIK_WRITETRANS, &tt);
	    if (code)
		return code;
	    code = ubik_SetLock(tt, 1, 1, LOCKWRITE);
	    if (code)
		ABORT_WITH(tt, code);

	    /* re-read entry to get consistent uptodate info */
	    loc = FindByID(tt, aid);
	    if (loc == 0)
		ABORT_WITH(tt, PRNOENT);
	    code = pr_ReadEntry(tt, 0, loc, &tentry);
	    if (code)
		ABORT_WITH(tt, PRDBFAIL);

	    nptr = tentryg->nextsg;
	}
    }

#endif /* SUPERGROUPS */

    /* Then move the owned chain, except possibly ourself to the orphan list.
     * Because this list can be very long and so exceed the size of a ubik
     * transaction, we start a new transaction every 50 entries. */
    count = 0;
    nptr = tentry.owned;
    while (nptr != 0) {
	struct prentry nentry;

	code = pr_ReadEntry(tt, 0, nptr, &nentry);
	if (code)
	    ABORT_WITH(tt, PRDBFAIL);
	nptr = tentry.owned = nentry.nextOwned;	/* thread out */

	if (nentry.id != tentry.id) {	/* don't add us to orphan chain! */
	    code = AddToOrphan(tt, nentry.id);
	    if (code)
		ABORT_WITH(tt, code);
	    count++;
#ifndef AFS_PTHREAD_ENV
	    if ((count & 3) == 0)
		IOMGR_Poll();
#endif
	}
	if (count < 50)
	    continue;
	code = pr_WriteEntry(tt, 0, loc, &tentry);	/* update main entry */
	if (code)
	    ABORT_WITH(tt, code);

	/* end this trans and start a new one */
	code = ubik_EndTrans(tt);
	if (code)
	    return code;
#ifndef AFS_PTHREAD_ENV
	IOMGR_Poll();		/* just to keep the connection alive */
#endif
	code = ubik_BeginTrans(dbase, UBIK_WRITETRANS, &tt);
	if (code)
	    return code;
	code = ubik_SetLock(tt, 1, 1, LOCKWRITE);
	if (code)
	    ABORT_WITH(tt, code);

	/* re-read entry to get consistent uptodate info */
	loc = FindByID(tt, aid);
	if (loc == 0)
	    ABORT_WITH(tt, PRNOENT);
	code = pr_ReadEntry(tt, 0, loc, &tentry);
	if (code)
	    ABORT_WITH(tt, PRDBFAIL);

	nptr = tentry.owned;
    }

    /* now do what's left of the deletion stuff */
    code = DeleteEntry(tt, &tentry, loc);
    if (code != PRSUCCESS)
	ABORT_WITH(tt, code);

    code = ubik_EndTrans(tt);
    if (code)
	return code;
    return PRSUCCESS;
}

afs_int32
SPR_UpdateEntry(struct rx_call *call, afs_int32 aid, char *name,
	        struct PrUpdateEntry *uentry)
{
    afs_int32 code;
    afs_int32 cid = ANONYMOUSID;

    code = UpdateEntry(call, aid, name, uentry, &cid);
    osi_auditU(call, PTS_UpdEntEvent, code, AUD_ID, aid, AUD_STR, name, AUD_END);
    ViceLog(5, ("PTS_UpdateEntry: code %d cid %d aid %d name %s\n", code, cid, aid, name));
    return code;
}

afs_int32
UpdateEntry(struct rx_call *call, afs_int32 aid, char *name,
	    struct PrUpdateEntry *uentry, afs_int32 *cid)
{
    afs_int32 code;
    struct ubik_trans *tt;
    struct prentry tentry;
    afs_int32 loc;
    int id = 0;

    if (aid) {
	id = aid;
	if (aid == SYSADMINID || aid == ANYUSERID || aid == AUTHUSERID
	    || aid == ANONYMOUSID)
	    return PRPERM;
    }

    code = WritePreamble(&tt);
    if (code)
	return code;

    code = WhoIsThis(call, tt, cid);
    if (code)
	ABORT_WITH(tt, PRPERM);
    code = IsAMemberOf(tt, *cid, SYSADMINID);
    if (!code && !pr_noAuth)
	ABORT_WITH(tt, PRPERM);

    /* Read in entry to be deleted */
    if (id) {
	loc = FindByID(tt, aid);
    } else {
	loc = FindByName(tt, name, &tentry);
    }
    if (loc == 0)
	ABORT_WITH(tt, PRNOENT);
    code = pr_ReadEntry(tt, 0, loc, &tentry);
    if (code)
	ABORT_WITH(tt, PRDBFAIL);

    if (uentry->Mask & PRUPDATE_NAMEHASH) {
	int tloc;
	code = RemoveFromNameHash(tt, tentry.name, &tloc);
	if (code != PRSUCCESS)
	    ABORT_WITH(tt, PRDBFAIL);
	code = AddToNameHash(tt, tentry.name, loc);
	if (code)
	    ABORT_WITH(tt, code);
    }

    if (uentry->Mask & PRUPDATE_IDHASH) {
	int tloc;
	if (!id)
	    id = tentry.id;
	code = RemoveFromIDHash(tt, id, &tloc);
	if (code != PRSUCCESS)
	    ABORT_WITH(tt, PRDBFAIL);
	code = AddToIDHash(tt, id, loc);
	if (code)
	    ABORT_WITH(tt, code);
    }

    code = ubik_EndTrans(tt);
    if (code)
	return code;
    return PRSUCCESS;
}

afs_int32
SPR_RemoveFromGroup(struct rx_call *call, afs_int32 aid, afs_int32 gid)
{
    afs_int32 code;
    afs_int32 cid = ANONYMOUSID;

    code = removeFromGroup(call, aid, gid, &cid);
    osi_auditU(call, PTS_RmFmGrpEvent, code, AUD_ID, gid, AUD_ID, aid,
	       AUD_END);
    ViceLog(5, ("PTS_RemoveFromGroup: code %d cid %d gid %d aid %d\n", code, cid, gid, aid));
    return code;
}

static afs_int32
removeFromGroup(struct rx_call *call, afs_int32 aid, afs_int32 gid,
		afs_int32 *cid)
{
    afs_int32 code;
    struct ubik_trans *tt;
    afs_int32 tempu;
    afs_int32 tempg;
    struct prentry uentry;
    struct prentry gentry;

    code = WritePreamble(&tt);
    if (code)
	return code;

    code = WhoIsThis(call, tt, cid);
    if (code)
	ABORT_WITH(tt, PRPERM);
    tempu = FindByID(tt, aid);
    if (!tempu)
	ABORT_WITH(tt, PRNOENT);
    tempg = FindByID(tt, gid);
    if (!tempg)
	ABORT_WITH(tt, PRNOENT);
    memset(&uentry, 0, sizeof(uentry));
    memset(&gentry, 0, sizeof(gentry));
    code = pr_ReadEntry(tt, 0, tempu, &uentry);
    if (code != 0)
	ABORT_WITH(tt, code);
    code = pr_ReadEntry(tt, 0, tempg, &gentry);
    if (code != 0)
	ABORT_WITH(tt, code);
    if (!(gentry.flags & PRGRP))
	ABORT_WITH(tt, PRNOTGROUP);
#if !defined(SUPERGROUPS)
    if (uentry.flags & PRGRP)
	ABORT_WITH(tt, PRNOTUSER);
#endif
    if (!AccessOK(tt, *cid, &gentry, PRP_REMOVE_MEM, 0))
	ABORT_WITH(tt, PRPERM);
    code = RemoveFromEntry(tt, aid, gid);
    if (code != PRSUCCESS)
	ABORT_WITH(tt, code);
#if defined(SUPERGROUPS)
    if (!(uentry.flags & PRGRP))
#endif
	code = RemoveFromEntry(tt, gid, aid);
#if defined(SUPERGROUPS)
    else
	code = RemoveFromSGEntry(tt, gid, aid);
#endif
    if (code != PRSUCCESS)
	ABORT_WITH(tt, code);

    code = ubik_EndTrans(tt);
    if (code)
	return code;
    return PRSUCCESS;
}


afs_int32
SPR_GetCPS(struct rx_call *call, afs_int32 aid, prlist *alist, afs_int32 *over)
{
    afs_int32 code;
    afs_int32 cid = ANONYMOUSID;

    code = getCPS(call, aid, alist, over, &cid);
    osi_auditU(call, PTS_GetCPSEvent, code, AUD_ID, aid, AUD_END);
    ViceLog(125, ("PTS_GetCPS: code %d cid %d aid %d\n", code, cid, aid));
    return code;
}

static afs_int32
getCPS(struct rx_call *call, afs_int32 aid, prlist *alist, afs_int32 *over,
       afs_int32 *cid)
{
    afs_int32 code;
    struct ubik_trans *tt;
    afs_int32 temp;
    struct prentry tentry;

    *over = 0;
    alist->prlist_len = 0;
    alist->prlist_val = NULL;

    code = ReadPreamble(&tt);
    if (code)
	return code;

    code = WhoIsThis(call, tt, cid);
    if (code)
	ABORT_WITH(tt, PRPERM);
    if (!pr_noAuth && restrict_anonymous && *cid == ANONYMOUSID)
	ABORT_WITH(tt, PRPERM);

    temp = FindByID(tt, aid);
    if (!temp)
	ABORT_WITH(tt, PRNOENT);
    code = pr_ReadEntry(tt, 0, temp, &tentry);
    if (code)
	ABORT_WITH(tt, code);

    if (!AccessOK(tt, *cid, &tentry, PRP_MEMBER_MEM, PRP_MEMBER_ANY))
	ABORT_WITH(tt, PRPERM);

    code = GetList(tt, &tentry, alist, 1);
    if (code != PRSUCCESS)
	ABORT_WITH(tt, code);

    code = ubik_EndTrans(tt);
    return code;
}


int
inCPS(prlist CPS, afs_int32 id)
{
    int i;

    for (i = (CPS.prlist_len - 1); i >= 0; i--) {
	if (CPS.prlist_val[i] == id)
	    return (1);
    }
    return (0);
}


afs_int32
SPR_GetCPS2(struct rx_call *call, afs_int32 aid, afs_int32 ahost,
	    prlist *alist, afs_int32 *over)
{
    afs_int32 code;
    afs_int32 cid = ANONYMOUSID;

    code = getCPS2(call, aid, ahost, alist, over, &cid);
    osi_auditU(call, PTS_GetCPS2Event, code, AUD_ID, aid, AUD_HOST, htonl(ahost),
	       AUD_END);
    ViceLog(125, ("PTS_GetCPS2: code %d cid %d aid %d ahost %d\n", code, cid, aid, ahost));
    return code;
}

static afs_int32
getCPS2(struct rx_call *call, afs_int32 aid, afs_uint32 ahost, prlist *alist,
	afs_int32 *over, afs_int32 *cid)
{
    afs_int32 code;
    struct ubik_trans *tt;
    afs_int32 temp;
    struct prentry tentry;
    struct prentry host_tentry;
    afs_int32 hostid;
    int host_list = 0;
    struct in_addr iaddr;
    char hoststr[16];

    *over = 0;
    iaddr.s_addr = ntohl(ahost);
    alist->prlist_len = 0;
    alist->prlist_val = NULL;

    code = ReadPreamble(&tt);
    if (code)
	return code;

    if (aid != PRBADID) {
	temp = FindByID(tt, aid);
	if (!temp)
	    ABORT_WITH(tt, PRNOENT);
	code = pr_ReadEntry(tt, 0, temp, &tentry);
	if (code)
	    ABORT_WITH(tt, code);

	/* afs does authenticate now */
	code = WhoIsThis(call, tt, cid);
	if (code
	    || !AccessOK(tt, *cid, &tentry, PRP_MEMBER_MEM, PRP_MEMBER_ANY))
	    ABORT_WITH(tt, PRPERM);
    }
    code = NameToID(tt, afs_inet_ntoa_r(iaddr.s_addr, hoststr), &hostid);
    if (code == PRSUCCESS && hostid != 0) {
	temp = FindByID(tt, hostid);
	if (temp) {
	    code = pr_ReadEntry(tt, 0, temp, &host_tentry);
	    if (code == PRSUCCESS)
		host_list = 1;
	    else
		fprintf(stderr, "pr_ReadEntry returned %d\n", code);
	} else
	    fprintf(stderr, "FindByID Failed -- Not found\n");
    }
    if (host_list)
	code = GetList2(tt, &tentry, &host_tentry, alist, 1);
    else
	code = GetList(tt, &tentry, alist, 1);
    if (!code)
	code = addWildCards(tt, alist, ntohl(ahost));
    if (code != PRSUCCESS)
	ABORT_WITH(tt, code);

    code = ubik_EndTrans(tt);
    return code;
}


afs_int32
SPR_GetHostCPS(struct rx_call *call, afs_int32 ahost, prlist *alist,
	       afs_int32 *over)
{
    afs_int32 code;
    afs_int32 cid = ANONYMOUSID;

<<<<<<< HEAD
    code = getHostCPS(call, ahost, alist, over);
=======
    code = getHostCPS(call, ahost, alist, over, &cid);
>>>>>>> 11efae83
    osi_auditU(call, PTS_GetHCPSEvent, code, AUD_HOST, htonl(ahost), AUD_END);
    ViceLog(125, ("PTS_GetHostCPS: code %d ahost %d\n", code, ahost));
    return code;
}

afs_int32
getHostCPS(struct rx_call *call, afs_uint32 ahost, prlist *alist,
	   afs_int32 *over, afs_int32 *cid)
{
    afs_int32 code, temp;
    struct ubik_trans *tt;
    struct prentry host_tentry;
    afs_int32 hostid;
    struct in_addr iaddr;
    char hoststr[16];

    *over = 0;
    iaddr.s_addr = ntohl(ahost);
    alist->prlist_len = 0;
    alist->prlist_val = NULL;

    code = ReadPreamble(&tt);
    if (code)
	return code;

    code = WhoIsThis(call, tt, cid);
    if (code)
	ABORT_WITH(tt, PRPERM);
    if (!pr_noAuth && restrict_anonymous && *cid == ANONYMOUSID)
	ABORT_WITH(tt, PRPERM);

    code = NameToID(tt, afs_inet_ntoa_r(iaddr.s_addr, hoststr), &hostid);
    if (code == PRSUCCESS && hostid != 0) {
	temp = FindByID(tt, hostid);
	if (temp) {
	    code = pr_ReadEntry(tt, 0, temp, &host_tentry);
	    if (code == PRSUCCESS) {
		code = GetList(tt, &host_tentry, alist, 0);
		if (code)
		    goto bad;
	    } else
		fprintf(stderr, "pr_ReadEntry returned %d\n", code);
	} else
	    fprintf(stderr, "FindByID Failed -- Not found\n");
    }
    code = addWildCards(tt, alist, ntohl(ahost));
  bad:
    if (code != PRSUCCESS)
	ABORT_WITH(tt, code);

    code = ubik_EndTrans(tt);
    return code;
}


afs_int32
SPR_ListMax(struct rx_call *call, afs_int32 *uid, afs_int32 *gid)
{
    afs_int32 code;
    afs_int32 cid = ANONYMOUSID;

    code = listMax(call, uid, gid, &cid);
    osi_auditU(call, PTS_LstMaxEvent, code, AUD_END);
    ViceLog(125, ("PTS_ListMax: code %d\n", code));
    return code;
}

afs_int32
listMax(struct rx_call *call, afs_int32 *uid, afs_int32 *gid, afs_int32 *cid)
{
    afs_int32 code;
    struct ubik_trans *tt;

    code = ReadPreamble(&tt);
    if (code)
	return code;

    code = WhoIsThis(call, tt, cid);
    if (code)
	ABORT_WITH(tt, PRPERM);
    if (!pr_noAuth && restrict_anonymous && *cid == ANONYMOUSID)
	ABORT_WITH(tt, PRPERM);

    code = GetMax(tt, uid, gid);
    if (code != PRSUCCESS)
	ABORT_WITH(tt, code);

    code = ubik_EndTrans(tt);
    if (code)
	return code;
    return PRSUCCESS;
}

afs_int32
SPR_SetMax(struct rx_call *call, afs_int32 aid, afs_int32 gflag)
{
    afs_int32 code;
    afs_int32 cid = ANONYMOUSID;

    code = setMax(call, aid, gflag, &cid);
    osi_auditU(call, PTS_SetMaxEvent, code, AUD_ID, aid, AUD_LONG, gflag,
	       AUD_END);
    ViceLog(125, ("PTS_SetMax: code %d cid %d aid %d gflag %d\n", code, cid, aid, gflag));
    return code;
}

static afs_int32
setMax(struct rx_call *call, afs_int32 aid, afs_int32 gflag, afs_int32 *cid)
{
    afs_int32 code;
    struct ubik_trans *tt;

    code = WritePreamble(&tt);
    if (code)
	return code;

    code = WhoIsThis(call, tt, cid);
    if (code)
	ABORT_WITH(tt, PRPERM);
    if (!AccessOK(tt, *cid, 0, 0, 0))
	ABORT_WITH(tt, PRPERM);
    if (((gflag & PRGRP) && (aid > 0)) || (!(gflag & PRGRP) && (aid < 0)))
	ABORT_WITH(tt, PRBADARG);

    code = SetMax(tt, aid, gflag);
    if (code != PRSUCCESS)
	ABORT_WITH(tt, code);

    code = ubik_EndTrans(tt);
    if (code)
	return code;
    return PRSUCCESS;
}

afs_int32
SPR_ListEntry(struct rx_call *call, afs_int32 aid, struct prcheckentry *aentry)
{
    afs_int32 code;
    afs_int32 cid = ANONYMOUSID;

    code = listEntry(call, aid, aentry, &cid);
    osi_auditU(call, PTS_LstEntEvent, code, AUD_ID, aid, AUD_END);
    ViceLog(125, ("PTS_ListEntry: code %d cid %d aid %d\n", code, cid, aid));
    return code;
}

static afs_int32
listEntry(struct rx_call *call, afs_int32 aid, struct prcheckentry *aentry,
	  afs_int32 *cid)
{
    afs_int32 code;
    struct ubik_trans *tt;
    afs_int32 temp;
    struct prentry tentry;

    code = ReadPreamble(&tt);
    if (code)
	return code;

    code = WhoIsThis(call, tt, cid);
    if (code)
	ABORT_WITH(tt, PRPERM);
    if (!pr_noAuth && restrict_anonymous && *cid == ANONYMOUSID)
	ABORT_WITH(tt, PRPERM);
    temp = FindByID(tt, aid);
    if (!temp)
	ABORT_WITH(tt, PRNOENT);
    code = pr_ReadEntry(tt, 0, temp, &tentry);
    if (code != 0)
	ABORT_WITH(tt, code);
    if (!AccessOK(tt, *cid, &tentry, PRP_STATUS_MEM, PRP_STATUS_ANY))
	ABORT_WITH(tt, PRPERM);

    aentry->flags = tentry.flags >> PRIVATE_SHIFT;
    if (aentry->flags == 0) {
	if (tentry.flags & PRGRP)
	    aentry->flags = prp_group_default >> PRIVATE_SHIFT;
	else
	    aentry->flags = prp_user_default >> PRIVATE_SHIFT;
    }
    aentry->owner = tentry.owner;
    aentry->id = tentry.id;
    strncpy(aentry->name, tentry.name, PR_MAXNAMELEN);
    aentry->creator = tentry.creator;
    aentry->ngroups = tentry.ngroups;
    aentry->nusers = tentry.nusers;
    aentry->count = tentry.count;
    memset(aentry->reserved, 0, sizeof(aentry->reserved));
    code = ubik_EndTrans(tt);
    if (code)
	return code;
    return PRSUCCESS;
}

afs_int32
SPR_ListEntries(struct rx_call *call, afs_int32 flag, afs_int32 startindex,
		prentries *bulkentries, afs_int32 *nextstartindex)
{
    afs_int32 code;
    afs_int32 cid = ANONYMOUSID;

    code = listEntries(call, flag, startindex, bulkentries, nextstartindex, &cid);
    osi_auditU(call, PTS_LstEntsEvent, code, AUD_LONG, flag, AUD_END);
    ViceLog(125, ("PTS_ListEntries: code %d cid %d flag %d\n", code, cid, flag));
    return code;
}

static afs_int32
listEntries(struct rx_call *call, afs_int32 flag, afs_int32 startindex,
	    prentries *bulkentries, afs_int32 *nextstartindex, afs_int32 *cid)
{
    afs_int32 code;
    struct ubik_trans *tt;
    afs_int32 i, eof, pos, maxentries, f;
    struct prentry tentry;
    afs_int32 pollcount = 0;

    *nextstartindex = -1;
    bulkentries->prentries_val = 0;
    bulkentries->prentries_len = 0;

    code = ReadPreamble(&tt);
    if (code)
	return code;

    /* Make sure we are an authenticated caller and that we are on the
     * SYSADMIN list.
     */
    code = WhoIsThis(call, tt, cid);
    if (code)
	ABORT_WITH(tt, PRPERM);
    code = IsAMemberOf(tt, *cid, SYSADMINID);
    if (!code && !pr_noAuth)
	ABORT_WITH(tt, PRPERM);

    eof = ntohl(cheader.eofPtr) - sizeof(cheader);
    maxentries = eof / sizeof(struct prentry);
    for (i = startindex; i < maxentries; i++) {
	pos = i * sizeof(struct prentry) + sizeof(cheader);
	code = pr_ReadEntry(tt, 0, pos, &tentry);
	if (code)
	    goto done;

	if (++pollcount > 50) {
#ifndef AFS_PTHREAD_ENV
	    IOMGR_Poll();
#endif
	    pollcount = 0;
	}

	f = (tentry.flags & PRTYPE);
	if (((flag & PRUSERS) && (f == 0)) ||	/* User  entry */
	    ((flag & PRGROUPS) && (f & PRGRP))) {	/* Group entry */
	    code = put_prentries(&tentry, bulkentries);
	    if (code == -1)
		break;		/* Filled return array */
	    if (code)
		goto done;
	}
    }
    code = 0;
    if (i < maxentries)
	*nextstartindex = i;

  done:
    if (code) {
	if (bulkentries->prentries_val)
	    free(bulkentries->prentries_val);
	bulkentries->prentries_val = 0;
	bulkentries->prentries_len = 0;
	ABORT_WITH(tt, code);
    } else {
	code = ubik_EndTrans(tt);
    }
    if (code)
	return code;
    return PRSUCCESS;
}

#define PR_MAXENTRIES 500
static afs_int32
put_prentries(struct prentry *tentry, prentries *bulkentries)
{
    struct prlistentries *entry;

    if (bulkentries->prentries_val == 0) {
	bulkentries->prentries_len = 0;
	bulkentries->prentries_val = malloc(PR_MAXENTRIES *
					    sizeof(struct prlistentries));
	if (!bulkentries->prentries_val) {
	    return (PRNOMEM);
	}
    }

    if (bulkentries->prentries_len >= PR_MAXENTRIES) {
	return (-1);
    }

    entry = bulkentries->prentries_val;
    entry += bulkentries->prentries_len;

    entry->flags = tentry->flags >> PRIVATE_SHIFT;
    if (entry->flags == 0) {
	entry->flags =
	    ((tentry->
	      flags & PRGRP) ? prp_group_default : prp_user_default) >>
	    PRIVATE_SHIFT;
    }
    entry->owner = tentry->owner;
    entry->id = tentry->id;
    entry->creator = tentry->creator;
    entry->ngroups = tentry->ngroups;
    entry->nusers = tentry->nusers;
    entry->count = tentry->count;
    strncpy(entry->name, tentry->name, PR_MAXNAMELEN);
    memset(entry->reserved, 0, sizeof(entry->reserved));
    bulkentries->prentries_len++;
    return 0;
}

afs_int32
SPR_ChangeEntry(struct rx_call *call, afs_int32 aid, char *name, afs_int32 oid,
		afs_int32 newid)
{
    afs_int32 code;
    afs_int32 cid = ANONYMOUSID;

    code = changeEntry(call, aid, name, oid, newid, &cid);
    osi_auditU(call, PTS_ChgEntEvent, code, AUD_ID, aid, AUD_STR, name,
	       AUD_LONG, oid, AUD_LONG, newid, AUD_END);
    ViceLog(5, ("PTS_ChangeEntry: code %d cid %d aid %d name %s oid %d newid %d\n", code, cid, aid, name, oid, newid));
    return code;
}

static afs_int32
changeEntry(struct rx_call *call, afs_int32 aid, char *name, afs_int32 oid,
	    afs_int32 newid, afs_int32 *cid)
{
    afs_int32 code;
    struct ubik_trans *tt;
    afs_int32 pos;

    if (!name)
	return PRPERM;
    stolower(name);

    if (aid == ANYUSERID || aid == AUTHUSERID || aid == ANONYMOUSID
	|| aid == SYSADMINID)
	return PRPERM;

    code = WritePreamble(&tt);
    if (code)
	return code;

    code = WhoIsThis(call, tt, cid);
    if (code)
	ABORT_WITH(tt, PRPERM);
    pos = FindByID(tt, aid);
    if (!pos)
	ABORT_WITH(tt, PRNOENT);
    /* protection check in changeentry */
    code = ChangeEntry(tt, aid, *cid, name, oid, newid);
    if (code != PRSUCCESS)
	ABORT_WITH(tt, code);

    code = ubik_EndTrans(tt);
    return code;
}

afs_int32
SPR_SetFieldsEntry(struct rx_call *call,
		   afs_int32 id,
		   afs_int32 mask, /* specify which fields to update */
		   afs_int32 flags, afs_int32 ngroups, afs_int32 nusers,
		   afs_int32 spare1, afs_int32 spare2)
{
    afs_int32 code;
    afs_int32 cid = ANONYMOUSID;

    code =
	setFieldsEntry(call, id, mask, flags, ngroups, nusers, spare1,
		       spare2, &cid);
    osi_auditU(call, PTS_SetFldEntEvent, code, AUD_ID, id, AUD_END);
    ViceLog(5, ("PTS_SetFieldsEntry: code %d cid %d id %d\n", code, cid, id));
    return code;
}

static afs_int32
setFieldsEntry(struct rx_call *call,
	       afs_int32 id,
	       afs_int32 mask, /* specify which fields to update */
	       afs_int32 flags, afs_int32 ngroups, afs_int32 nusers,
	       afs_int32 spare1, afs_int32 spare2, afs_int32 *cid)
{
    afs_int32 code;
    struct ubik_trans *tt;
    afs_int32 pos;
    struct prentry tentry;
    afs_int32 tflags;

    if (mask == 0)
	return 0;		/* no-op */

    if (id == ANYUSERID || id == AUTHUSERID || id == ANONYMOUSID)
	return PRPERM;

    code = WritePreamble(&tt);
    if (code)
	return code;

    code = WhoIsThis(call, tt, cid);
    if (code)
	ABORT_WITH(tt, PRPERM);
    pos = FindByID(tt, id);
    if (!pos)
	ABORT_WITH(tt, PRNOENT);
    code = pr_ReadEntry(tt, 0, pos, &tentry);
    if (code)
	ABORT_WITH(tt, code);
    tflags = tentry.flags;

    if (mask & (PR_SF_NGROUPS | PR_SF_NUSERS)) {
	if (!AccessOK(tt, *cid, 0, 0, 0))
	    ABORT_WITH(tt, PRPERM);
	if ((tflags & PRQUOTA) == 0) {	/* default if only setting one */
	    tentry.ngroups = tentry.nusers = 20;
	}
    } else {
	if (!AccessOK(tt, *cid, &tentry, 0, 0))
	    ABORT_WITH(tt, PRPERM);
    }

    if (mask & 0xffff) {	/* if setting flag bits */
	afs_int32 flagsMask = mask & 0xffff;
	tflags &= ~(flagsMask << PRIVATE_SHIFT);
	tflags |= (flags & flagsMask) << PRIVATE_SHIFT;
	tflags |= PRACCESS;
    }

    if (mask & PR_SF_NGROUPS) {	/* setting group limit */
	if (ngroups < 0)
	    ABORT_WITH(tt, PRBADARG);
	tentry.ngroups = ngroups;
	tflags |= PRQUOTA;
    }

    if (mask & PR_SF_NUSERS) {	/* setting foreign user limit */
	if (nusers < 0)
	    ABORT_WITH(tt, PRBADARG);
	tentry.nusers = nusers;
	tflags |= PRQUOTA;
    }
    tentry.flags = tflags;

    code = pr_WriteEntry(tt, 0, pos, &tentry);
    if (code)
	ABORT_WITH(tt, code);

    code = ubik_EndTrans(tt);
    return code;
}

afs_int32
SPR_ListElements(struct rx_call *call, afs_int32 aid, prlist *alist,
		 afs_int32 *over)
{
    afs_int32 code;
    afs_int32 cid = ANONYMOUSID;

    code = listElements(call, aid, alist, over, &cid);
    osi_auditU(call, PTS_LstEleEvent, code, AUD_ID, aid, AUD_END);
    ViceLog(125, ("PTS_ListElements: code %d cid %d aid %d\n", code, cid, aid));
    return code;
}

static afs_int32
listElements(struct rx_call *call, afs_int32 aid, prlist *alist,
	     afs_int32 *over, afs_int32 *cid)
{
    afs_int32 code;
    struct ubik_trans *tt;
    afs_int32 temp;
    struct prentry tentry;

    *over = 0;
    alist->prlist_len = 0;
    alist->prlist_val = NULL;

    code = ReadPreamble(&tt);
    if (code)
	return code;

    code = WhoIsThis(call, tt, cid);
    if (code)
	ABORT_WITH(tt, PRPERM);

    temp = FindByID(tt, aid);
    if (!temp)
	ABORT_WITH(tt, PRNOENT);
    code = pr_ReadEntry(tt, 0, temp, &tentry);
    if (code)
	ABORT_WITH(tt, code);
    if (!AccessOK(tt, *cid, &tentry, PRP_MEMBER_MEM, PRP_MEMBER_ANY))
	ABORT_WITH(tt, PRPERM);

    code = GetList(tt, &tentry, alist, 0);
    if (code != PRSUCCESS)
	ABORT_WITH(tt, code);

    code = ubik_EndTrans(tt);
    return code;
}


afs_int32
SPR_ListSuperGroups(struct rx_call *call, afs_int32 aid, prlist *alist,
		    afs_int32 *over)
{
#if defined(SUPERGROUPS)
    afs_int32 code;
    afs_int32 cid = ANONYMOUSID;

    code = listSuperGroups(call, aid, alist, over, &cid);
    osi_auditU(call, PTS_LstSGrps, code, AUD_ID, aid, AUD_END);
    ViceLog(125, ("PTS_ListSuperGroups: code %d cid %d aid %d\n", code, cid, aid));
    return code;
#else
    return RXGEN_OPCODE;
#endif
}

#if defined(SUPERGROUPS)
static afs_int32
listSuperGroups(struct rx_call *call, afs_int32 aid, prlist *alist,
		afs_int32 *over, afs_int32 *cid)
{
    afs_int32 code;
    struct ubik_trans *tt;
    afs_int32 temp;
    struct prentry tentry;

    alist->prlist_len = 0;
    alist->prlist_val = (afs_int32 *) 0;

    code = ReadPreamble(&tt);
    if (code)
	return code;

    code = WhoIsThis(call, tt, cid);
    if (code)
	ABORT_WITH(tt, PRPERM);
    if (!pr_noAuth && restrict_anonymous && *cid == ANONYMOUSID)
	ABORT_WITH(tt, PRPERM);

    code = ubik_SetLock(tt, 1, 1, LOCKREAD);
    if (code)
	ABORT_WITH(tt, code);

    temp = FindByID(tt, aid);
    if (!temp)
	ABORT_WITH(tt, PRNOENT);
    code = pr_ReadEntry(tt, 0, temp, &tentry);
    if (code)
	ABORT_WITH(tt, code);
    if (!AccessOK(tt, *cid, &tentry, PRP_MEMBER_MEM, PRP_MEMBER_ANY))
	ABORT_WITH(tt, PRPERM);

    code = GetSGList(tt, &tentry, alist);
    *over = 0;
    if (code == PRTOOMANY)
	*over = 1;
    else if (code != PRSUCCESS)
	ABORT_WITH(tt, code);

    code = ubik_EndTrans(tt);

    return code;
}

#endif /* SUPERGROUPS */

/*
 * SPR_ListOwned
 * List the entries owned by this id.  If the id is zero,
 * return the orphans list. This will return up to PR_MAXGROUPS
 * at a time with the lastP available to get the rest. The
 * maximum value is enforced in GetOwnedChain().
 */
afs_int32
SPR_ListOwned(struct rx_call *call, afs_int32 aid, prlist *alist,
	      afs_int32 *lastP)
{
    afs_int32 code;
    afs_int32 cid = ANONYMOUSID;

    code = listOwned(call, aid, alist, lastP, &cid);
    osi_auditU(call, PTS_LstOwnEvent, code, AUD_ID, aid, AUD_END);
    ViceLog(125, ("PTS_ListOwned: code %d cid %d aid %d\n", code, cid, aid));
    return code;
}

afs_int32
listOwned(struct rx_call *call, afs_int32 aid, prlist *alist, afs_int32 *lastP,
	  afs_int32 *cid)
{
    afs_int32 code;
    struct ubik_trans *tt;
    struct prentry tentry;
    afs_int32 head = 0;
    afs_int32 start;

    alist->prlist_len = 0;
    alist->prlist_val = NULL;

    if (!lastP)
	return PRBADARG;
    start = *lastP;
    *lastP = 0;

    code = ReadPreamble(&tt);
    if (code)
	return code;

    code = WhoIsThis(call, tt, cid);
    if (code)
	ABORT_WITH(tt, PRPERM);

    if (start) {
	code = pr_ReadEntry(tt, 0, start, &tentry);
	if (!code && (tentry.owner == aid))
	    head = start;	/* pick up where we left off */
    }

    if (!head) {
	if (aid) {
	    afs_int32 loc = FindByID(tt, aid);
	    if (loc == 0)
		ABORT_WITH(tt, PRNOENT);
	    code = pr_ReadEntry(tt, 0, loc, &tentry);
	    if (code)
		ABORT_WITH(tt, code);

	    if (!AccessOK(tt, *cid, &tentry, -1, PRP_OWNED_ANY))
		ABORT_WITH(tt, PRPERM);
	    head = tentry.owned;
	} else {
	    if (!AccessOK(tt, *cid, 0, 0, 0))
		ABORT_WITH(tt, PRPERM);
	    head = ntohl(cheader.orphan);
	}
    }

    code = GetOwnedChain(tt, &head, alist);
    if (code) {
	if (code == PRTOOMANY)
	    *lastP = head;
	else
	    ABORT_WITH(tt, code);
    }

    code = ubik_EndTrans(tt);
    return code;
}

afs_int32
SPR_IsAMemberOf(struct rx_call *call, afs_int32 uid, afs_int32 gid,
		afs_int32 *flag)
{
    afs_int32 code;
    afs_int32 cid = ANONYMOUSID;

    code = isAMemberOf(call, uid, gid, flag, &cid);
    osi_auditU(call, PTS_IsMemOfEvent, code, AUD_LONG, uid, AUD_LONG, gid,
	       AUD_END);
    ViceLog(125, ("PTS_IsAMemberOf: code %d cid %d uid %d gid %d\n", code, cid, uid, gid));
    return code;
}

static afs_int32
isAMemberOf(struct rx_call *call, afs_int32 uid, afs_int32 gid, afs_int32 *flag,
	    afs_int32 *cid)
{
    afs_int32 code;
    struct ubik_trans *tt;

    code = ReadPreamble(&tt);
    if (code)
	return code;

    {
	afs_int32 uloc = FindByID(tt, uid);
	afs_int32 gloc = FindByID(tt, gid);
	struct prentry uentry, gentry;

	if (!uloc || !gloc)
	    ABORT_WITH(tt, PRNOENT);
	code = WhoIsThis(call, tt, cid);
	if (code)
	    ABORT_WITH(tt, PRPERM);
	code = pr_ReadEntry(tt, 0, uloc, &uentry);
	if (code)
	    ABORT_WITH(tt, code);
	code = pr_ReadEntry(tt, 0, gloc, &gentry);
	if (code)
	    ABORT_WITH(tt, code);
#if !defined(SUPERGROUPS)
	if ((uentry.flags & PRGRP) || !(gentry.flags & PRGRP))
	    ABORT_WITH(tt, PRBADARG);
#else
	if (!(gentry.flags & PRGRP))
	    ABORT_WITH(tt, PRBADARG);
#endif
	if (!AccessOK(tt, *cid, &uentry, 0, PRP_MEMBER_ANY)
	    && !AccessOK(tt, *cid, &gentry, PRP_MEMBER_MEM, PRP_MEMBER_ANY))
	    ABORT_WITH(tt, PRPERM);
    }

    *flag = IsAMemberOf(tt, uid, gid);
    code = ubik_EndTrans(tt);
    return code;
}

static afs_int32
addWildCards(struct ubik_trans *tt, prlist *alist, afs_uint32 host)
{
    afs_int32 temp;
    struct prentry tentry;
    prlist wlist;
    unsigned wild = htonl(0xffffff00);
    struct in_addr iaddr;
    afs_int32 hostid;
    int size = 0, i, code;
    int added = 0;
    char hoststr[16];

    while ((host = (host & wild))) {
	wild = htonl(ntohl(wild) << 8);
	iaddr.s_addr = host;
	code = NameToID(tt, afs_inet_ntoa_r(iaddr.s_addr, hoststr), &hostid);
	if (code == PRSUCCESS && hostid != 0) {
	    temp = FindByID(tt, hostid);
	    if (temp) {
		code = pr_ReadEntry(tt, 0, temp, &tentry);
		if (code != PRSUCCESS)
		    continue;
	    } else
		continue;
	} else
	    continue;
	wlist.prlist_len = 0;
	wlist.prlist_val = NULL;

	code = GetList(tt, &tentry, &wlist, 0);
	if (code)
	    return code;
	added += wlist.prlist_len;
	for (i = 0; i < wlist.prlist_len; i++) {
	    if (!inCPS(*alist, wlist.prlist_val[i]))
		if ((code = AddToPRList(alist, &size, wlist.prlist_val[i]))) {
		    free(wlist.prlist_val);
		    return (code);
		}
	}
	if (wlist.prlist_val)
	    free(wlist.prlist_val);
    }
    if (added)
	qsort(alist->prlist_val, alist->prlist_len, sizeof(afs_int32), IDCmp);
    return 0;
}

static afs_int32
WhoIsThisWithName(struct rx_call *acall, struct ubik_trans *at, afs_int32 *aid,
		  char *aname)
{
    afs_int32 islocal = 1;
    /* aid is set to the identity of the caller, if known, else ANONYMOUSID */
    /* returns -1 and sets aid to ANONYMOUSID on any failure */
    struct rx_connection *tconn;
    afs_int32 code;
    char tcell[MAXKTCREALMLEN];
    char name[MAXKTCNAMELEN];
    char inst[MAXKTCNAMELEN];
    int ilen;
    char vname[256];

    *aid = ANONYMOUSID;
    tconn = rx_ConnectionOf(acall);
    code = rx_SecurityClassOf(tconn);
    if (code == RX_SECIDX_NULL)
	return 0;
    else if (code == RX_SECIDX_VAB) {
	goto done;		/* no longer supported */
    } else if (code == RX_SECIDX_KAD) {
	if ((code = rxkad_GetServerInfo(rx_ConnectionOf(acall), NULL, NULL,
					name, inst, tcell, NULL)))
	    goto done;

	if (tcell[0]) {
	    code = afsconf_IsLocalRealmMatch(prdir, &islocal, name, inst, tcell);
	    if (code)
		goto done;
	}
	strncpy(vname, name, sizeof(vname));
	if ((ilen = strlen(inst))) {
	    if (strlen(vname) + 1 + ilen >= sizeof(vname))
		goto done;
	    strcat(vname, ".");
	    strcat(vname, inst);
	}
	if (!islocal) {
	     if (strlen(vname) + strlen(tcell) + 1  >= sizeof(vname))
		goto done;
	     strcat(vname, "@");
	     strcat(vname, tcell);
	     lcstring(vname, vname, sizeof(vname));
	     NameToID(at, vname, aid);
	     if (aname)
		strcpy(aname, vname);
	     return 2;
	}

	if (strcmp(AUTH_SUPERUSER, vname) == 0)
	    *aid = SYSADMINID;	/* special case for the fileserver */
	else {
	    lcstring(vname, vname, sizeof(vname));
	    code = NameToID(at, vname, aid);
	}
    }
  done:
    if (code && !pr_noAuth)
	return -1;
    return 0;
}<|MERGE_RESOLUTION|>--- conflicted
+++ resolved
@@ -1220,11 +1220,7 @@
     afs_int32 code;
     afs_int32 cid = ANONYMOUSID;
 
-<<<<<<< HEAD
-    code = getHostCPS(call, ahost, alist, over);
-=======
     code = getHostCPS(call, ahost, alist, over, &cid);
->>>>>>> 11efae83
     osi_auditU(call, PTS_GetHCPSEvent, code, AUD_HOST, htonl(ahost), AUD_END);
     ViceLog(125, ("PTS_GetHostCPS: code %d ahost %d\n", code, ahost));
     return code;
