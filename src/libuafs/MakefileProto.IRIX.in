--- conflicted
+++ resolved
@@ -22,9 +22,6 @@
 TEST_LDFLAGS=-ignore_minor
 TEST_LIBS=-lpthread -lm
 
-<<<<<<< HEAD
-include Makefile.common
-=======
 LIBUAFS = libuafs.a
 
 include Makefile.common
@@ -35,5 +32,4 @@
 
 libuafs_pic.a: $(PICUAFSOBJ)
 	-$(RM) -f libuafs_pic.a
-	$(AR) $(ARFLAGS) libuafs_pic.a $(PICUAFSOBJ)
->>>>>>> ec2382e0
+	$(AR) $(ARFLAGS) libuafs_pic.a $(PICUAFSOBJ)