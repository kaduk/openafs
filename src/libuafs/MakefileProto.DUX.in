--- conflicted
+++ resolved
@@ -22,9 +22,6 @@
 TEST_LDFLAGS=-pthread
 TEST_LIBS=-lm
 
-<<<<<<< HEAD
-include Makefile.common
-=======
 LIBUAFS = libuafs.a
 
 include Makefile.common
@@ -37,5 +34,4 @@
 libuafs_pic.a: $(PICUAFSOBJ)
 	-$(RM) -f libuafs_pic.a
 	$(AR) $(ARFLAGS) libuafs_pic.a $(PICUAFSOBJ)
-	ranlib libuafs_pic.a
->>>>>>> ec2382e0
+	ranlib libuafs_pic.a