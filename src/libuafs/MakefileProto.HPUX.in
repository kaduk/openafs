--- conflicted
+++ resolved
@@ -31,9 +31,6 @@
 TEST_LDFLAGS=
 TEST_LIBS=-lnsl -lm -lpthread -ldld -lc
 
-<<<<<<< HEAD
-include Makefile.common
-=======
 LIBUAFS = libuafs.a
 
 include Makefile.common
@@ -44,5 +41,4 @@
 
 libuafs_pic.a: $(PICUAFSOBJ)
 	-$(RM) -f libuafs_pic.a
-	$(AR) $(ARFLAGS) libuafs_pic.a $(PICUAFSOBJ)
->>>>>>> ec2382e0
+	$(AR) $(ARFLAGS) libuafs_pic.a $(PICUAFSOBJ)