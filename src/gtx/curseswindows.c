--- conflicted
+++ resolved
@@ -20,12 +20,6 @@
 
 #include <roken.h>
 
-<<<<<<< HEAD
-
-#include <sys/types.h>
-#include <sys/file.h>
-=======
->>>>>>> 11efae83
 #if !defined(AFS_SUN5_ENV) && !defined(AFS_LINUX20_ENV) && !defined(AFS_FBSD80_ENV)
 #include <sgtty.h>
 #endif
