/*
 * Copyright 2000, International Business Machines Corporation and others.
 * All Rights Reserved.
 *
 * This software has been released under the terms of the IBM Public
 * License.  For details, see the LICENSE file in the top-level source
 * directory or online at http://www.openafs.org/dl/license10.html
 */

/*
 * Test of the curses package, to make sure I really understand how to use it.
 */

#include <afsconfig.h>
#include <afs/param.h>

<<<<<<< HEAD
=======
#include <roken.h>

>>>>>>> 11efae83
#if defined(AFS_HPUX110_ENV) && !defined(__HP_CURSES)
# define __HP_CURSES
#endif

#if defined(HAVE_NCURSES_H)
# include <ncurses.h>
#elif defined(HAVE_NCURSES_NCURSES_H)
# include <ncurses/ncurses.h>
#elif defined(HAVE_CURSES_H)
# include <curses.h>
#endif

#include "AFS_component_version_number.c"

main(argc, argv)
     int argc;
     char **argv;

{				/*main */

    WINDOW *mainscr;
    char str[128];
    int i;

    mainscr = initscr();
    scrollok(stdscr, TRUE);
    clear();
    addstr("This is my first curses string ever!\n");
    refresh();
    box(stdscr, '|', '-');
    standout();
    addstr("This is a standout string\n");
    refresh();
    standend();

#if 0
    box addstr("Enter a string and a number: ");
    refresh();
    scanw(stdscr, "%s %d", str, &i);
    wprintw(stdscr, "String was '%s', number was %d\n", str, i);
    refresh();
#endif /* 0 */

    endwin();

}				/*main */<|MERGE_RESOLUTION|>--- conflicted
+++ resolved
@@ -14,11 +14,8 @@
 #include <afsconfig.h>
 #include <afs/param.h>
 
-<<<<<<< HEAD
-=======
 #include <roken.h>
 
->>>>>>> 11efae83
 #if defined(AFS_HPUX110_ENV) && !defined(__HP_CURSES)
 # define __HP_CURSES
 #endif
