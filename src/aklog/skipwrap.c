
/*
 * Copyright (c) 2006
 * The Regents of the University of Michigan
 * ALL RIGHTS RESERVED
 *
 * Permission is granted to use, copy, create derivative works
 * and redistribute this software and such derivative works
 * for any purpose, so long as the name of the University of
 * Michigan is not used in any advertising or publicity
 * pertaining to the use or distribution of this software
 * without specific, written prior authorization.  If the
 * above copyright notice or any other identification of the
 * University of Michigan is included in any copy of any
 * portion of this software, then the disclaimer below must
 * also be included.
 *
 * This software is provided as is, without representation
 * from the University of Michigan as to its fitness for any
 * purpose, and without warranty by the University of
 * Michigan of any kind, either express or implied, including
 * without limitation the implied warranties of
 * merchantability and fitness for a particular purpose.  The
 * regents of the University of Michigan shall not be liable
 * for any damages, including special, indirect, incidental, or
 * consequential damages, with respect to any claim arising
 * out of or in connection with the use of the software, even
 * if it has been or is hereafter advised of the possibility of
 * such damages.
 */

#include <afsconfig.h>
#include <afs/param.h>
<<<<<<< HEAD
#include <stdio.h>
=======

#include <roken.h>

>>>>>>> 11efae83
#define KERBEROS_APPLE_DEPRECATED(x)
#include "aklog.h"
#include <krb5.h>
#include "skipwrap.h"

/* evil hack */
#define SEQUENCE 16
#define CONSTRUCTED 32
#define APPLICATION 64
#define CONTEXT_SPECIFIC 128
static int skip_get_number(char **pp, size_t *lp, int *np)
{
    unsigned l;
    int r, n, i;
    char *p;

    l = *lp;
    if (l < 1) {
#ifdef DEBUG
	fprintf(stderr, "skip_bad_number: missing number\n");
#endif
	return -1;
    }
    p = *pp;
    r = (unsigned char)*p;
    ++p; --l;
    if (r & 0x80) {
	n = (r&0x7f);
	if (l < n) {
#ifdef DEBUG
	    fprintf(stderr, "skip_bad_number: truncated number\n");
#endif
	    return -1;
	}
	r = 0;
	for (i = n; --i >= 0; ) {
	    r <<= 8;
	    r += (unsigned char)*p;
	    ++p; --l;
	}
    }
    *np = r;
    *pp = p;
    *lp = l;
    return 0;
}

int
afs_krb5_skip_ticket_wrapper(char *tix, size_t tixlen, char **enc, size_t *enclen)
{
    char *p = tix;
    size_t l = tixlen;
    int code;
    int num;

    if (l < 1) return -1;
    if (*p != (char) (CONSTRUCTED+APPLICATION+1)) return -1;
    ++p; --l;
    if ((code = skip_get_number(&p, &l, &num))) return code;
    if (l != num) return -1;
    if (l < 1) return -1;
    if (*p != (char)(CONSTRUCTED+SEQUENCE)) return -1;
    ++p; --l;
    if ((code = skip_get_number(&p, &l, &num))) return code;
    if (l != num) return -1;
    if (l < 1) return -1;
    if (*p != (char)(CONSTRUCTED+CONTEXT_SPECIFIC+0)) return -1;
    ++p; --l;
    if ((code = skip_get_number(&p, &l, &num))) return code;
    if (l < num) return -1;
    l -= num; p += num;
    if (l < 1) return -1;
    if (*p != (char)(CONSTRUCTED+CONTEXT_SPECIFIC+1)) return -1;
    ++p; --l;
    if ((code = skip_get_number(&p, &l, &num))) return code;
    if (l < num) return -1;
    l -= num; p += num;
    if (l < 1) return -1;
    if (*p != (char)(CONSTRUCTED+CONTEXT_SPECIFIC+2)) return -1;
    ++p; --l;
    if ((code = skip_get_number(&p, &l, &num))) return code;
    if (l < num) return -1;
    l -= num; p += num;
    if (l < 1) return -1;
    if (*p != (char)(CONSTRUCTED+CONTEXT_SPECIFIC+3)) return -1;
    ++p; --l;
    if ((code = skip_get_number(&p, &l, &num))) return code;
    if (l != num) return -1;
    *enc = p;
    *enclen = l;
    return 0;
}<|MERGE_RESOLUTION|>--- conflicted
+++ resolved
@@ -31,13 +31,9 @@
 
 #include <afsconfig.h>
 #include <afs/param.h>
-<<<<<<< HEAD
-#include <stdio.h>
-=======
 
 #include <roken.h>
 
->>>>>>> 11efae83
 #define KERBEROS_APPLE_DEPRECATED(x)
 #include "aklog.h"
 #include <krb5.h>
