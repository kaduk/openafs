/*
 * $Id$
 *
 * asetkey - Manipulates an AFS KeyFile
 *
 * Updated for Kerberos 5
 */

#include <afsconfig.h>
#include <afs/param.h>
#include <afs/stds.h>
<<<<<<< HEAD
=======

#include <roken.h>

>>>>>>> 11efae83
#define KERBEROS_APPLE_DEPRECATED(x)
#include <krb5.h>

#ifndef HAVE_KERBEROSV_HEIM_ERR_H
#include <afs/com_err.h>
#endif
#include <afs/cellconfig.h>
#include <afs/keys.h>
#include <afs/dirpath.h>

#ifdef HAVE_KRB5_CREDS_KEYBLOCK
#define USING_MIT 1
#endif
#ifdef HAVE_KRB5_CREDS_SESSION
#define USING_HEIMDAL 1
#endif

static int
stringToType(const char *string) {
    if (strcmp(string, "rxkad") == 0)
	return afsconf_rxkad;
    if (strcmp(string, "rxkad_krb5") == 0)
	return afsconf_rxkad_krb5;

    return atoi(string);
}

static void
printKey(const struct rx_opaque *key)
{
    int i;

    for (i = 0; i < key->len; i++)
	printf("%02x", ((unsigned char *)key->val)[i]);
    printf("\n");
}


static int
char2hex(char c)
{
  if (c >= '0' && c <= '9')
    return (c - 48);
  if ((c >= 'a') && (c <= 'f'))
    return (c - 'a' + 10);

  if ((c >= 'A') && (c <= 'F'))
    return (c - 'A' + 10);

  return -1;
}

static struct afsconf_typedKey *
keyFromCommandLine(afsconf_keyType type, int kvno, int subType,
	           const char *string, size_t length)
{
    struct rx_opaque key;
    struct afsconf_typedKey *typedKey;
    const char *cp;
    int i;

    if (strlen(string) != 2*length) {
	printf("key %s is not in right format\n", string);
	printf(" <key> should be an %d byte hex representation \n", (int) length);
	exit(1);
    }

    rx_opaque_alloc(&key, length);
    cp = string;
    for (i = 0; i< length; i++) {
       ((char *)key.val)[i] = char2hex(*cp) * 16 + char2hex(*(cp+1));
       cp+=2;
    }

<<<<<<< HEAD
	kvno = atoi(argv[2]);
	if (keymode) {
	    char tkey[8];
	    int i;
	    char *cp;
	    if (strlen(argv[3]) != 16) {
		printf("key %s is not in right format\n", argv[3]);
		printf(" <key> should be an 8byte hex representation \n");
		printf("  Ex: setkey add 0 \"80b6a7cd7a9dadb6\"\n");
		exit(1);
	    }
	    memset(tkey, 0, sizeof(tkey));
	    for (i = 7, cp = argv[3] + 15; i >= 0; i--, cp -= 2)
		tkey[i] = char2hex(*cp) + char2hex(*(cp - 1)) * 16;
	    code = afsconf_AddKey(tdir, kvno, tkey, 1);
	} else {
	    krb5_init_context(&context);

	    retval = krb5_parse_name(context, argv[4], &principal);
	    if (retval != 0) {
		afs_com_err(argv[0], retval, "while parsing AFS principal");
		exit(1);
	    }
	    retval = krb5_kt_read_service_key(context, argv[3], principal, kvno,
					      ENCTYPE_DES_CBC_CRC, &key);
            if (retval == KRB5_KT_NOTFOUND)
                retval = krb5_kt_read_service_key(context, argv[3], principal, kvno,
                                                   ENCTYPE_DES_CBC_MD5, &key);
            if (retval == KRB5_KT_NOTFOUND)
                retval = krb5_kt_read_service_key(context, argv[3], principal, kvno,
                                                   ENCTYPE_DES_CBC_MD4, &key);
            if (retval == KRB5_KT_NOTFOUND) {
                char * princname = NULL;

                krb5_unparse_name(context, principal, &princname);

                afs_com_err(argv[0], retval,
                            "for keytab entry with Principal %s, kvno %u, DES-CBC-CRC/MD5/MD4",
                            princname ? princname : argv[4],
                            kvno);
                exit(1);
            } else if (retval != 0) {
		afs_com_err(argv[0], retval, "while extracting AFS service key");
		exit(1);
	    }
=======
    typedKey = afsconf_typedKey_new(type, kvno, subType, &key);
    rx_opaque_freeContents(&key);
    return typedKey;
}
>>>>>>> 11efae83

#ifdef USING_HEIMDAL
#define deref_key_length(key)			\
	    key->keyvalue.length

#define deref_key_contents(key)			\
	    key->keyvalue.data
#else
#define deref_key_length(key)			\
	    key->length

#define deref_key_contents(key)			\
	    key->contents
#endif
<<<<<<< HEAD
	    if (deref_key_length(key) != 8) {
		fprintf(stderr, "Key length should be 8, but is really %u!\n",
			(unsigned int)deref_key_length(key));
		exit(1);
	    }
	    code = afsconf_AddKey(tdir, kvno, (char *) deref_key_contents(key), 1);
	}
=======
>>>>>>> 11efae83

static struct afsconf_typedKey *
keyFromKeytab(int kvno, afsconf_keyType type, int subtype, const char *keytab, const char *princ)
{
    int retval;
    krb5_principal principal;
    krb5_keyblock *key;
    krb5_context context;
    struct rx_opaque buffer;
    struct afsconf_typedKey *typedKey;

    krb5_init_context(&context);

    retval = krb5_parse_name(context, princ, &principal);
    if (retval) {
	afs_com_err("asetkey", retval, "while parsing AFS principal");
	exit(1);
    }

    if (type == afsconf_rxkad) {
	retval = krb5_kt_read_service_key(context, (char *)keytab, principal,
					  kvno, ENCTYPE_DES_CBC_CRC, &key);
	if (retval == KRB5_KT_NOTFOUND)
	    retval = krb5_kt_read_service_key(context, (char *)keytab,
					      principal, kvno,
					      ENCTYPE_DES_CBC_MD5, &key);
	if (retval == KRB5_KT_NOTFOUND)
	    retval = krb5_kt_read_service_key(context, (char *)keytab,
					      principal, kvno,
					      ENCTYPE_DES_CBC_MD4, &key);
    } else if (type == afsconf_rxkad_krb5) {
	retval = krb5_kt_read_service_key(context, (char *)keytab, principal,
					  kvno, subtype, &key);
    } else {
	retval=AFSCONF_BADKEY;
    }
    if (retval == KRB5_KT_NOTFOUND) {
	char * princname = NULL;

	krb5_unparse_name(context, principal, &princname);

	if (type == afsconf_rxkad) {
	    afs_com_err("asetkey", retval,
			"for keytab entry with Principal %s, kvno %u, "
			"DES-CBC-CRC/MD5/MD4",
			princname ? princname : princ, kvno);
	} else {
	    afs_com_err("asetkey", retval,
			"for keytab entry with Principal %s, kvno %u",
			princname ? princname : princ, kvno);
	}
	exit(1);
    }

    if (retval != 0) {
	afs_com_err("asetkey", retval, "while extracting AFS service key");
	exit(1);
    }

    if (type == afsconf_rxkad && deref_key_length(key) != 8) {
	fprintf(stderr, "Key length should be 8, but is really %u!\n",
		(unsigned int)deref_key_length(key));
	exit(1);
    }

    rx_opaque_populate(&buffer, deref_key_contents(key), deref_key_length(key));

    typedKey = afsconf_typedKey_new(type, kvno, subtype, &buffer);
    rx_opaque_freeContents(&buffer);
    krb5_free_principal(context, principal);
    krb5_free_keyblock(context, key);
    return typedKey;
}

static void
addKey(struct afsconf_dir *dir, int argc, char **argv) {
    struct afsconf_typedKey *typedKey;
    int type;
    int kvno;
    int code;

    switch (argc) {
      case 4:
	typedKey = keyFromCommandLine(afsconf_rxkad, atoi(argv[2]), 0,
				      argv[3], 8);
	break;
      case 5:
	typedKey = keyFromKeytab(atoi(argv[2]), afsconf_rxkad, 0, argv[3], argv[4]);
	break;
      case 6:
	type = stringToType(argv[2]);
	kvno = atoi(argv[3]);
	if (type == afsconf_rxkad) {
	    typedKey = keyFromCommandLine(afsconf_rxkad, kvno, 0, argv[5], 8);
	} else if (type == afsconf_rxkad_krb5){
	    fprintf(stderr, "Raw keys for afsconf_rxkad_krb5 are unsupported");
	    exit(1);
	} else {
	    fprintf(stderr, "Unknown key type %s\n", argv[2]);
	    exit(1);
	}
	break;
      case 7:
	type = stringToType(argv[2]);
	kvno = atoi(argv[3]);
	if (type == afsconf_rxkad || type == afsconf_rxkad_krb5) {
	    typedKey = keyFromKeytab(kvno, type, atoi(argv[4]), argv[5],
				     argv[6]);
	} else {
	    fprintf(stderr, "Unknown key type %s\n", argv[2]);
	    exit(1);
	}
	break;
      default:
	fprintf(stderr, "%s add: usage is '%s add <kvno> <keyfile> "
			"<princ>\n", argv[0], argv[0]);
	fprintf(stderr, "\tOR\n\t%s add <kvno> <key>\n", argv[0]);
	fprintf(stderr, "\tOR\n\t%s add <type> <kvno> <subtype> <key>\n",
		argv[0]);
	fprintf(stderr, "\tOR\n\t%s add <type> <kvno> <subtype> <keyfile> <princ>\n",
	        argv[0]);
	fprintf(stderr, "\t\tEx: %s add 0 \"80b6a7cd7a9dadb6\"\n", argv[0]);
		exit(1);
    }
    code = afsconf_AddTypedKey(dir, typedKey, 1);
    afsconf_typedKey_put(&typedKey);
    if (code) {
	afs_com_err("asetkey", code, "while adding new key");
	exit(1);
    }
}

static void
deleteKey(struct afsconf_dir *dir, int argc, char **argv)
{
    int kvno;
    int code;

    if (argc != 3) {
	fprintf(stderr, "%s delete: usage is '%s delete <kvno>\n",
		argv[0], argv[0]);
	exit(1);
    }
    kvno = atoi(argv[2]);
    code = afsconf_DeleteKey(dir, kvno);
    if (code) {
	afs_com_err(argv[0], code, "while deleting key %d", kvno);
	exit(1);
    }
}

static void
listKey(struct afsconf_dir *dir, int argc, char **argv)
{
    struct afsconf_typedKeyList *keys;
    int i;
    int code;

    code = afsconf_GetAllKeys(dir, &keys);
    if (code) {
	afs_com_err("asetkey", code, "while retrieving keys");
	exit(1);
    }
    for (i = 0; i < keys->nkeys; i++) {
	afsconf_keyType type;
	int kvno;
	int minorType;
	struct rx_opaque *keyMaterial;

	afsconf_typedKey_values(keys->keys[i], &type, &kvno, &minorType,
				    &keyMaterial);
	switch(type) {
	  case afsconf_rxkad:
	    if (kvno != -1) {
		printf("rxkad\tkvno %4d: key is: ", kvno);
		printKey(keyMaterial);
	    }
	    break;
	  case afsconf_rxkad_krb5:
	    if (kvno != -1) {
		printf("rxkad_krb5\tkvno %4d enctype %d; key is: ",
		       kvno, minorType);
		printKey(keyMaterial);
	    }
	    break;
	  default:
	    printf("unknown(%d)\tkvno %4d subtype %d; key is: ", type,
	           kvno, minorType);
	    printKey(keyMaterial);
	    break;
	  }
    }
    printf("All done.\n");
}

int
main(int argc, char *argv[])
{
    struct afsconf_dir *tdir;
    const char *confdir;

    if (argc == 1) {
	fprintf(stderr, "%s: usage is '%s <opcode> options, e.g.\n",
		argv[0], argv[0]);
	fprintf(stderr, "\t%s add <kvno> <keyfile> <princ>\n", argv[0]);
	fprintf(stderr, "\tOR\n\t%s add <kvno> <key>\n", argv[0]);
	fprintf(stderr, "\tOR\n\t%s add <type> <kvno> <subtype> <key>\n",
	        argv[0]);
	fprintf(stderr, "\tOR\n\t%s add <type> <kvno> <subtype> <keyfile> <princ>\n",
	        argv[0]);
	fprintf(stderr, "\t\tEx: %s add 0 \"80b6a7cd7a9dadb6\"\n", argv[0]);
	fprintf(stderr, "\t%s delete <kvno>\n", argv[0]);
	fprintf(stderr, "\t%s list\n", argv[0]);
	exit(1);
    }

    confdir = AFSDIR_SERVER_ETC_DIRPATH;

    tdir = afsconf_Open(confdir);
    if (!tdir) {
	fprintf(stderr, "%s: can't initialize conf dir '%s'\n", argv[0],
		confdir);
	exit(1);
    }
    if (strcmp(argv[1], "add")==0) {
	addKey(tdir, argc, argv);
    }
    else if (strcmp(argv[1], "delete")==0) {
	deleteKey(tdir, argc, argv);
    }
    else if (strcmp(argv[1], "list") == 0) {
	listKey(tdir, argc, argv);

    }
    else {
	fprintf(stderr, "%s: unknown operation '%s', type '%s' for "
		"assistance\n", argv[0], argv[1], argv[0]);
	exit(1);
    }
    exit(0);
}<|MERGE_RESOLUTION|>--- conflicted
+++ resolved
@@ -9,12 +9,9 @@
 #include <afsconfig.h>
 #include <afs/param.h>
 #include <afs/stds.h>
-<<<<<<< HEAD
-=======
 
 #include <roken.h>
 
->>>>>>> 11efae83
 #define KERBEROS_APPLE_DEPRECATED(x)
 #include <krb5.h>
 
@@ -89,58 +86,10 @@
        cp+=2;
     }
 
-<<<<<<< HEAD
-	kvno = atoi(argv[2]);
-	if (keymode) {
-	    char tkey[8];
-	    int i;
-	    char *cp;
-	    if (strlen(argv[3]) != 16) {
-		printf("key %s is not in right format\n", argv[3]);
-		printf(" <key> should be an 8byte hex representation \n");
-		printf("  Ex: setkey add 0 \"80b6a7cd7a9dadb6\"\n");
-		exit(1);
-	    }
-	    memset(tkey, 0, sizeof(tkey));
-	    for (i = 7, cp = argv[3] + 15; i >= 0; i--, cp -= 2)
-		tkey[i] = char2hex(*cp) + char2hex(*(cp - 1)) * 16;
-	    code = afsconf_AddKey(tdir, kvno, tkey, 1);
-	} else {
-	    krb5_init_context(&context);
-
-	    retval = krb5_parse_name(context, argv[4], &principal);
-	    if (retval != 0) {
-		afs_com_err(argv[0], retval, "while parsing AFS principal");
-		exit(1);
-	    }
-	    retval = krb5_kt_read_service_key(context, argv[3], principal, kvno,
-					      ENCTYPE_DES_CBC_CRC, &key);
-            if (retval == KRB5_KT_NOTFOUND)
-                retval = krb5_kt_read_service_key(context, argv[3], principal, kvno,
-                                                   ENCTYPE_DES_CBC_MD5, &key);
-            if (retval == KRB5_KT_NOTFOUND)
-                retval = krb5_kt_read_service_key(context, argv[3], principal, kvno,
-                                                   ENCTYPE_DES_CBC_MD4, &key);
-            if (retval == KRB5_KT_NOTFOUND) {
-                char * princname = NULL;
-
-                krb5_unparse_name(context, principal, &princname);
-
-                afs_com_err(argv[0], retval,
-                            "for keytab entry with Principal %s, kvno %u, DES-CBC-CRC/MD5/MD4",
-                            princname ? princname : argv[4],
-                            kvno);
-                exit(1);
-            } else if (retval != 0) {
-		afs_com_err(argv[0], retval, "while extracting AFS service key");
-		exit(1);
-	    }
-=======
     typedKey = afsconf_typedKey_new(type, kvno, subType, &key);
     rx_opaque_freeContents(&key);
     return typedKey;
 }
->>>>>>> 11efae83
 
 #ifdef USING_HEIMDAL
 #define deref_key_length(key)			\
@@ -155,16 +104,6 @@
 #define deref_key_contents(key)			\
 	    key->contents
 #endif
-<<<<<<< HEAD
-	    if (deref_key_length(key) != 8) {
-		fprintf(stderr, "Key length should be 8, but is really %u!\n",
-			(unsigned int)deref_key_length(key));
-		exit(1);
-	    }
-	    code = afsconf_AddKey(tdir, kvno, (char *) deref_key_contents(key), 1);
-	}
-=======
->>>>>>> 11efae83
 
 static struct afsconf_typedKey *
 keyFromKeytab(int kvno, afsconf_keyType type, int subtype, const char *keytab, const char *princ)
