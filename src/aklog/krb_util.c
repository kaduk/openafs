--- conflicted
+++ resolved
@@ -11,12 +11,9 @@
 
 #include <afsconfig.h>
 #include <afs/stds.h>
-<<<<<<< HEAD
-=======
 
 #include <roken.h>
 
->>>>>>> 11efae83
 #define KERBEROS_APPLE_DEPRECATED(x)
 #include "aklog.h"
 #include <krb5.h>
