--- conflicted
+++ resolved
@@ -17,10 +17,6 @@
 EXEFILE = $(DESTDIR)\root.server\usr\afs\bin\dafileserver.exe
 
 VICED = ..\viced
-<<<<<<< HEAD
-TVICED = ..\tviced
-=======
->>>>>>> 7442752b
 LIBACL = ..\libacl
 DIR = ..\dir
 FSINT = ..\fsint
@@ -56,12 +52,6 @@
 $(DAFS_VICEDRES): dafileserver.rc AFS_component_version_number.h
 	$(RC) /fo $(DAFS_VICEDRES) dafileserver.rc
 
-<<<<<<< HEAD
-$(TVICEDOBJS): $(TVICED)\$$(@B).c
-	$(C2OBJ) -I$(TVICED) $**
-
-=======
->>>>>>> 7442752b
 $(LIBACLOBJS): $(LIBACL)\$$(@B).C
 	$(C2OBJ) -I$(LIBACL) $**
 
