srcdir=@srcdir@
include @TOP_OBJDIR@/src/config/Makefile.config

LDIRS=-L${TOP_LIBDIR} -L${DESTDIR}/lib/afs -L..

all: test

install: 

#
# Build targets
#
test:	test.o test1.o test2.o 
<<<<<<< HEAD
	$(CC)  ${CFLAGS} -o test -lafscom_err test.o test1.o test2.o 
=======
	$(AFS_LDRULE) ${LDIRS} -lafscom_err test.o test1.o test2.o
>>>>>>> 11efae83

test.o:	test1.h test2.h
test1.o : test1.c
test1.c : test1.et
test2.o : test2.c
test2.c : test2.et

#
# Misc targets
#
clean:
	$(RM) -f *~ \#* *.bak \
		*.otl *.aux *.toc *.PS *.dvi *.x9700 *.ps \
		*.cp *.fn *.ky *.log *.pg *.tp *.vr \
		*.o *.a libafscom_err.a \
		com_err.o compile_et \
		et.ar TAGS y.tab.c lex.yy.c error_table.c \
		et_lex.lex.c \
		test1.h test1.c test2.h test2.c test \
		eddep makedep core

dest: 
<|MERGE_RESOLUTION|>--- conflicted
+++ resolved
@@ -11,11 +11,7 @@
 # Build targets
 #
 test:	test.o test1.o test2.o 
-<<<<<<< HEAD
-	$(CC)  ${CFLAGS} -o test -lafscom_err test.o test1.o test2.o 
-=======
 	$(AFS_LDRULE) ${LDIRS} -lafscom_err test.o test1.o test2.o
->>>>>>> 11efae83
 
 test.o:	test1.h test2.h
 test1.o : test1.c
