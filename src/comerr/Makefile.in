#
# Makefile for error-table routines
#
# Copyright 1987, 1989 MIT Student Information Processing Board
# For copyright info, see mit-sipb-cr.h.

srcdir=@srcdir@
include @TOP_OBJDIR@/src/config/Makefile.config
include @TOP_OBJDIR@/src/config/Makefile.lwp
include @TOP_OBJDIR@/src/config/Makefile.lwptool

<<<<<<< HEAD
all: compile_et ${TOP_INCDIR}/afs/com_err.h ${TOP_INCDIR}/afs/error_table.h ${TOP_INCDIR}/afs/mit-sipb-cr.h ${TOP_LIBDIR}/libafscom_err.a
=======
LT_objs = error_msg.lo et_name.lo com_err.lo
LT_deps = $(top_builddir)/src/opr/liboafs_opr.la
LT_libs = $(LIB_roken) $(MT_LIBS)

all: compile_et ${TOP_INCDIR}/afs/com_err.h ${TOP_INCDIR}/afs/error_table.h \
     ${TOP_INCDIR}/afs/mit-sipb-cr.h ${TOP_LIBDIR}/libafscom_err.a \
     liboafs_comerr.la libafsrpc_comerr.la
>>>>>>> 11efae83

buildtools: compile_et

${TOP_INCDIR}/afs/com_err.h: com_err.h
	${INSTALL_DATA} $? $@

${TOP_INCDIR}/afs/error_table.h: error_table.h
	${INSTALL_DATA} $? $@

${TOP_INCDIR}/afs/mit-sipb-cr.h: mit-sipb-cr.h
	${INSTALL_DATA} $? $@

${TOP_LIBDIR}/libafscom_err.a: libafscom_err.a
	${INSTALL_DATA} $? $@

et_lex.lex.c: et_lex.lex.l
	$(RM) -f et_lex.lex.c
	$(LEX) -t $(srcdir)/et_lex.lex.l > et_lex.lex.c

compile_et:	compile_et.o error_table.o
	$(Q)case $(SYS_NAME) in \
	*_linux* | *_umlinux* | *_darwin* ) \
	$(AFS_LDRULE_NOQ) compile_et.o error_table.o -L${TOP_LIBDIR} -lopr;; \
	* ) \
	$(AFS_LDRULE_NOQ) compile_et.o error_table.o -L${TOP_LIBDIR} -lopr -ll;; \
	esac

<<<<<<< HEAD
libafscom_err.a: error_msg.o et_name.o com_err.o AFS_component_version_number.o
	$(RM) -f $@
	$(AR) crv $@ error_msg.o et_name.o com_err.o AFS_component_version_number.o
	$(RANLIB) $@
=======
libafscom_err.a: $(LT_objs)
	$(LT_LDLIB_lwp) $(LT_objs)

liboafs_comerr.la: $(LT_objs) $(LT_deps)
	$(LT_LDLIB_shlib) $(LT_objs) $(LT_deps) $(LT_libs)

libafsrpc_comerr.la: $(LT_objs)
	$(LT_LDLIB_pic) $(LT_objs)
>>>>>>> 11efae83

# When we build this file, we're using a .c file that's in the object directory,
# so we need to add the source directory to the includes to pick up local headers.
#
<<<<<<< HEAD
error_table.o: error_table.c
	$(CC) $(CFLAGS) -I${srcdir} @CFLAGS_NOUNUSED@ @CFLAGS_NOOLDSTYLE@ -c error_table.c
=======
CFLAGS_error_table.o= -I${srcdir} @CFLAGS_NOUNUSED@ @CFLAGS_NOOLDSTYLE@
>>>>>>> 11efae83

#
# Installation targets
#
<<<<<<< HEAD
install: compile_et com_err.h error_table.h mit-sipb-cr.h libafscom_err.a
=======
install: compile_et com_err.h error_table.h mit-sipb-cr.h libafscom_err.a \
	liboafs_comerr.la
>>>>>>> 11efae83
	${INSTALL} -d ${DESTDIR}${bindir}
	${INSTALL} -d ${DESTDIR}${includedir}/afs
	${INSTALL} -d ${DESTDIR}${libdir}/afs
	${INSTALL_PROGRAM} compile_et ${DESTDIR}${bindir}/afs_compile_et
	${INSTALL_DATA} ${srcdir}/com_err.h ${DESTDIR}${includedir}/afs/com_err.h
	${INSTALL_DATA} ${srcdir}/error_table.h ${DESTDIR}${includedir}/afs/error_table.h
	${INSTALL_DATA} ${srcdir}/mit-sipb-cr.h ${DESTDIR}${includedir}/afs/mit-sipb-cr.h
	${INSTALL_DATA} libafscom_err.a ${DESTDIR}${libdir}/afs/libafscom_err.a

dest: compile_et com_err.h error_table.h mit-sipb-cr.h libafscom_err.a
	${INSTALL} -d ${DEST}/bin
	${INSTALL} -d ${DEST}/include/afs
	${INSTALL} -d ${DEST}/lib/afs
	${INSTALL_PROGRAM} compile_et ${DEST}/bin/afs_compile_et
	${INSTALL_DATA} ${srcdir}/com_err.h ${DEST}/include/afs/com_err.h
	${INSTALL_DATA} ${srcdir}/error_table.h ${DEST}/include/afs/error_table.h
	${INSTALL_DATA} ${srcdir}/mit-sipb-cr.h ${DEST}/include/afs/mit-sipb-cr.h
	${INSTALL_DATA} libafscom_err.a ${DEST}/lib/afs/libafscom_err.a

clean:
	$(LT_CLEAN)
	$(RM) -f *~ \#* *.bak *.otl *.aux *.toc *.PS *.dvi *.x9700 *.ps \
		*.cp *.fn *.ky *.log *.pg *.tp *.vr *.o libafscom_err.a \
		com_err.o compile_et et.ar TAGS y.tab.c lex.yy.c error_table.c \
		et_lex.lex.c test1.h test1.c test2.h test2.c \
		eddep makedep core AFS_component_version_number.c

test:
	cd test; $(MAKE)

compile_et.o:  AFS_component_version_number.c
# specify yacc build product as a dependency so our .c.o rule will apply
error_table.o: et_lex.lex.c error_table.c
error_table.lo: et_lex.lex.c error_table.c

include ../config/Makefile.version<|MERGE_RESOLUTION|>--- conflicted
+++ resolved
@@ -9,9 +9,6 @@
 include @TOP_OBJDIR@/src/config/Makefile.lwp
 include @TOP_OBJDIR@/src/config/Makefile.lwptool
 
-<<<<<<< HEAD
-all: compile_et ${TOP_INCDIR}/afs/com_err.h ${TOP_INCDIR}/afs/error_table.h ${TOP_INCDIR}/afs/mit-sipb-cr.h ${TOP_LIBDIR}/libafscom_err.a
-=======
 LT_objs = error_msg.lo et_name.lo com_err.lo
 LT_deps = $(top_builddir)/src/opr/liboafs_opr.la
 LT_libs = $(LIB_roken) $(MT_LIBS)
@@ -19,7 +16,6 @@
 all: compile_et ${TOP_INCDIR}/afs/com_err.h ${TOP_INCDIR}/afs/error_table.h \
      ${TOP_INCDIR}/afs/mit-sipb-cr.h ${TOP_LIBDIR}/libafscom_err.a \
      liboafs_comerr.la libafsrpc_comerr.la
->>>>>>> 11efae83
 
 buildtools: compile_et
 
@@ -47,12 +43,6 @@
 	$(AFS_LDRULE_NOQ) compile_et.o error_table.o -L${TOP_LIBDIR} -lopr -ll;; \
 	esac
 
-<<<<<<< HEAD
-libafscom_err.a: error_msg.o et_name.o com_err.o AFS_component_version_number.o
-	$(RM) -f $@
-	$(AR) crv $@ error_msg.o et_name.o com_err.o AFS_component_version_number.o
-	$(RANLIB) $@
-=======
 libafscom_err.a: $(LT_objs)
 	$(LT_LDLIB_lwp) $(LT_objs)
 
@@ -61,27 +51,17 @@
 
 libafsrpc_comerr.la: $(LT_objs)
 	$(LT_LDLIB_pic) $(LT_objs)
->>>>>>> 11efae83
 
 # When we build this file, we're using a .c file that's in the object directory,
 # so we need to add the source directory to the includes to pick up local headers.
 #
-<<<<<<< HEAD
-error_table.o: error_table.c
-	$(CC) $(CFLAGS) -I${srcdir} @CFLAGS_NOUNUSED@ @CFLAGS_NOOLDSTYLE@ -c error_table.c
-=======
 CFLAGS_error_table.o= -I${srcdir} @CFLAGS_NOUNUSED@ @CFLAGS_NOOLDSTYLE@
->>>>>>> 11efae83
 
 #
 # Installation targets
 #
-<<<<<<< HEAD
-install: compile_et com_err.h error_table.h mit-sipb-cr.h libafscom_err.a
-=======
 install: compile_et com_err.h error_table.h mit-sipb-cr.h libafscom_err.a \
 	liboafs_comerr.la
->>>>>>> 11efae83
 	${INSTALL} -d ${DESTDIR}${bindir}
 	${INSTALL} -d ${DESTDIR}${includedir}/afs
 	${INSTALL} -d ${DESTDIR}${libdir}/afs
