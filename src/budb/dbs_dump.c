--- conflicted
+++ resolved
@@ -151,18 +151,6 @@
 	/* Initialize the condition variables and the mutexes we use
 	 * to signal and synchronize the reader and writer threads.
 	 */
-<<<<<<< HEAD
-	CV_INIT(&dumpSyncPtr->ds_readerStatus_cond, "reader cond", CV_DEFAULT, 0);
-	CV_INIT(&dumpSyncPtr->ds_writerStatus_cond, "writer cond", CV_DEFAULT, 0);
-	MUTEX_INIT(&dumpSyncPtr->ds_readerStatus_mutex, "reader", MUTEX_DEFAULT, 0);
-	MUTEX_INIT(&dumpSyncPtr->ds_writerStatus_mutex, "writer", MUTEX_DEFAULT, 0);
-
-	/* Initialize the thread attributes and launch the thread */
-
-	osi_Assert(pthread_attr_init(&dumperPid_tattr) == 0);
-	osi_Assert(pthread_attr_setdetachstate(&dumperPid_tattr, PTHREAD_CREATE_DETACHED) == 0);
-	osi_Assert(pthread_create(&dumperPid, &dumperPid_tattr, (void *)setupDbDump, NULL) == 0);
-=======
 	opr_cv_init(&dumpSyncPtr->ds_readerStatus_cond);
 	opr_cv_init(&dumpSyncPtr->ds_writerStatus_cond);
 	opr_mutex_init(&dumpSyncPtr->ds_readerStatus_mutex);
@@ -176,7 +164,6 @@
 	opr_Verify(pthread_create(&dumperPid,
 				  &dumperPid_tattr,
 				  (void *)setupDbDump, NULL) == 0);
->>>>>>> 7442752b
 
 #else
 	code =
@@ -193,18 +180,12 @@
 #ifdef AFS_PTHREAD_ENV
 	/* Initialize the thread attributes and launch the thread */
 
-<<<<<<< HEAD
-	osi_Assert(pthread_attr_init(&watcherPid_tattr) == 0);
-	osi_Assert(pthread_attr_setdetachstate(&watcherPid_tattr, PTHREAD_CREATE_DETACHED) == 0);
-	osi_Assert(pthread_create(&watcherPid, &watcherPid_tattr, (void *)dumpWatcher, NULL) == 0);
-=======
 	opr_Verify(pthread_attr_init(&watcherPid_tattr) == 0);
 	opr_Verify(pthread_attr_setdetachstate(&watcherPid_tattr,
 					       PTHREAD_CREATE_DETACHED) == 0);
 	opr_Verify(pthread_create(&watcherPid,
 				  &watcherPid_tattr,
 				  (void *)dumpWatcher, NULL) == 0);
->>>>>>> 7442752b
 #else
 	/* now create the watcher thread */
 	code =
@@ -228,11 +209,7 @@
 	    LogDebug(6, "wakup writer\n");
 	    dumpSyncPtr->ds_writerStatus = 0;
 #ifdef AFS_PTHREAD_ENV
-<<<<<<< HEAD
-	    CV_BROADCAST(&dumpSyncPtr->ds_writerStatus_cond);
-=======
 	    opr_cv_broadcast(&dumpSyncPtr->ds_writerStatus_cond);
->>>>>>> 7442752b
 #else
 	    code = LWP_SignalProcess(&dumpSyncPtr->ds_writerStatus);
 	    if (code)
@@ -243,15 +220,9 @@
 	dumpSyncPtr->ds_readerStatus = DS_WAITING;
 	ReleaseWriteLock(&dumpSyncPtr->ds_lock);
 #ifdef AFS_PTHREAD_ENV
-<<<<<<< HEAD
-        MUTEX_ENTER(&dumpSyncPtr->ds_readerStatus_mutex);
-        CV_WAIT(&dumpSyncPtr->ds_readerStatus_cond, &dumpSyncPtr->ds_readerStatus_mutex);
-        MUTEX_EXIT(&dumpSyncPtr->ds_readerStatus_mutex);
-=======
         opr_mutex_enter(&dumpSyncPtr->ds_readerStatus_mutex);
         opr_cv_wait(&dumpSyncPtr->ds_readerStatus_cond, &dumpSyncPtr->ds_readerStatus_mutex);
         opr_mutex_exit(&dumpSyncPtr->ds_readerStatus_mutex);
->>>>>>> 7442752b
 #else
 	LWP_WaitProcess(&dumpSyncPtr->ds_readerStatus);
 #endif
@@ -280,11 +251,7 @@
     if (dumpSyncPtr->ds_writerStatus == DS_WAITING) {
 	dumpSyncPtr->ds_writerStatus = 0;
 #ifdef AFS_PTHREAD_ENV
-<<<<<<< HEAD
-	CV_BROADCAST(&dumpSyncPtr->ds_writerStatus_cond);
-=======
 	opr_cv_broadcast(&dumpSyncPtr->ds_writerStatus_cond);
->>>>>>> 7442752b
 #else
 	code = LWP_SignalProcess(&dumpSyncPtr->ds_writerStatus);
 	if (code)
@@ -381,11 +348,7 @@
 	    close(dumpSyncPtr->pipeFid[0]);
 	    close(dumpSyncPtr->pipeFid[1]);
 #ifdef AFS_PTHREAD_ENV
-<<<<<<< HEAD
-	    osi_Assert(pthread_cancel(dumpSyncPtr->dumperPid) == 0);
-=======
 	    opr_Verify(pthread_cancel(dumpSyncPtr->dumperPid) == 0);
->>>>>>> 7442752b
 #else
 	    code = LWP_DestroyProcess(dumpSyncPtr->dumperPid);
 	    if (code)
