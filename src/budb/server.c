--- conflicted
+++ resolved
@@ -544,12 +544,7 @@
 	ERROR(code);
     }
 
-<<<<<<< HEAD
-    afsconf_BuildServerSecurityObjects(BU_conf, 0,
-				       &securityClasses, &numClasses);
-=======
     afsconf_BuildServerSecurityObjects(BU_conf, &securityClasses, &numClasses);
->>>>>>> 11efae83
 
     tservice =
 	rx_NewServiceHost(host, 0, BUDB_SERVICE, "BackupDatabase",
