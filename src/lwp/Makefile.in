# Copyright 2000, International Business Machines Corporation and others.
# All Rights Reserved.
# 
# This software has been released under the terms of the IBM Public
# License.  For details, see the LICENSE file in the top-level source
# directory or online at http://www.openafs.org/dl/license10.html
#
# Portions Copyright (c) 2003 Apple Computer, Inc.

srcdir=@srcdir@
include @TOP_OBJDIR@/src/config/Makefile.config
include @TOP_OBJDIR@/src/config/Makefile.lwp
include @TOP_OBJDIR@/src/config/Makefile.lwptool

DBG=${LWP_DBG}
OPTMZ=${LWP_OPTMZ}

LIBOBJS=lwp.o process.o iomgr.o timer.o \
	threadname.o AFS_component_version_number.o

LT_objs = waitkey.lo fasttime.lo lock.lo
LT_deps = $(top_builddir)/src/opr/liboafs_opr.la
LT_libs = $(MT_LIBS)

all: liboafs_lwpcompat.la liblwpcompat_pic.la \
	${TOP_LIBDIR}/liblwp.a depinstall

depinstall: ${TOP_INCDIR}/lock.h ${TOP_INCDIR}/lwp.h ${TOP_INCDIR}/timer.h

${TOP_LIBDIR}/liblwp.a: liblwp.a
	${INSTALL_DATA} $? $@

${TOP_INCDIR}/lock.h: lock.h
	${INSTALL_DATA} $? $@

${TOP_INCDIR}/lwp.h: lwp.h
	${INSTALL_DATA} $? $@

${TOP_INCDIR}/timer.h: timer.h
	${INSTALL_DATA} $? $@

#
# Build rules
#
liblwp.a: ${LIBOBJS} $(LT_objs)
	-$(RM) -f $@
	$(AR) crv $@ ${LIBOBJS} .lwp/waitkey.o .lwp/fasttime.o .lwp/lock.o
	$(RANLIB) $@

liboafs_lwpcompat.la: liboafs_lwpcompat.la.sym $(LT_objs) $(LT_deps)
	$(LT_LDLIB_shlib) $(LT_objs) $(LT_deps) $(LT_libs)

liblwpcompat_pic.la: $(LT_objs)
	$(LT_LDLIB_pic) $(LT_objs)

# This is required so sgi_64+ does not try to build this file.
process.default.s:
	@echo Nothing to be done for process.default.s

# Making process.o for $(SYS_NAME)
# The files "process.s" and "process.S" may be used internally,
# but will be removed after building the .o
process.o	: process.default.s process.i386.s process.amd64.s process.c lwp.o
	@set -x; case "$(SYS_NAME)" in \
	sun4c_51 | sun4c_52 | sun4m_51 | sun4m_52 | sun4c_53 | sun4m_53  | sun4_53 | sun4_52 | sun4_54 | sun4c_54 | sun4m_54 | sun4x_5* | arm_linux* ) \
		$(PATH_CPP) -P -I${TOP_INCDIR} ${srcdir}/process.default.s > process.s; \
		${AS} process.s -o process.o; \
			$(RM) process.s ;; \
	sgi_5* ) \
		cp ${srcdir}/process.default.s process.s ; \
		$(CCOBJ) ${LWP_DBG} ${LWP_OPTMZ} -c -I${TOP_INCDIR} -KPIC -G0  process.s; \
		$(RM) -f process.s ;;\
	sgi_61 | sgi_62 | sgi_63 ) \
<<<<<<< HEAD
		cp ${srcdir}/process.default.s process.s ; \
		$(CCOBJ) ${LWP_DBG} ${LWP_OPTMZ} -c ${XCFLAGS} ${ARCHFLAGS} -I${TOP_INCDIR} -KPIC -G0  process.s; \
		$(RM) -f process.s ;;\
	s390_*) \
		$(PATH_CPP) -P -I${TOP_INCDIR} ${srcdir}/process.s390.s >process.s; \
		${AS} -ahlns process.s -o process.o >process.lst; \
		$(RM) process.s ;; \
	s390x_*) \
		$(PATH_CPP) -P -I${TOP_INCDIR} ${srcdir}/process.s390x.s >process.s; \
		${AS} -ahlns process.s -o process.o >process.lst; \
		$(RM) process.s ;; \
=======
		$(CCOBJ) ${LWP_DBG} ${LWP_OPTMZ} -c ${XCFLAGS} ${ARCHFLAGS} -I${TOP_INCDIR} -KPIC -G0  ${srcdir}/process.s;; \
>>>>>>> 62d19df6
	*_darwin* ) \
		$(RM) -f process.o ; \
		CURRENTBUILDARCH="${ARCHFLAGS}"; \
		if [ -z "$${CURRENTBUILDARCH}" ] ; then \
		    CURRENTBUILDARCH=`$(CC) -dM -E -xc /dev/null | grep 'ppc\|i386\|x86_64\|arm'`; \
		fi; \
		ppc=`echo $${CURRENTBUILDARCH} | grep -q ppc && echo process.ppc.o` ; \
		i386=`echo $${CURRENTBUILDARCH} | grep -q i386 && echo process.i386.o` ; \
		amd64=`echo $${CURRENTBUILDARCH} | grep -q x86_64 && echo process.amd64.o` ; \
		armv6=`echo $${CURRENTBUILDARCH} | grep -q armv6 && echo process.armv6.o` ; \
		armv7=`echo $${CURRENTBUILDARCH} | grep -q armv7 && echo process.armv7.o` ; \
		if [ -z "$${ppc}" -a -z "$${i386}" -a -z "$${amd64}" -a -z "$${armv6}" -a -z "$${armv7}" ] ; then \
			if [ `arch` = ppc ] ; then \
				ppc=yes ; \
			else \
				i386=yes ; \
			fi ; \
		fi ; \
		if [ -n "$${armv6}" ] ; then \
			$(CC) -x assembler-with-cpp -c -arch armv6 -I${TOP_INCDIR} -I${srcdir} ${srcdir}/process.default.s -o "$${armv6}" ; \
			if [ -z "$${i386}" -a -z "$${amd64}" -a -z "$${ppc}" -a -z "$${armv7}" ] ; then \
				${MV} "$${armv6}" process.o ; \
			fi ; \
		fi ; \
		if [ -n "$${armv7}" ] ; then \
			$(CC) -x assembler-with-cpp -c -arch armv7 -I${TOP_INCDIR} -I${srcdir} ${srcdir}/process.default.s -o "$${armv7}" ; \
			if [ -z "$${i386}" -a -z "$${amd64}" -a -z "$${ppc}" -a -z "$${armv6}" ] ; then \
				${MV} "$${armv7}" process.o ; \
			fi ; \
		fi ; \
		if [ -n "$${ppc}" ] ; then \
			$(CC) ${LWP_DBG} ${LWP_OPTMZ} -c -arch ppc -I${TOP_INCDIR} ${srcdir}/process.default.s -o "$${ppc}" ; \
			if [ -z "$${i386}" -a -z "$${amd64}" -a -z "$${armv6}" -a -z "$${armv7}" ] ; then \
				${MV} "$${ppc}" process.o ; \
			fi ; \
		fi ; \
		if [ -n "$${i386}" ] ; then \
			$(CC) -x assembler-with-cpp -c -arch i386 -I${TOP_INCDIR} -I${srcdir} ${srcdir}/process.i386.s -o "$${i386}" ; \
			if [ -z "$${ppc}" -a -z "$${amd64}" -a -z "$${armv6}" -a -z "$${armv7}" ] ; then \
				${MV} "$${i386}" process.o ; \
			fi ; \
		fi ; \
		if [ -n "$${amd64}" ] ; then \
			$(CC) -x assembler-with-cpp -c -arch x86_64 -I${TOP_INCDIR} -I${srcdir} ${srcdir}/process.amd64.s -o "$${amd64}" ; \
			if [ -z "$${ppc}" -a -z "$${i386}" -a -z "$${armv6}" -a -z "$${armv7}" ] ; then \
				${MV} "$${amd64}" process.o ; \
			fi ; \
		fi ; \
		if [ ! -f process.o ] ; then \
			lipo -create $${amd64} $${i386} $${ppc} $${armv6} $${armv7} -output process.o ;\
		fi ;; \
	i386_*bsd*) \
		cp ${srcdir}/process.i386.s process.S ; \
		${CCOBJ} -DIGNORE_STDS_H -E -I${srcdir} -I${TOP_INCDIR} process.S > process.s ; \
		${AS} process.s -o process.o ;  \
		$(RM) -f process.s process.S ;;\
	amd64_*bsd*) \
		cp ${srcdir}/process.amd64.s process.S ; \
		${CCOBJ} -DIGNORE_STDS_H -E -I${srcdir} -I${TOP_INCDIR} process.S > process.s ; \
		${AS} process.s -o process.o ;  \
		$(RM) -f process.s process.S ;;\
	ncrx86_* | sunx86_58 | sunx86_59 ) \
		$(PATH_CPP) -P -D__sun -D__i386 -DIGNORE_STDS_H -I${TOP_INCDIR} -I${srcdir} ${srcdir}/process.i386.s > process.s; \
		${AS} -o process.o process.s; \
		$(RM) process.s ;; \
	sunx86_510 | sunx86_511) \
		if [ "${ASFLAGS}" = "-m64" ] ; then \
			CURRENTBUILDARCH=amd64 ; \
		else \
			XCPPFLAGS="-D__i386" ; \
			CURRENTBUILDARCH=i386 ; \
		fi ; \
		$(PATH_CPP) $${XCPPFLAGS} -P -D__sun -DIGNORE_STDS_H -I${TOP_INCDIR} -I${srcdir} ${srcdir}/process.$${CURRENTBUILDARCH}.s > process.s ; \
		${AS} ${ASFLAGS} -o process.o process.s ; \
		$(RM) process.s ;; \
	alpha_nbsd* ) \
		$(PATH_CPP) -DASSEMBLER -P -I${TOP_INCDIR} ${srcdir}/process.default.s > process.s; \
		${AS} -o process.o process.s; \
		$(RM) process.s ;; \
	hp* | *_linux* | *_umlinux* | sgi_64 | sgi_65 ) \
		$(AFS_CCRULE_NOQ) -c ${srcdir}/process.c;; \
	alpha_osf1 | alpha_osf20 |  alpha_osf30 | alpha_osf32 | alpha_osf32c | alpha_dux?? ) \
		${AS} -v  -P -DOSF -I${TOP_INCDIR} -DASSEMBLER ${srcdir}/process.default.s; \
		${AS} -v process.i -o process.o;; \
	ia64_hpux11* | hp_ux11* ) \
		$(AFS_CCRULE_NOQ) -c ${srcdir}/process.c;; \
	i386_*) \
		$(PATH_CPP) -P -I${TOP_INCDIR} -I${srcdir} ${srcdir}/process.i386.s > process.s; \
		${AS} process.s -o process.o; \
		$(RM) process.s ;; \
	*) \
		$(PATH_CPP) -P -I${TOP_INCDIR} ${srcdir}/process.default.s > process.s; \
		${AS} process.s -o process.o; \
		$(RM) process.s ;; \
	esac

iomgr.o		: iomgr.c lwp.h timer.h
lwp.o		: lwp.c lwp.h
	case "$(SYS_NAME)" in \
		rs_aix*) \
			$(CCOBJ) ${LWP_DBG} ${LWP_OPTMZ} -I${srcdir} -I. -I${TOP_OBJDIR}/src/config -I${TOP_INCDIR} -c ${srcdir}/lwp.c;; \
		*)  \
			$(AFS_CCRULE_NOQ) ${srcdir}/lwp.c;; \
		esac
lock.lo		: lock.c lock.h lwp.h
timer.o		: timer.c
fasttime.lo	: fasttime.c
threadname.o    : threadname.c

exc_handling.o	: exc_handling.c

#
# tests
#
rw: rw.o liblwp.a $(TOP_LIBDIR)/util.a $(TOP_LIBDIR)/libopr.a
	$(AFS_LDRULE) rw.o liblwp.a $(TOP_LIBDIR)/util.a $(TOP_LIBDIR)/libopr.a

#
# Install targets
#
install: liblwp.a lock.h lwp.h timer.h
	${INSTALL} -d ${DESTDIR}${libdir}
	${INSTALL} -d ${DESTDIR}${includedir}
	${INSTALL_DATA} liblwp.a ${DESTDIR}${libdir}/liblwp.a
	${INSTALL_DATA} ${srcdir}/lock.h ${DESTDIR}${includedir}/lock.h
	${INSTALL_DATA} ${srcdir}/lwp.h ${DESTDIR}${includedir}/lwp.h
	${INSTALL_DATA} ${srcdir}/timer.h ${DESTDIR}${includedir}/timer.h

dest: liblwp.a lock.h lwp.h timer.h
	${INSTALL} -d ${DEST}/lib
	${INSTALL} -d ${DEST}/include
	${INSTALL_DATA} liblwp.a ${DEST}/lib/liblwp.a
	${INSTALL_DATA} ${srcdir}/lock.h ${DEST}/include/lock.h
	${INSTALL_DATA} ${srcdir}/lwp.h ${DEST}/include/lwp.h
	${INSTALL_DATA} ${srcdir}/timer.h ${DEST}/include/timer.h

buildtools: ${TOP_LIBDIR}/liblwp.a depinstall

#
# Misc. targets
#
clean:
	$(LT_CLEAN)
	$(RM) -f *.o *.a core AFS_component_version_number.c

include ../config/Makefile.version<|MERGE_RESOLUTION|>--- conflicted
+++ resolved
@@ -71,21 +71,9 @@
 		$(CCOBJ) ${LWP_DBG} ${LWP_OPTMZ} -c -I${TOP_INCDIR} -KPIC -G0  process.s; \
 		$(RM) -f process.s ;;\
 	sgi_61 | sgi_62 | sgi_63 ) \
-<<<<<<< HEAD
 		cp ${srcdir}/process.default.s process.s ; \
 		$(CCOBJ) ${LWP_DBG} ${LWP_OPTMZ} -c ${XCFLAGS} ${ARCHFLAGS} -I${TOP_INCDIR} -KPIC -G0  process.s; \
 		$(RM) -f process.s ;;\
-	s390_*) \
-		$(PATH_CPP) -P -I${TOP_INCDIR} ${srcdir}/process.s390.s >process.s; \
-		${AS} -ahlns process.s -o process.o >process.lst; \
-		$(RM) process.s ;; \
-	s390x_*) \
-		$(PATH_CPP) -P -I${TOP_INCDIR} ${srcdir}/process.s390x.s >process.s; \
-		${AS} -ahlns process.s -o process.o >process.lst; \
-		$(RM) process.s ;; \
-=======
-		$(CCOBJ) ${LWP_DBG} ${LWP_OPTMZ} -c ${XCFLAGS} ${ARCHFLAGS} -I${TOP_INCDIR} -KPIC -G0  ${srcdir}/process.s;; \
->>>>>>> 62d19df6
 	*_darwin* ) \
 		$(RM) -f process.o ; \
 		CURRENTBUILDARCH="${ARCHFLAGS}"; \
