/*
 * Copyright 2000, International Business Machines Corporation and others.
 * All Rights Reserved.
 *
 * This software has been released under the terms of the IBM Public
 * License.  For details, see the LICENSE file in the top-level source
 * directory or online at http://www.openafs.org/dl/license10.html
 */

/*
	(Multiple) readers & writers test of LWP stuff.

Created: 11/1/83, J. Rosenberg

*/

#include <afsconfig.h>
#include <afs/param.h>

#include <roken.h>

#include "lwp.h"
#include "lock.h"
#include "preempt.h"
<<<<<<< HEAD
#include <afs/afs_assert.h>
=======
>>>>>>> 11efae83

#define DEFAULT_READERS	5

#define STACK_SIZE	(16*1024)

/* The shared queue */
typedef struct QUEUE {
    struct QUEUE *prev, *next;
    char *data;
    struct Lock lock;
} queue;

queue *
init()
{
    queue *q;

    q = malloc(sizeof(queue));
    q->prev = q->next = q;
    return (q);
}

char
empty(queue *q)
{
    return (q->prev == q && q->next == q);
}

void
insert(queue * q, char *s)
{
    queue *new;

    new = malloc(sizeof(queue));
    new->data = s;
    new->prev = q->prev;
    q->prev->next = new;
    q->prev = new;
    new->next = q;
}

char *
Remove(queue *q)
{
    queue *old;
    char *s;

    if (empty(q)) {
	printf("Remove from empty queue");
<<<<<<< HEAD
	osi_Assert(0);
=======
	exit(0);
>>>>>>> 11efae83
    }

    old = q->next;
    q->next = old->next;
    q->next->prev = q;
    s = old->data;
    free(old);
    return (s);
}

queue *q;

int asleep;			/* Number of processes sleeping -- used for
				 * clean termination */

<<<<<<< HEAD
static int
read_process(int *id)
=======
static void *
read_process(void *arg)
>>>>>>> 11efae83
{
    int *id = (int *) arg;
    printf("\t[Reader %d]\n", *id);
    LWP_DispatchProcess();	/* Just relinquish control for now */

    PRE_PreemptMe();
    for (;;) {
	int i;

	/* Wait until there is something in the queue */
	asleep++;
	ObtainReadLock(&q->lock);
	while (empty(q)) {
	    ReleaseReadLock(&q->lock);
	    LWP_WaitProcess(q);
	    ObtainReadLock(&q->lock);
	}
	asleep--;
	for (i = 0; i < 10000; i++);
	PRE_BeginCritical();
	printf("[%d: %s]\n", *id, Remove(q));
	PRE_EndCritical();
	ReleaseReadLock(&q->lock);
	LWP_DispatchProcess();
    }
    return 0;
}

static void *
write_process(void *dummy)
{
    static char *messages[] = {
	"Mary had a little lamb,",
	"Its fleece was white as snow,",
	"And everywhere that Mary went,",
	"The lamb was sure to go",
	"Mary had a little lamb,",
	"Its fleece was white as snow,",
	"And everywhere that Mary went,",
	"The lamb was sure to go",
	"Mary had a little lamb,",
	"Its fleece was white as snow,",
	"And everywhere that Mary went,",
	"The lamb was sure to go",
	"Mary had a little lamb,",
	"Its fleece was white as snow,",
	"And everywhere that Mary went,",
	"The lamb was sure to go",
	"Mary had a little lamb,",
	"Its fleece was white as snow,",
	"And everywhere that Mary went,",
	"The lamb was sure to go",
	"Mary had a little lamb,",
	"Its fleece was white as snow,",
	"And everywhere that Mary went,",
	"The lamb was sure to go",
	"Mary had a little lamb,",
	"Its fleece was white as snow,",
	"And everywhere that Mary went,",
	"The lamb was sure to go",
	"Mary had a little lamb,",
	"Its fleece was white as snow,",
	"And everywhere that Mary went,",
	"The lamb was sure to go",
	"Mary had a little lamb,",
	"Its fleece was white as snow,",
	"And everywhere that Mary went,",
	"The lamb was sure to go",
	"Mary had a little lamb,",
	"Its fleece was white as snow,",
	"And everywhere that Mary went,",
	"The lamb was sure to go",
	0
    };
    char **mesg;

    printf("\t[Writer]\n");
    PRE_PreemptMe();

    /* Now loop & write data */
    for (mesg = messages; *mesg != 0; mesg++) {
	ObtainWriteLock(&q->lock);
	insert(q, *mesg);
	ReleaseWriteLock(&q->lock);
	LWP_SignalProcess(q);
    }

    asleep++;
    return 0;
}

/*
	Arguments:
		0:	Unix junk, ignore
		1:	Number of readers to create (default is DEFAULT_READERS)
		2:	# msecs for interrupt (to satisfy Larry)
		3:	Present if lwp_debug to be set
*/

#include "AFS_component_version_number.c"

int
main(int argc, char **argv)
{
    int nreaders, i;
    PROCESS pid;
    afs_int32 interval;		/* To satisfy Brad */
    PROCESS *readers;
    int *readerid;
    PROCESS writer;
    struct timeval tv;

    printf("\n*Readers & Writers*\n\n");
    setbuf(stdout, 0);

    /* Determine # readers */
    if (argc == 1)
	nreaders = DEFAULT_READERS;
    else
	sscanf(*++argv, "%d", &nreaders);
    printf("[There will be %d readers]\n", nreaders);

    interval = (argc >= 3 ? atoi(*++argv) * 1000 : 50000);

    if (argc == 4)
	lwp_debug = 1;
    LWP_InitializeProcessSupport(0, &pid);
    printf("[Support initialized]\n");
    tv.tv_sec = 0;
    tv.tv_usec = interval;
    PRE_InitPreempt(&tv);

    /* Initialize queue */
    q = init();

    /* Initialize lock */
    Lock_Init(&q->lock);

    asleep = 0;
    /* Now create readers */
    printf("[Creating Readers...\n");
    readers = (PROCESS *) calloc(nreaders, sizeof(PROCESS));
    readerid = calloc(nreaders, sizeof(i));
    for (i = 0; i < nreaders; i++)
	LWP_CreateProcess(read_process, STACK_SIZE, 0, (void *)&readerid[i],
			  "Reader", &readers[i]);
    printf("done]\n");

    printf("\t[Creating Writer...\n");
    LWP_CreateProcess(write_process, STACK_SIZE, 1, 0, "Writer", &writer);
    printf("done]\n");

    /* Now loop until everyone's done */
    while (asleep != nreaders + 1)
	LWP_DispatchProcess();
    /* Destroy the readers */
    for (i = nreaders - 1; i >= 0; i--)
	LWP_DestroyProcess(readers[i]);
    printf("\n*Exiting*\n");
}<|MERGE_RESOLUTION|>--- conflicted
+++ resolved
@@ -22,10 +22,6 @@
 #include "lwp.h"
 #include "lock.h"
 #include "preempt.h"
-<<<<<<< HEAD
-#include <afs/afs_assert.h>
-=======
->>>>>>> 11efae83
 
 #define DEFAULT_READERS	5
 
@@ -75,11 +71,7 @@
 
     if (empty(q)) {
 	printf("Remove from empty queue");
-<<<<<<< HEAD
-	osi_Assert(0);
-=======
 	exit(0);
->>>>>>> 11efae83
     }
 
     old = q->next;
@@ -95,13 +87,8 @@
 int asleep;			/* Number of processes sleeping -- used for
 				 * clean termination */
 
-<<<<<<< HEAD
-static int
-read_process(int *id)
-=======
 static void *
 read_process(void *arg)
->>>>>>> 11efae83
 {
     int *id = (int *) arg;
     printf("\t[Reader %d]\n", *id);
