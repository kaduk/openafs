/*
 * Copyright 2000, International Business Machines Corporation and others.
 * All Rights Reserved.
 *
 * This software has been released under the terms of the IBM Public
 * License.  For details, see the LICENSE file in the top-level source
 * directory or online at http://www.openafs.org/dl/license10.html
 */

/*******************************************************************\
* 								    *
* 	Information Technology Center				    *
* 	Carnegie-Mellon University				    *
* 								    *
* 								    *
* 								    *
\*******************************************************************/


/*
	IO Manager routines & server process for VICE server.
*/

/* This controls the size of an fd_set; it must be defined early before
 * the system headers define that type and the macros that operate on it.
 * Its value should be as large as the maximum file descriptor limit we
 * are likely to run into on any platform.  Right now, that is 65536
 * which is the default hard fd limit on Solaris 9 */
/* We don't do this on Windows because on that platform there is code
 * which allocates fd_set's on the stack (IOMGR_Sleep on Win9x, and
 * FDSetAnd on WinNT) */
#ifndef _WIN32
#define FD_SETSIZE 65536
#endif

#include <afsconfig.h>
#include <afs/param.h>

#include <roken.h>

#ifdef HAVE_SYS_SELECT_H
#include <sys/select.h>
#endif

<<<<<<< HEAD
#if	defined(USE_PTHREADS) || defined(USE_SOLARIS_THREADS)

void IOMGR_Initialize()	/* noop */
{ }

void IOMGR_Sleep (seconds)
  unsigned seconds;
{
    struct timespec itv;

    itv.tv_sec = seconds;
    itv.tv_nsec = 0;
    MUTEX_EXIT(&lwp_mutex);
    osi_Assert(pthread_delay_np(&itv) == 0);
    MUTEX_ENTER(&lwp_mutex);
}

#else
=======
#include <afs/opr.h>
>>>>>>> 11efae83

#include "lwp.h"
#include "timer.h"

typedef unsigned char bool;
#define FALSE	0
#define TRUE	1

#ifndef MIN
#define MIN(a,b) (((a)>(b)) ? (b) : (a))
#endif

#ifndef NSIG
#define NSIG 8*sizeof(sigset_t)
#endif

static int SignalSignals(void);

/********************************\
* 				 *
*  Stuff for managing IoRequests *
* 				 *
\********************************/

struct IoRequest {

    /* Pid of process making request (for use in IOMGR_Cancel */
    PROCESS		pid;

    /* Descriptor masks for requests */
    int			nfds;
    fd_set		*readfds;
    fd_set		*writefds;
    fd_set		*exceptfds;

    struct TM_Elem	timeout;

    /* Result of select call */
    int			result;

    struct IoRequest    *next;	/* for iorFreeList */

};

/********************************\
* 				 *
*  Stuff for managing signals    *
* 				 *
\********************************/

#define badsig(signo)		(((signo) <= 0) || ((signo) >= NSIG))
#define mysigmask(signo)		(1 << ((signo)-1))


fd_set openMask;		/* mask of open files on an IOMGR abort */
static afs_int32 sigsHandled;	/* sigmask(signo) is on if we handle signo */
static int anySigsDelivered;		/* true if any have been delivered. */
#ifndef AFS_NT40_ENV
static struct sigaction oldActions[NSIG];	/* the old signal vectors */
#endif
static char *sigEvents[NSIG];		/* the event to do an LWP signal on */
static int sigDelivered[NSIG];		/* True for signals delivered so far.
					   This is an int array to make sure
					   there are no conflicts when trying
					   to write it */
/* software 'signals' */
#define NSOFTSIG		4
static void *(*sigProc[NSOFTSIG])(void *);
static void *sigRock[NSOFTSIG];


static struct IoRequest *iorFreeList = 0;

static struct TM_Elem *Requests;	/* List of requests */
static struct timeval iomgr_timeout;	/* global so signal handler can zap it */

/* stuff for debugging */
static int iomgr_errno;
static struct timeval iomgr_badtv;
static PROCESS iomgr_badpid;
static void SignalIO(int fds, fd_set *rfds, fd_set *wfds, fd_set *efs,
		    int code);
static void SignalTimeout(int code, struct timeval *timeout);

/* fd_set pool managment.
 * Use the pool instead of creating fd_set's on the stack. fd_set's can be
 * 8K in size, so making three could put 24K in the limited space of an LWP
 * stack.
 */
struct IOMGR_fd_set {
    struct IOMGR_fd_set *next;
} *iomgrFreeFDSets = (struct IOMGR_fd_set*)0;

/* IOMGR_FreeFDSet
 * Return fd_set to the free list.
 */
void IOMGR_FreeFDSet(fd_set *s)
{
    struct IOMGR_fd_set *t = (struct IOMGR_fd_set *)s;

    t->next = iomgrFreeFDSets;
    iomgrFreeFDSets = t;
}

/* IOMGR_AllocFDSet
 * returns a zeroed fd_set or null if could not malloc one.
 */
fd_set *IOMGR_AllocFDSet(void)
{
    fd_set *t;
    if (iomgrFreeFDSets) {
	t = (fd_set *) iomgrFreeFDSets;
	iomgrFreeFDSets = iomgrFreeFDSets->next;
    }
    else {
	t = malloc(sizeof(fd_set));
    }
    if (!t)
	return NULL;
    else {
	FD_ZERO(t);
	return t;
    }
}

#define FreeRequest(x) ((x)->next = iorFreeList, iorFreeList = (x))

static struct IoRequest *NewRequest(void)
{
    struct IoRequest *request;

    if ((request=iorFreeList)) {
	iorFreeList = (struct IoRequest *) (request->next);
	memset(request, 0, sizeof(struct IoRequest));
    } else request = calloc(1, sizeof(struct IoRequest));

    return request;
}

#define Purge(list) FOR_ALL_ELTS(req, list, { free(req->BackPointer); })


/* FD_SET support routines. All assume the fd_set size is a multiple of an int
 * so we can at least do logical operations on ints instead of chars.
 *
 * For each routine, nfds is the highest bit set in either fd_set, starting
 * with no bits == 0.
 */
#ifdef AFS_NT40_ENV
#define FD_N_ZERO(A, x) FD_ZERO(x)
#else
#define FDS_P_POS (sizeof(int)*8)
#define INTS_PER_FDS(x) (((x)+(FDS_P_POS-1)) / FDS_P_POS)
#define FD_N_ZERO(nfds, x) memset((char*)(x), 0, (INTS_PER_FDS(nfds))*sizeof(int))
#endif

/* On Linux without __USE_XOPEN, we have __fds_bits. With __USE_XOPEN, or
 * non-Linux, we have fds_bits. */
#if defined(AFS_LINUX22_ENV) && (__GLIBC_MINOR__ > 0) && !defined(__USE_XOPEN)
# define FDS_BITS __fds_bits
#else
# define FDS_BITS fds_bits
#endif

/* FDSetCmp - returns 1 if any bits in fd_set1 are also set in fd_set2.
 * If nfds is 0, or one of the fd_sets is null return 0 (since there is no bit
 * set in both fd_sets).
 */
static int FDSetCmp(int nfds, fd_set *fd_set1, fd_set *fd_set2)
{
    unsigned int i, j;

    if (fd_set1 == (fd_set*)0 || fd_set2 == (fd_set*)0)
	return 0;

#ifdef AFS_NT40_ENV
    if (fd_set1->fd_count == 0 || fd_set2->fd_count == 0)
	return 0;

    for (i=0; i<fd_set1->fd_count; i++) {
	for (j=0; j<fd_set2->fd_count; j++) {
	if (fd_set1->fd_array[i] == fd_set2->fd_array[j])
	    return 1;
	}
    }
#else
    if (nfds == 0)
	return 0;

    j = INTS_PER_FDS(nfds);
    for (i=0; i<j; i++) {
	if (fd_set1->FDS_BITS[i] & fd_set2->FDS_BITS[i])
	    return 1;
    }
#endif
    return 0;
}

/* FDSetSet - set bits from fd_set2 into fd_set1
 */
static void FDSetSet(int nfds, fd_set *fd_set1, fd_set *fd_set2)
{
    unsigned int i;
#ifndef AFS_NT40_ENV
    unsigned int n;
#endif

    if (fd_set1 == (fd_set*)0 || fd_set2 == (fd_set*)0)
	return;

#ifdef AFS_NT40_ENV
    if (fd_set2->fd_count==0)
	return;

    for (i=0; i<fd_set2->fd_count; i++)
	FD_SET(fd_set2->fd_array[i], fd_set1);
#else
    if (nfds == 0)
	return;

    for (i = 0, n = INTS_PER_FDS(nfds); i < n; i++) {
	fd_set1->FDS_BITS[i] |= fd_set2->FDS_BITS[i];
    }
#endif
}

/* FDSetAnd - fd_set1  <- fd_set1 & fd_set2.
 */
#ifdef AFS_NT40_ENV
static void FDSetAnd(int nfds, fd_set *fd_set1, fd_set *fd_set2)
{
    unsigned int i;
    fd_set tmpset;

    if (fd_set1 == NULL || fd_set1->fd_count == 0)
	return;

    if (fd_set2 == NULL || fd_set2->fd_count == 0) {
	FD_ZERO(fd_set1);
    }
    else {
	FD_ZERO(&tmpset);
	for (i=0; i<fd_set2->fd_count; i++) {
	    if (FD_ISSET(fd_set2->fd_array[i], fd_set1))
		FD_SET(fd_set2->fd_array[i], &tmpset);
	}
	*fd_set1 = tmpset;
    }
}
#else
static void FDSetAnd(int nfds, fd_set *fd_set1, fd_set *fd_set2)
{
    int i, n;

    if (nfds == 0 || fd_set1 == (fd_set*)0 || fd_set2 == (fd_set*)0)
	return;

    n = INTS_PER_FDS(nfds);
    for (i=0; i<n; i++) {
	fd_set1->FDS_BITS[i] &= fd_set2->FDS_BITS[i];
    }
}
#endif

/* FDSetEmpty - return true if fd_set is empty
 */
static int FDSetEmpty(int nfds, fd_set *fds)
{
#ifndef AFS_NT40_ENV
    int i, n;

    if (nfds == 0)
	return 1;
#endif
    if (fds == (fd_set*)0)
	return 1;

#ifdef AFS_NT40_ENV
    if (fds->fd_count == 0)
	return 1;
    else
	return 0;
#else
    n = INTS_PER_FDS(nfds);

    for (i=n-1; i>=0; i--) {
	if (fds->FDS_BITS[i])
	    break;
    }

    if (i>=0)
	return 0;
    else
	return 1;
#endif
}

/* The IOMGR process */

/*
 * Important invariant: process->iomgrRequest is null iff request not in timer
 * queue.
 * also, request->pid is valid while request is in queue,
 * also, don't signal selector while request in queue, since selector frees
 *  request.
 */

/* These are not declared in IOMGR so that they don't use up 6K of stack. */
static fd_set IOMGR_readfds, IOMGR_writefds, IOMGR_exceptfds;
static int IOMGR_nfds = 0;

static void *IOMGR(void *dummy)
{
    for (;;) {
	int code;
	struct TM_Elem *earliest;
	struct timeval timeout, junk;
	bool woke_someone;

	FD_ZERO(&IOMGR_readfds);
	FD_ZERO(&IOMGR_writefds);
	FD_ZERO(&IOMGR_exceptfds);
	IOMGR_nfds = 0;

	/* Wake up anyone who has expired or who has received a
	   Unix signal between executions.  Keep going until we
	   run out. */
	do {
	    woke_someone = FALSE;
	    /* Wake up anyone waiting on signals. */
	    /* Note: SignalSignals() may yield! */
	    if (anySigsDelivered && SignalSignals ())
		woke_someone = TRUE;
	    FT_GetTimeOfDay(&junk, 0);    /* force accurate time check */
	    TM_Rescan(Requests);
	    for (;;) {
		struct IoRequest *req;
		struct TM_Elem *expired;
		expired = TM_GetExpired(Requests);
		if (expired == NULL) break;
		woke_someone = TRUE;
		req = (struct IoRequest *) expired -> BackPointer;
#ifdef DEBUG
		if (lwp_debug != 0) puts("[Polling SELECT]");
#endif /* DEBUG */
		/* no data ready */
		if (req->readfds)   FD_N_ZERO(req->nfds, req->readfds);
		if (req->writefds)  FD_N_ZERO(req->nfds, req->writefds);
		if (req->exceptfds) FD_N_ZERO(req->nfds, req->exceptfds);
		req->nfds = 0;
		req->result = 0; /* no fds ready */
		TM_Remove(Requests, &req->timeout);
#ifdef DEBUG
		req -> timeout.Next = (struct TM_Elem *) 2;
		req -> timeout.Prev = (struct TM_Elem *) 2;
#endif /* DEBUG */
		LWP_QSignal(req->pid);
		req->pid->iomgrRequest = 0;
	    }

	    if (woke_someone) LWP_DispatchProcess();
	} while (woke_someone);

	/* Collect requests & update times */
	FD_ZERO(&IOMGR_readfds);
	FD_ZERO(&IOMGR_writefds);
	FD_ZERO(&IOMGR_exceptfds);
	IOMGR_nfds = 0;

	FOR_ALL_ELTS(r, Requests, {
	    struct IoRequest *req;
	    req = (struct IoRequest *) r -> BackPointer;
	    FDSetSet(req->nfds, &IOMGR_readfds,   req->readfds);
	    FDSetSet(req->nfds, &IOMGR_writefds,  req->writefds);
	    FDSetSet(req->nfds, &IOMGR_exceptfds, req->exceptfds);
	    if (req->nfds > IOMGR_nfds)
		IOMGR_nfds = req->nfds;
	})
	earliest = TM_GetEarliest(Requests);
	if (earliest != NULL) {
	    timeout = earliest -> TimeLeft;


	    /* Do select */
#ifdef DEBUG
	    if (lwp_debug != 0) {
#ifdef AFS_NT40_ENV
		int idbg;
		printf("[Read Select:");
		if (IOMGR_readfds.fd_count == 0)
		    printf(" none]\n");
		else {
		    for (idbg=0; idbg<IOMGR_readfds.fd_count; idbg++)
			printf(" %d", IOMGR_readfds.fd_array[idbg]);
		    printf("]\n");
		}
		printf("[Write Select:");
		if (IOMGR_writefds.fd_count == 0)
		    printf(" none]\n");
		else {
		    for (idbg=0; idbg<IOMGR_writefds.fd_count; idbg++)
			printf(" %d", IOMGR_writefds.fd_array[idbg]);
		    printf("]\n");
		}
		printf("[Except Select:");
		if (IOMGR_exceptfds.fd_count == 0)
		    printf(" none]\n");
		else {
		    for (idbg=0; idbg<IOMGR_exceptfds.fd_count; idbg++)
			printf(" %d", IOMGR_exceptfds.fd_array[idbg]);
		    printf("]\n");
		}
#else
		/* Only prints first 32. */
		printf("[select(%d, 0x%x, 0x%x, 0x%x, ", IOMGR_nfds,
		       *(int*)&IOMGR_readfds, *(int*)&IOMGR_writefds,
		       *(int*)&IOMGR_exceptfds);
#endif /* AFS_NT40_ENV */
		if (timeout.tv_sec == -1 && timeout.tv_usec == -1)
		    puts("INFINITE)]");
		else
		    printf("<%d, %d>)]\n", timeout.tv_sec, timeout.tv_usec);
	    }
#endif /* DEBUG */
	    iomgr_timeout = timeout;
	    if (timeout.tv_sec == -1 && timeout.tv_usec == -1) {
		/* infinite, sort of */
		iomgr_timeout.tv_sec = 100000000;
		iomgr_timeout.tv_usec = 0;
	    }
#if defined(AFS_NT40_ENV) || defined(AFS_LINUX24_ENV)
	    /* On NT, signals don't interrupt a select call. So this can potentially
	     * lead to long wait times before a signal is honored. To avoid this we
	     * dont do select() for longer than IOMGR_MAXWAITTIME (5 secs) */
	    /* Whereas Linux seems to sometimes "lose" signals */
	    if (iomgr_timeout.tv_sec > (IOMGR_MAXWAITTIME - 1)) {
	      iomgr_timeout.tv_sec = IOMGR_MAXWAITTIME;
	      iomgr_timeout.tv_usec = 0;
	    }
#endif /* NT40 */

	    /* Check one last time for a signal delivery.  If one comes after
	       this, the signal handler will set iomgr_timeout to zero, causing
	       the select to return immediately.  The timer package won't return
	       a zero timeval because all of those guys were handled above.

	       I'm assuming that the kernel masks signals while it's picking up
	       the parameters to select.  This may a bad assumption.  -DN */
	    if (anySigsDelivered)
		continue;	/* go to the top and handle them. */

#ifdef AFS_NT40_ENV
	    if (IOMGR_readfds.fd_count == 0 && IOMGR_writefds.fd_count == 0
		&& IOMGR_exceptfds.fd_count == 0) {
		DWORD stime;
		code = 0;
		if (iomgr_timeout.tv_sec || iomgr_timeout.tv_usec) {
		    stime = iomgr_timeout.tv_sec * 1000
			+ iomgr_timeout.tv_usec/1000;
		    if (!stime)
			stime = 1;
		    Sleep(stime);
		}
	    }
	    else
#endif
		{    /* select runs much faster if 0's are passed instead of &0s */
		    code = select(IOMGR_nfds,
				  (FDSetEmpty(IOMGR_nfds, &IOMGR_readfds)) ?
				  (fd_set*)0 : &IOMGR_readfds,
				  (FDSetEmpty(IOMGR_nfds, &IOMGR_writefds)) ?
				  (fd_set*)0 : &IOMGR_writefds,
				  (FDSetEmpty(IOMGR_nfds, &IOMGR_exceptfds)) ?
				  (fd_set*)0 : &IOMGR_exceptfds,
				  &iomgr_timeout);
		}

	    if (code < 0) {
	       int e=1;

#if defined(AFS_SUN_ENV)
	       /* Tape drives on Sun boxes do not support select and return ENXIO */
	       if (errno == ENXIO) e=0, code=1;
#endif
#if defined(AFS_SGI_ENV) || defined(AFS_SUN5_ENV) || defined(AFS_OSF_ENV) || defined(AFS_AIX32_ENV)
	       /* For SGI and SVR4 - poll & select can return EAGAIN ... */
	       if (errno == EAGAIN) e=0;
#endif
#if defined(AFS_SUN5_ENV)
               /* On sun4x_55, select doesn't block signal. It could be
                  interupted by a signal that changes iomgr_timeout, and
                  then select returns with EINVAL. In this case, we need
                  to retry.
                */
               if (errno==EINVAL && anySigsDelivered)
                   e = 0;
#endif /* AFS_SUN5_ENV */

	       if ((errno != EINTR) && e) {
#ifndef AFS_NT40_ENV
		  int i;
		  for(i=0; i<FD_SETSIZE; i++) {
		     if (fcntl(i, F_GETFD, 0) < 0 && errno == EBADF)
			 FD_SET(i, &openMask);
		  }
#endif
		  iomgr_errno = errno;
		  opr_abort();
	       }
	    }

	    /* See what happened */
	    if (code > 0) {
		/* Action -- wake up everyone involved */
		SignalIO(IOMGR_nfds, &IOMGR_readfds, &IOMGR_writefds,
			 &IOMGR_exceptfds, code);
	    }
	    else if (code == 0
		&& (iomgr_timeout.tv_sec != 0 || iomgr_timeout.tv_usec != 0)) {
		/* Real timeout only if signal handler hasn't set
		   iomgr_timeout to zero. */

#if defined(AFS_NT40_ENV) || defined(AFS_LINUX24_ENV)
		/* On NT, real timeout only if above and if iomgr_timeout
		 * interval is equal to timeout interval (i.e., not adjusted
		 * to check for pseudo-signals).
		 */
		/* And also for Linux as above */
		if (iomgr_timeout.tv_sec  != timeout.tv_sec ||
		    iomgr_timeout.tv_usec != timeout.tv_usec) {
		    /* signal check interval timed out; not real timeout */
		    continue;
		}
#endif /* AFS_NT40_ENV */
	    	FT_GetTimeOfDay(&junk, 0);
		SignalTimeout(code, &timeout);
	    }
	}
	LWP_DispatchProcess();
    }
    return (void *)-1; /* keeps compilers happy. */
}

/************************\
* 			 *
*  Signalling routines 	 *
* 			 *
\************************/

static void SignalIO(int fds, fd_set *readfds, fd_set *writefds,
		     fd_set *exceptfds, int code)
{
    int nfds;
    /* Look at everyone who's bit mask was affected */
    FOR_ALL_ELTS(r, Requests, {
	struct IoRequest *req;
	PROCESS pid;
	req = (struct IoRequest *) r -> BackPointer;
	nfds = MIN(fds, req->nfds);
	if (FDSetCmp(nfds, req->readfds, readfds) ||
	    FDSetCmp(nfds, req->writefds, writefds) ||
	    FDSetCmp(nfds, req->exceptfds, exceptfds)) {
	    /* put ready fd's into request. */
	    FDSetAnd(nfds, req->readfds, readfds);
	    FDSetAnd(nfds, req->writefds, writefds);
	    FDSetAnd(nfds, req->exceptfds, exceptfds);
	    req -> result = code;
	    TM_Remove(Requests, &req->timeout);
	    LWP_QSignal(pid=req->pid);
	    pid->iomgrRequest = 0;
	}
    })
}

static void SignalTimeout(int code, struct timeval *timeout)
{
    /* Find everyone who has specified timeout */
    FOR_ALL_ELTS(r, Requests, {
	struct IoRequest *req;
	PROCESS pid;
	req = (struct IoRequest *) r -> BackPointer;
	if (TM_eql(&r->TimeLeft, timeout)) {
	    req -> result = code;
	    TM_Remove(Requests, &req->timeout);
	    LWP_QSignal(pid=req->pid);
	    pid->iomgrRequest = 0;
	} else
	    return;
    })
}

/*****************************************************\
*						      *
*  Signal handling routine (not to be confused with   *
*  signalling routines, above).			      *
*						      *
\*****************************************************/
static void SigHandler (int signo)
{
    if (badsig(signo) || (sigsHandled & mysigmask(signo)) == 0)
	return;		/* can't happen. */
    sigDelivered[signo] = TRUE;
    anySigsDelivered = TRUE;
    /* Make sure that the IOMGR process doesn't pause on the select. */
    iomgr_timeout.tv_sec = 0;
    iomgr_timeout.tv_usec = 0;
}

/* Alright, this is the signal signalling routine.  It delivers LWP signals
   to LWPs waiting on Unix signals. NOW ALSO CAN YIELD!! */
static int SignalSignals (void)
{
    bool gotone = FALSE;
    int i;
    void *(*p)(void *);
    afs_int32 stackSize;

    anySigsDelivered = FALSE;

    /* handle software signals */
    stackSize = (AFS_LWP_MINSTACKSIZE < lwp_MaxStackSeen? lwp_MaxStackSeen : AFS_LWP_MINSTACKSIZE);
    for (i=0; i < NSOFTSIG; i++) {
	PROCESS pid;
	if ((p=sigProc[i])) /* This yields!!! */
	    LWP_CreateProcess2(p, stackSize, LWP_NORMAL_PRIORITY,
			       sigRock[i], "SignalHandler", &pid);
	sigProc[i] = 0;
    }

    for (i = 1; i < NSIG; ++i)  /* forall !badsig(i) */
	if ((sigsHandled & mysigmask(i)) && sigDelivered[i] == TRUE) {
	    sigDelivered[i] = FALSE;
	    LWP_NoYieldSignal (sigEvents[i]);
	    gotone = TRUE;
	}
    return gotone;
}


/***************************\
* 			    *
*  User-callable routines   *
* 			    *
\***************************/


/* Keep IOMGR process id */
static PROCESS IOMGR_Id = NULL;

int IOMGR_SoftSig(void *(*aproc)(void *), void *arock)
{
    int i;
    for (i=0;i<NSOFTSIG;i++) {
	if (sigProc[i] == 0) {
	    /* a free entry */
	    sigProc[i] = aproc;
	    sigRock[i] = arock;
	    anySigsDelivered = TRUE;
	    iomgr_timeout.tv_sec = 0;
	    iomgr_timeout.tv_usec = 0;
	    return 0;
	}
    }
    return -1;
}


int IOMGR_Initialize(void)
{
    PROCESS pid;

    /* If lready initialized, just return */
    if (IOMGR_Id != NULL) return LWP_SUCCESS;

    /* Init LWP if someone hasn't yet. */
    if (LWP_InitializeProcessSupport (LWP_NORMAL_PRIORITY, &pid) != LWP_SUCCESS)
	return -1;

    /* Initialize request lists */
    if (TM_Init(&Requests) < 0) return -1;

    /* Initialize signal handling stuff. */
    sigsHandled = 0;
    anySigsDelivered = TRUE; /* A soft signal may have happened before
	IOMGR_Initialize:  so force a check for signals regardless */

    return LWP_CreateProcess(IOMGR, AFS_LWP_MINSTACKSIZE, 0, (void *) 0,
			     "IO MANAGER", &IOMGR_Id);
}

int IOMGR_Finalize(void)
{
    int status;

    Purge(Requests)
    TM_Final(&Requests);
    status = LWP_DestroyProcess(IOMGR_Id);
    IOMGR_Id = NULL;
    return status;
}

/* signal I/O for anyone who is waiting for a FD or a timeout; not too cheap,
 * since forces select and timeofday check */
int IOMGR_Poll(void) {
    fd_set *readfds, *writefds, *exceptfds;
    afs_int32 code;
    struct timeval tv;
    int fds;

    FT_GetTimeOfDay(&tv, 0);    /* force accurate time check */
    TM_Rescan(Requests);
    for (;;) {
	struct IoRequest *req;
	struct TM_Elem *expired;
	expired = TM_GetExpired(Requests);
	if (expired == NULL) break;
	req = (struct IoRequest *) expired -> BackPointer;
#ifdef DEBUG
	if (lwp_debug != 0) puts("[Polling SELECT]");
#endif /* DEBUG */
	/* no data ready */
	if (req->readfds)   FD_N_ZERO(req->nfds, req->readfds);
	if (req->writefds)  FD_N_ZERO(req->nfds, req->writefds);
	if (req->exceptfds) FD_N_ZERO(req->nfds, req->exceptfds);
	req->nfds = 0;
	req->result = 0; /* no fds ready */
	TM_Remove(Requests, &req->timeout);
#ifdef DEBUG
	req -> timeout.Next = (struct TM_Elem *) 2;
	req -> timeout.Prev = (struct TM_Elem *) 2;
#endif /* DEBUG */
	LWP_QSignal(req->pid);
	req->pid->iomgrRequest = 0;
    }

    /* Collect requests & update times */
    readfds = IOMGR_AllocFDSet();
    writefds = IOMGR_AllocFDSet();
    exceptfds = IOMGR_AllocFDSet();
    if (!(readfds && writefds && exceptfds)) {
	fprintf(stderr, "IOMGR_Poll: Could not malloc space for fd_sets.\n");
	fflush(stderr);
    }

    fds = 0;

    FOR_ALL_ELTS(r, Requests, {
	struct IoRequest *req;
	req = (struct IoRequest *) r -> BackPointer;
	FDSetSet(req->nfds, readfds,   req->readfds);
	FDSetSet(req->nfds, writefds,  req->writefds);
	FDSetSet(req->nfds, exceptfds, req->exceptfds);
	if (fds < req->nfds)
	    fds = req->nfds;
    })

    tv.tv_sec = 0;
    tv.tv_usec = 0;
#ifdef AFS_NT40_ENV
    code = -1;
    if (readfds->fd_count == 0 && writefds->fd_count == 0
	&& exceptfds->fd_count == 0)
#endif
	code = select(fds, readfds, writefds, exceptfds, &tv);
    if (code > 0) {
	SignalIO(fds, readfds, writefds, exceptfds, code);
    }

    if (readfds) IOMGR_FreeFDSet(readfds);
    if (writefds) IOMGR_FreeFDSet(writefds);
    if (exceptfds) IOMGR_FreeFDSet(exceptfds);


    LWP_DispatchProcess();  /* make sure others run */
    LWP_DispatchProcess();
    return 0;
}

int IOMGR_Select(int fds, fd_set *readfds, fd_set *writefds,
		 fd_set *exceptfds, struct timeval *timeout)
{
    struct IoRequest *request;
    int result;

#ifndef AFS_NT40_ENV
    if(fds > FD_SETSIZE) {
	fprintf(stderr, "IOMGR_Select: fds=%d, more than max %d\n",
		fds, FD_SETSIZE);
	fflush(stderr);
	opr_abort();
    }
#endif

    /* See if polling request. If so, handle right here */
    if (timeout != NULL) {
	if (timeout->tv_sec == 0 && timeout->tv_usec == 0) {
	    int code;
#ifdef DEBUG
	    if (lwp_debug != 0) puts("[Polling SELECT]");
#endif /* DEBUG */
#if	defined(AFS_SGI_ENV) || defined(AFS_SUN5_ENV) || defined(AFS_OSF_ENV) || defined(AFS_AIX32_ENV) || defined(AFS_NT40_ENV)
again:
#endif
	    code = select(fds, readfds, writefds, exceptfds, timeout);
#if	defined(AFS_SGI_ENV) || defined(AFS_SUN5_ENV) || defined(AFS_OSF_ENV) || defined(AFS_AIX32_ENV)
	    /*
	     * For SGI and SVR4 - poll & select can return EAGAIN ...
	     */
	    /*
	     * this is basically for SGI, but I believe stock SVR4 (Solaris?)
	     * can also get this error return
	     */
	    if (code < 0 && errno == EAGAIN)
		goto again;
#endif
#ifdef AFS_NT40_ENV
	    if (code == SOCKET_ERROR) {
		if (WSAGetLastError() == WSAEINPROGRESS)
		    goto again;

		code = -1;
	    }
#endif
	    return (code > 1 ? 1 : code);
	}
    }

    /* Construct request block & insert */
    request = NewRequest(); /* zeroes fd_set's */
    if (readfds && !FDSetEmpty(fds, readfds))
	request->readfds = readfds;
    if (writefds && !FDSetEmpty(fds, writefds))
	request->writefds = writefds;
    if (exceptfds && !FDSetEmpty(fds, exceptfds))
	request->exceptfds = exceptfds;
    request->nfds = fds;

    if (timeout == NULL) {
	request -> timeout.TotalTime.tv_sec = -1;
	request -> timeout.TotalTime.tv_usec = -1;
    } else {
	request -> timeout.TotalTime = *timeout;
	/* check for bad request */
	if (timeout->tv_sec < 0 || timeout->tv_usec < 0 || timeout->tv_usec > 999999) {
	    /* invalid arg */
	    iomgr_badtv = *timeout;
	    iomgr_badpid = LWP_ActiveProcess;
	    /* now fixup request */
	    if(request->timeout.TotalTime.tv_sec < 0)
		request->timeout.TotalTime.tv_sec = 1;
	    request->timeout.TotalTime.tv_usec = 100000;
	}
    }

    request -> timeout.BackPointer = (char *) request;

    /* Insert my PID in case of IOMGR_Cancel */
    request -> pid = LWP_ActiveProcess;
    LWP_ActiveProcess -> iomgrRequest = request;

#ifdef DEBUG
    request -> timeout.Next = (struct TM_Elem *) 1;
    request -> timeout.Prev = (struct TM_Elem *) 1;
#endif /* DEBUG */
    TM_Insert(Requests, &request->timeout);

    /* Wait for action */
    LWP_QWait();

    /* Update parameters & return */
    result = request -> result;

    FreeRequest(request);
    return (result > 1 ? 1 : result);
}

int IOMGR_Cancel(PROCESS pid)
{
    struct IoRequest *request;

    if ((request = pid->iomgrRequest) == 0) return -1;	/* Pid not found */

    if (request->readfds)   FD_N_ZERO(request->nfds, request->readfds);
    if (request->writefds)  FD_N_ZERO(request->nfds, request->writefds);
    if (request->exceptfds) FD_N_ZERO(request->nfds, request->exceptfds);
    request->nfds = 0;

    request -> result = -2;
    TM_Remove(Requests, &request->timeout);
#ifdef DEBUG
    request -> timeout.Next = (struct TM_Elem *) 5;
    request -> timeout.Prev = (struct TM_Elem *) 5;
#endif /* DEBUG */
    LWP_QSignal(request->pid);
    pid->iomgrRequest = 0;

    return 0;
}

#ifndef AFS_NT40_ENV
/* Cause delivery of signal signo to result in a LWP_SignalProcess of
   event. */
int IOMGR_Signal (int signo, char *event)
{
    struct sigaction sa;

    if (badsig(signo))
	return LWP_EBADSIG;
    if (event == NULL)
	return LWP_EBADEVENT;
    sa.sa_handler = SigHandler;
    sigfillset(&sa.sa_mask);	/* mask all signals */
    sa.sa_flags = 0;
    sigsHandled |= mysigmask(signo);
    sigEvents[signo] = event;
    sigDelivered[signo] = FALSE;
    if (sigaction (signo, &sa, &oldActions[signo]) == -1)
	return LWP_ESYSTEM;
    return LWP_SUCCESS;
}

/* Stop handling occurrences of signo. */
int IOMGR_CancelSignal (int signo)
{
    if (badsig(signo) || (sigsHandled & mysigmask(signo)) == 0)
	return LWP_EBADSIG;
    sigaction (signo, &oldActions[signo], NULL);
    sigsHandled &= ~mysigmask(signo);
    return LWP_SUCCESS;
}
#endif /* AFS_NT40_ENV */
/* This routine calls select is a fashion that simulates the standard sleep routine */
void IOMGR_Sleep (int seconds)
{
    struct timeval timeout;

    timeout.tv_sec = seconds;
    timeout.tv_usec = 0;
    IOMGR_Select(0, 0, 0, 0, &timeout);
}<|MERGE_RESOLUTION|>--- conflicted
+++ resolved
@@ -42,28 +42,7 @@
 #include <sys/select.h>
 #endif
 
-<<<<<<< HEAD
-#if	defined(USE_PTHREADS) || defined(USE_SOLARIS_THREADS)
-
-void IOMGR_Initialize()	/* noop */
-{ }
-
-void IOMGR_Sleep (seconds)
-  unsigned seconds;
-{
-    struct timespec itv;
-
-    itv.tv_sec = seconds;
-    itv.tv_nsec = 0;
-    MUTEX_EXIT(&lwp_mutex);
-    osi_Assert(pthread_delay_np(&itv) == 0);
-    MUTEX_ENTER(&lwp_mutex);
-}
-
-#else
-=======
 #include <afs/opr.h>
->>>>>>> 11efae83
 
 #include "lwp.h"
 #include "timer.h"
