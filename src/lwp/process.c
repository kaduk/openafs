/*
 * Copyright 2000, International Business Machines Corporation and others.
 * All Rights Reserved.
 *
 * This software has been released under the terms of the IBM Public
 * License.  For details, see the LICENSE file in the top-level source
 * directory or online at http://www.openafs.org/dl/license10.html
 */

/* process.c - manage lwp context switches be means of setjmp/longjmp. */

#include <afsconfig.h>
#include <afs/param.h>

<<<<<<< HEAD
#include <stdio.h>
#include <assert.h>
#ifdef HAVE_STDLIB_H
# include <stdlib.h>
#endif

=======
#include <roken.h>

#include <assert.h>
>>>>>>> 11efae83

#include "lwp.h"

#if defined(AFS_OSF_ENV) || defined(AFS_S390_LINUX20_ENV)
extern int PRE_Block;		/* used in lwp.c and process.s */
#else
extern char PRE_Block;		/* used in lwp.c and process.s */
#endif

#if defined(USE_UCONTEXT) && defined(HAVE_UCONTEXT_H)

afs_int32
savecontext(void (*ep) (void), struct lwp_context *savearea, char *newsp)
{
#if defined(AFS_LINUX20_ENV)
    /* getcontext does not export stack info */
    int stackvar;
#endif

    PRE_Block = 1;

    savearea->state = 0;
    getcontext(&savearea->ucontext);
#if defined(AFS_LINUX20_ENV)
    savearea->topstack = (char *)&stackvar;
#else
    savearea->topstack = savearea->ucontext.uc_stack.ss_sp;
#endif
    switch (savearea->state) {
    case 0:
	if (newsp) {
	    ucontext_t thread;

	    getcontext(&thread);
	    thread.uc_stack.ss_sp =
		newsp - AFS_LWP_MINSTACKSIZE + sizeof(void *) +
		sizeof(void *);
	    thread.uc_stack.ss_size = AFS_LWP_MINSTACKSIZE - sizeof(void *);
	    makecontext(&thread, ep, 0);
	    setcontext(&thread);
	} else
	    (*ep) ();
	break;
    case 2:
	break;
    }
    return 0;
}

void
returnto(struct lwp_context *savearea)
{
    PRE_Block = 0;

    savearea->state = 2;
    setcontext(&savearea->ucontext);
}

#else

/*
 * Magic stack pointer
 */
#if	defined(AFS_SGI64_ENV)
# ifdef _BSD_COMPAT
#  define LWP_SP 34
# else
#  define LWP_SP JB_SP
# endif
#elif	defined(AFS_HPUX_ENV) || defined(AFS_PARISC_LINUX24_ENV)
#define	LWP_SP	1
#elif	defined(AFS_LINUX20_ENV)
#if defined(AFS_PPC_LINUX20_ENV) || defined(AFS_PPC64_LINUX20_ENV)
#define LWP_SP 0
#elif   defined(AFS_I386_LINUX20_ENV)
#define LWP_SP 4
#elif   defined(AFS_S390_LINUX20_ENV)
#define LWP_SP 9
#define LWP_FP 5
#elif   defined(AFS_SPARC_LINUX20_ENV)
#define LWP_SP 0
#define LWP_FP 1
#elif   defined(AFS_SPARC64_LINUX20_ENV) && defined(AFS_32BIT_USR_ENV)
#define LWP_SP 0
#define LWP_FP 1
#elif defined(AFS_ALPHA_LINUX20_ENV)
#define LWP_SP 8
#define LWP_FP 7
#elif defined(AFS_PARISC_LINUX24_ENV)
#define LWP_SP 19
#else
#error Unsupported linux LWP system type.
#endif
#elif   defined(AFS_X86_FBSD_ENV)
#define LWP_SP 4
#elif   defined(AFS_DARWIN_ENV)
#define LWP_SP 16
#else
Need offset to SP in jmp_buf for this platform.
#endif
/**
  * On SGIs the type of the elements of the array passed to setjmp
  * differs based on the ISA chosen. It is int for mips1 and mips2 and
  * __uint64_t for mips3 and mips4
  */
#ifdef AFS_SGI64_ENV
#if (_MIPS_ISA == _MIPS_ISA_MIPS3 || _MIPS_ISA == _MIPS_ISA_MIPS4)
typedef __uint64_t jmp_buf_type;
#endif
#else
#if defined(AFS_ALPHA_LINUX20_ENV) || defined(AFS_PPC64_LINUX20_ENV)
typedef long jmp_buf_type;
#else
typedef int jmp_buf_type;
#endif /*AFS_ALPHA_LINUX20_ENV */
#endif /*SGI*/

    static jmp_buf jmp_tmp;
static void (*EP) (void);
static int rc;
static jmp_buf_type *jmpBuffer;

/** Starting with Glibc 2.4 pointers in jmp_buf are mangled (XOR) for "protection".
  * On Sparc ucontext functions are not implemented.
  */
#define ptr_mangle(x) (x)
#ifdef AFS_LINUX20_ENV

#ifdef __GLIBC__
#if (__GLIBC__ > 2) || (__GLIBC__ == 2 && __GLIBC_MINOR__ > 3)

#if defined(AFS_SPARC64_LINUX24_ENV) || defined(AFS_SPARC_LINUX24_ENV)
/* technically we should use POINTER_GUARD
 * ( == offsetof (tcbhead_t, pointer_guard) )
 * instead of 0x18
 */
#undef ptr_mangle
static int ptr_mangle(int p)
{
    register char *tls_ptr __asm__("%g7");
    return p ^ *(int*)(tls_ptr + 0x18);
}
#else
#error need ptr_mangle support or use UCONTEXT
#endif

#endif
#endif
#endif


afs_int32
savecontext(void (*ep)(void), struct lwp_context *savearea, char *sp)
{
    int code;

    PRE_Block = 1;
    EP = ep;

    code = setjmp(savearea->setjmp_buffer);
    jmpBuffer = (jmp_buf_type *) savearea->setjmp_buffer;
    savearea->topstack = (char *) ptr_mangle(jmpBuffer[LWP_SP]);

#if	defined(DEBUG)
    {
	int i, *ptr = (int *)savearea->setjmp_buffer;
	printf("savecontext\n");
	for (i = 0; i < 5; i++)
	    printf("(%d) 0x%x   ", i, ptr[i]);
	printf("\n");
	for (i = 5; i < 10; i++)
	    printf("(%d) 0x%x   ", i, ptr[i]);
	printf("\n");
    }
#endif
    switch (code) {
    case 0:
	if (!sp)
	    (*EP) ();
	else {
	    rc = setjmp(jmp_tmp);
	    switch (rc) {
	    case 0:
		jmpBuffer = (jmp_buf_type *) jmp_tmp;
		jmpBuffer[LWP_SP] = ptr_mangle((jmp_buf_type) sp);
#if defined(AFS_S390_LINUX20_ENV) || defined(AFS_SPARC_LINUX20_ENV) || (defined(AFS_SPARC64_LINUX20_ENV) && defined(AFS_32BIT_USR_ENV))
		jmpBuffer[LWP_FP] = ptr_mangle((jmp_buf_type) sp);
#endif
		longjmp(jmp_tmp, 1);
		break;
	    case 1:
		(*EP) ();
		assert(0);	/* never returns */
		break;
	    default:
		perror("Error in setjmp1\n");
		exit(2);
	    }
	}
	break;
    case 2:			/* restoring frame */
	break;

    default:
	perror("Error in setjmp2 : restoring\n");
	exit(3);
    }
    return 0;
}

void
returnto(struct lwp_context * savearea)
{
#if	defined(DEBUG)
    int i, *ptr = savearea->setjmp_buffer;

    printf("Returning to \n");
    for (i = 0; i < 5; i++)
	printf("(%d) 0x%x   ", i, ptr[i]);
    printf("\n");
    for (i = 5; i < 10; i++)
	printf("(%d) 0x%x   ", i, ptr[i]);
    printf("\n");
#endif
    PRE_Block = 0;
    longjmp(savearea->setjmp_buffer, 2);
    return;
}

#endif<|MERGE_RESOLUTION|>--- conflicted
+++ resolved
@@ -12,18 +12,9 @@
 #include <afsconfig.h>
 #include <afs/param.h>
 
-<<<<<<< HEAD
-#include <stdio.h>
+#include <roken.h>
+
 #include <assert.h>
-#ifdef HAVE_STDLIB_H
-# include <stdlib.h>
-#endif
-
-=======
-#include <roken.h>
-
-#include <assert.h>
->>>>>>> 11efae83
 
 #include "lwp.h"
 
