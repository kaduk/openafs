/*
 * Copyright 2000, International Business Machines Corporation and others.
 * All Rights Reserved.
 *
 * This software has been released under the terms of the IBM Public
 * License.  For details, see the LICENSE file in the top-level source
 * directory or online at http://www.openafs.org/dl/license10.html
 */

/*******************************************************************\
* 								    *
* 	Information Technology Center				    *
* 	Carnegie-Mellon University				    *
* 								    *
* 								    *
\*******************************************************************/

#ifndef __LWP_INCLUDE_
#define	__LWP_INCLUDE_	1

#if !defined(KERNEL) && !defined(_KMEMUSER)
#include <afs/param.h>

/* External function declarations. */
#ifdef AFS_NT40_ENV
#ifndef _MFC_VER		/*skip if doing Microsoft foundation class */
#include <winsock2.h>
#endif
#elif defined(AFS_LINUX20_ENV)
#include <unistd.h>
#include <time.h>
#include <sys/time.h>
#else
# include <unistd.h>		/* select() prototype */
# include <sys/types.h>		/* fd_set on older platforms */
# include <sys/time.h>		/* struct timeval, select() prototype */
# ifndef FD_SET
#  include <sys/select.h>	/* fd_set on newer platforms */
# endif
#endif

/* fasttime.c */
extern int FT_GetTimeOfDay(struct timeval *tv, struct timezone *tz);
extern int FT_Init(int printErrors, int notReally);
extern int FT_AGetTimeOfDay(struct timeval *tv, struct timezone *tz);
extern unsigned int FT_ApproxTime(void);

#if !defined(AFS_PTHREAD_ENV)
# if defined(USE_UCONTEXT) && defined(HAVE_UCONTEXT_H)
#  include <ucontext.h>
# else
#  include <setjmp.h>
# endif

#define LWP_SUCCESS	0
#define LWP_EBADPID	-1
#define LWP_EBLOCKED	-2
#define LWP_EINIT	-3
#define LWP_EMAXPROC	-4
#define LWP_ENOBLOCK	-5
#define LWP_ENOMEM	-6
#define LWP_ENOPROCESS	-7
#define LWP_ENOWAIT	-8
#define LWP_EBADCOUNT	-9
#define LWP_EBADEVENT	-10
#define LWP_EBADPRI	-11
#define LWP_NO_STACK	-12
/* These two are for the signal mechanism. */
#define LWP_EBADSIG	-13	/* bad signal number */
#define LWP_ESYSTEM	-14	/* system call failed */
/* These are for the rock mechanism */
#define LWP_ENOROCKS	-15	/* all rocks are in use */
#define LWP_EBADROCK	-16	/* the specified rock does not exist */

<<<<<<< HEAD
# if	defined(USE_PTHREADS) || defined(USE_SOLARIS_THREADS)
#  ifdef	USE_SOLARIS_THREADS
#   include <thread.h>
typedef int pthread_t;
typedef void *pthread_addr_t;
typedef void *pthread_condattr_t;
typedef void (*pthread_destructor_t) (void *);
typedef pthread_addr_t(*pthread_startroutine_t) (pthread_addr_t);
#define	pthread_mutex_lock	mutex_lock
#define	pthread_mutex_unlock	mutex_unlock
#define	pthread_getspecific	thr_getspecific
#define	pthread_setspecific	thr_setspecific
#define	pthread_yield		thr_yield
/*typedef mutex_t pthread_mutex_t;*/
typedef thread_key_t pthread_key_t;
typedef cond_t PTHREAD_COND, *pthread_cond_t;

#define PTHREAD_DEFAULT_SCHED 1
#define SCHED_FIFO  2
#define MUTEX_FAST_NP              0
#define PTHREAD_DEFAULT_STACK           65536	/* 64 K */
#define PRI_OTHER_MIN   1
#define PRI_OTHER_MAX   127
#define PRI_OTHER_MID   ((PRI_OTHER_MIN + PRI_OTHER_MAX)/2)
#define DESTRUCTOR_TAB_CHUNK 20
#define maskAllSignals(o) thr_sigsetmask(SIG_BLOCK,&pthread_allSignals,&o)
#define restoreAllSignals(o) thr_sigsetmask(SIG_SETMASK,&o,NULL)

typedef struct PTHREAD_MUTEX {
    int kind;
    pthread_t ownerId;
    mutex_t fastMutex;
    int timesInside;
} PTHREAD_MUTEX, *pthread_mutex_t;


typedef struct PTHREAD_ATTR {
    long stackSize;
    int prio;
} PTHREAD_ATTR, *pthread_attr_t;

typedef struct {
    void (*destructor) (void *);
    thread_key_t key;
} dest_slot_t;

typedef struct {
    int nentries;		/* size allocated (in terms of number of slots) */
    int next_free;		/* next free slot */
    dest_slot_t slot[1];
} pthread_destructor_tab_t;
define DTAB_SIZE(size) (sizeof(pthread_destructor_tab_t) +
			(size) * sizeof(dest_slot_t))
# else
#  include "pthread.h"
# endif
# include <assert.h>

#define LWP_MAX_PRIORITY	0
#define LWP_NORMAL_PRIORITY	0
#define LWP_NO_PRIORITIES
/*
 * We define PROCESS as a pointer to this struct, rather than simply as
 * a pthread_t  since some applications test for a process handle being
 * non-zero. This can't be done on a pthread_t.
 */
typedef struct lwp_process {
    pthread_t handle;		/* The pthreads handle */
    struct lwp_process *next;	/* Next LWP process */
    char *name;			/* LWP name of the process */
    pthread_startroutine_t ep;	/* Process entry point */
    pthread_addr_t arg;		/* Initial parameter */
} *PROCESS;

struct rock {			/* to hide things associated with this LWP under */
    int tag;			/* unique identifier for this rock */
    char *value;		/* pointer to some arbitrary data structure */
};

#define MAXROCKS	4	/* max no. of rocks per LWP */

#define DEBUGF 		0

# ifndef BDE_THREADS
/*#define CMA_DEBUG 1*/
# endif

# ifdef CMA_DEBUG
#  define LWP_CHECKSTUFF(msg)	lwp_checkstuff(msg)
# else
#  define LWP_CHECKSTUFF(msg)
# endif

# if DEBUGF
#  define debugf(m) printf m
# else
#  define debugf(m)
# endif

# define IOMGR_Poll() LWP_DispatchProcess()

/*
 * These two macros can be used to enter/exit the LWP context in a CMA
 * program. They simply acquire/release the global LWP mutex .
 */
extern pthread_mutex_t lwp_mutex;
#define LWP_EXIT_LWP_CONTEXT() MUTEX_EXIT(&lwp_mutex)
#define LWP_ENTER_LWP_CONTEXT() MUTEX_ENTER(&lwp_mutex)
#else
#ifndef AFS_NT40_ENV
#define lwp_abort() abort()
#endif
=======
>>>>>>> 7442752b
/* Maximum priority permissible (minimum is always 0) */
#define LWP_MAX_PRIORITY 4	/* changed from 1 */

/* Usual priority used by user LWPs */
#define LWP_NORMAL_PRIORITY (LWP_MAX_PRIORITY-2)

/* Initial size of eventlist in a PCB; grows dynamically  */
#define EVINITSIZE  5

typedef struct lwp_pcb *PROCESS;

#ifdef AFS_NT40_ENV
#include <windef.h>
typedef struct lwp_pcb {
    char name[32];		/* name of LWP */
    LPVOID fiber;
    int (*funP) ();		/* function to execute on this LWP */
    void *argP;			/* argument for function */
    int priority;		/* LWP priority */
    int stacksize;		/* Just for reference. */
    /* the following are used for scheduling */
    int status:8;
    int eventlistsize:8;
    int eventcnt:8;
    int padding:8;
    void **eventlist;
    int wakevent;
    int waitcnt;
    struct lwp_pcb *next, *prev;
    struct IoRequest *iomgrRequest;
    int index;			/* new number (++) for each process created. */
} lwp_pcb_t;

#else
struct lwp_context {		/* saved context for dispatcher */
    char *topstack;		/* ptr to top of process stack */
#if defined(USE_UCONTEXT) && defined(HAVE_UCONTEXT_H)
    ucontext_t ucontext;
    int state;
#else				/* !HAVE_UCONTEXT_H */
# if defined(sparc) && !defined(__linux__)
# ifdef	save_allregs
    int globals[7 + 1 + 32 + 2 + 32 + 2];	/* g1-g7, y reg, f0-f31, fsr, fq, c0-c31, csr, cq. */
# else
    int globals[8];		/* g1-g7 and y registers. */
# endif
# endif
    jmp_buf setjmp_buffer;
#endif				/* HAVE_UCONTEXT_H */
};

struct rock {			/* to hide things associated with this LWP under */
    int tag;			/* unique identifier for this rock */
    char *value;		/* pointer to some arbitrary data structure */
};

#define MAXROCKS	4	/* max no. of rocks per LWP */

struct lwp_pcb {		/* process control block */
    char name[32];		/* ASCII name */
    int rc;			/* most recent return code */
    char status;		/* status flags */
    char blockflag;		/* if (blockflag), process blocked */
    char eventlistsize;		/* size of eventlist array */
    char padding;		/* force 32-bit alignment */
    void **eventlist;		/* ptr to array of eventids */
    int eventcnt;		/* no. of events currently in eventlist array */
    int wakevent;		/* index of eventid causing wakeup */
    int waitcnt;		/* min number of events awaited */
    int priority;		/* dispatching priority */
    struct lwp_pcb *misc;	/* for LWP internal use only */
    char *stack;		/* ptr to process stack */
    int stacksize;		/* size of stack */
    int stackcheck;		/* first word of stack for overflow checking */
    void *(*ep)(void *);	/* initial entry point */
    char *parm;			/* initial parm for process */
    struct lwp_context
      context;			/* saved context for next dispatch */
    int lwp_rused;		/* no of rocks presently in use */
    struct rock lwp_rlist[MAXROCKS];	/* set of rocks to hide things under */
    struct lwp_pcb *next, *prev;	/* ptrs to next and previous pcb */
    int level;			/* nesting level of critical sections */
    struct IoRequest *iomgrRequest;	/* request we're waiting for */
    int index;			/* LWP index: should be small index; actually is
				 * incremented on each lwp_create_process */
};
#endif /* AFS_NT40_ENV */

extern int lwp_nextindex;	/* Next lwp index to assign */


#ifndef LWP_KERNEL
#define LWP_ActiveProcess	(lwp_cpptr+0)
#define LWP_Index() (LWP_ActiveProcess->index)
#define LWP_HighestIndex() (lwp_nextindex - 1)
#ifndef	AFS_SUN5_ENV		/* Actual functions for solaris */
#define LWP_SignalProcess(event)	LWP_INTERNALSIGNAL(event, 1)
#define LWP_NoYieldSignal(event)	LWP_INTERNALSIGNAL(event, 0)
#endif

extern
#endif
struct lwp_pcb *lwp_cpptr;	/* pointer to current process pcb */

struct lwp_ctl {		/* LWP control structure */
    int processcnt;		/* number of lightweight processes */
    char *outersp;		/* outermost stack pointer */
    struct lwp_pcb *outerpid;	/* process carved by Initialize */
    struct lwp_pcb *first, last;	/* ptrs to first and last pcbs */
#ifdef __hp9000s800
    double dsptchstack[200];	/* stack for dispatcher use only */
    /* force 8 byte alignment        */
#else
    char dsptchstack[800];	/* stack for dispatcher use only */
#endif
};

#ifndef LWP_KERNEL
extern
#endif
char lwp_debug;			/* ON = show LWP debugging trace */

/*
 * Under hpux, any stack size smaller than 16K seems prone to
 * overflow problems.
 *
 * On Solaris 2.5, gethostbyname() can use up to 21920 bytes of stack
 * space.  Note: when measuring this, it is important to check the
 * amount of stack space it uses for hosts that are known as well as
 * for hosts that are unknown; the stack usage can differ between these
 * cases, and also between machines apparently running the same OS
 * version.
 */
/*
 * On ia64 where the ucontext is used, it can be an extra 48K
 * Need to account for this.  There might be two of these on the
 * stack too. This needs to be checked.
 */
#if defined(USE_UCONTEXT) && defined(HAVE_UCONTEXT_H)
#define AFS_LWP_MINSTACKSIZE  (288 * 1024)
#elif defined(AFS_LINUX22_ENV)
#define AFS_LWP_MINSTACKSIZE	(192 * 1024)
#else
#define AFS_LWP_MINSTACKSIZE	(48 * 1024)
#endif

/* Action to take on stack overflow. */
#define LWP_SOQUIET	1	/* do nothing */
#define LWP_SOABORT	2	/* abort the program */
#define LWP_SOMESSAGE	3	/* print a message and be quiet */
extern int lwp_overflowAction;

/* Tells if stack size counting is enabled. */
extern int lwp_stackUseEnabled;
extern int lwp_MaxStackSeen;

#ifndef	AFS_AIX32_ENV
#define	LWP_CreateProcess2(a, b, c, d, e, f)	\
	LWP_CreateProcess((a), (b), (c), (d), (e), (f))
#endif

/* iomgr.c */
extern fd_set *IOMGR_AllocFDSet(void);
extern int IOMGR_Select(int nfds, fd_set * rfds, fd_set * wfds, fd_set * efds,
			struct timeval *tvp);
extern int IOMGR_Poll(void);
extern void IOMGR_Sleep(int seconds);
extern int IOMGR_Cancel(PROCESS pid);
extern int IOMGR_Initialize(void);
extern void IOMGR_FreeFDSet(fd_set * fds);
extern int IOMGR_SoftSig(void *(*aproc) (void *), void *arock);

#ifdef AFS_NT40_ENV
/* lwp.c */
extern int LWP_InitializeProcessSupport(int priority, PROCESS * pid);
extern int LWP_CreateProcess(int (*funP) (), int stacksize, int priority,
			     void *argP, char *name, PROCESS * pid);
extern int LWP_DestroyProcess(PROCESS pid);
extern int LWP_DispatchProcess(void);
extern int LWP_WaitProcess(void *event);
extern int LWP_INTERNALSIGNAL(void *event, int yield);
extern int LWP_QWait(void);
extern int LWP_QSignal(PROCESS pid);
#else
extern int LWP_CurrentProcess(PROCESS * pid);
extern int LWP_INTERNALSIGNAL(void *event, int yield);
extern int LWP_InitializeProcessSupport(int priority, PROCESS * pid);
extern int LWP_CreateProcess(void *(*ep)(void *), int stacksize, int priority,
			     void *parm, char *name, PROCESS * pid);
extern int LWP_DestroyProcess(PROCESS pid);
extern int LWP_DispatchProcess(void);
extern int LWP_WaitProcess(void *event);
extern PROCESS LWP_ThreadId(void);
extern int LWP_QWait(void);
extern int LWP_QSignal(PROCESS pid);
#endif

extern afs_int32 savecontext(void (*ep)(void),
			     struct lwp_context *savearea, char *sp);
extern void returnto(struct lwp_context *savearea);

#ifdef AFS_LINUX24_ENV
/* max time we are allowed to spend in a select call on Linux to avoid
 lost signal issues */
#define IOMGR_MAXWAITTIME        60	/* seconds */
#else
/* max time we are allowed to spend in a select call on NT */
#define IOMGR_MAXWAITTIME        5	/* seconds */
#endif

/* max time we spend on a select in a Win95 DOS box */
#define IOMGR_WIN95WAITTIME 5000	/* microseconds */

#endif /* !AFS_PTHREAD_ENV */

extern int LWP_WaitForKeystroke(int seconds);	/* -1 => forever */
extern int LWP_GetResponseKey(int seconds, char *key);
extern int LWP_GetLine(char *linebuf, int len);

#endif /* !KERNEL && !_KMEMUSER */
#endif /* __LWP_INCLUDE_ */<|MERGE_RESOLUTION|>--- conflicted
+++ resolved
@@ -72,121 +72,6 @@
 #define LWP_ENOROCKS	-15	/* all rocks are in use */
 #define LWP_EBADROCK	-16	/* the specified rock does not exist */
 
-<<<<<<< HEAD
-# if	defined(USE_PTHREADS) || defined(USE_SOLARIS_THREADS)
-#  ifdef	USE_SOLARIS_THREADS
-#   include <thread.h>
-typedef int pthread_t;
-typedef void *pthread_addr_t;
-typedef void *pthread_condattr_t;
-typedef void (*pthread_destructor_t) (void *);
-typedef pthread_addr_t(*pthread_startroutine_t) (pthread_addr_t);
-#define	pthread_mutex_lock	mutex_lock
-#define	pthread_mutex_unlock	mutex_unlock
-#define	pthread_getspecific	thr_getspecific
-#define	pthread_setspecific	thr_setspecific
-#define	pthread_yield		thr_yield
-/*typedef mutex_t pthread_mutex_t;*/
-typedef thread_key_t pthread_key_t;
-typedef cond_t PTHREAD_COND, *pthread_cond_t;
-
-#define PTHREAD_DEFAULT_SCHED 1
-#define SCHED_FIFO  2
-#define MUTEX_FAST_NP              0
-#define PTHREAD_DEFAULT_STACK           65536	/* 64 K */
-#define PRI_OTHER_MIN   1
-#define PRI_OTHER_MAX   127
-#define PRI_OTHER_MID   ((PRI_OTHER_MIN + PRI_OTHER_MAX)/2)
-#define DESTRUCTOR_TAB_CHUNK 20
-#define maskAllSignals(o) thr_sigsetmask(SIG_BLOCK,&pthread_allSignals,&o)
-#define restoreAllSignals(o) thr_sigsetmask(SIG_SETMASK,&o,NULL)
-
-typedef struct PTHREAD_MUTEX {
-    int kind;
-    pthread_t ownerId;
-    mutex_t fastMutex;
-    int timesInside;
-} PTHREAD_MUTEX, *pthread_mutex_t;
-
-
-typedef struct PTHREAD_ATTR {
-    long stackSize;
-    int prio;
-} PTHREAD_ATTR, *pthread_attr_t;
-
-typedef struct {
-    void (*destructor) (void *);
-    thread_key_t key;
-} dest_slot_t;
-
-typedef struct {
-    int nentries;		/* size allocated (in terms of number of slots) */
-    int next_free;		/* next free slot */
-    dest_slot_t slot[1];
-} pthread_destructor_tab_t;
-define DTAB_SIZE(size) (sizeof(pthread_destructor_tab_t) +
-			(size) * sizeof(dest_slot_t))
-# else
-#  include "pthread.h"
-# endif
-# include <assert.h>
-
-#define LWP_MAX_PRIORITY	0
-#define LWP_NORMAL_PRIORITY	0
-#define LWP_NO_PRIORITIES
-/*
- * We define PROCESS as a pointer to this struct, rather than simply as
- * a pthread_t  since some applications test for a process handle being
- * non-zero. This can't be done on a pthread_t.
- */
-typedef struct lwp_process {
-    pthread_t handle;		/* The pthreads handle */
-    struct lwp_process *next;	/* Next LWP process */
-    char *name;			/* LWP name of the process */
-    pthread_startroutine_t ep;	/* Process entry point */
-    pthread_addr_t arg;		/* Initial parameter */
-} *PROCESS;
-
-struct rock {			/* to hide things associated with this LWP under */
-    int tag;			/* unique identifier for this rock */
-    char *value;		/* pointer to some arbitrary data structure */
-};
-
-#define MAXROCKS	4	/* max no. of rocks per LWP */
-
-#define DEBUGF 		0
-
-# ifndef BDE_THREADS
-/*#define CMA_DEBUG 1*/
-# endif
-
-# ifdef CMA_DEBUG
-#  define LWP_CHECKSTUFF(msg)	lwp_checkstuff(msg)
-# else
-#  define LWP_CHECKSTUFF(msg)
-# endif
-
-# if DEBUGF
-#  define debugf(m) printf m
-# else
-#  define debugf(m)
-# endif
-
-# define IOMGR_Poll() LWP_DispatchProcess()
-
-/*
- * These two macros can be used to enter/exit the LWP context in a CMA
- * program. They simply acquire/release the global LWP mutex .
- */
-extern pthread_mutex_t lwp_mutex;
-#define LWP_EXIT_LWP_CONTEXT() MUTEX_EXIT(&lwp_mutex)
-#define LWP_ENTER_LWP_CONTEXT() MUTEX_ENTER(&lwp_mutex)
-#else
-#ifndef AFS_NT40_ENV
-#define lwp_abort() abort()
-#endif
-=======
->>>>>>> 7442752b
 /* Maximum priority permissible (minimum is always 0) */
 #define LWP_MAX_PRIORITY 4	/* changed from 1 */
 
