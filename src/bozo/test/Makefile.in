--- conflicted
+++ resolved
@@ -10,11 +10,6 @@
 
 MODULE_CFLAGS=$(LDIRS) $(LIBS)
 
-<<<<<<< HEAD
-CFLAGS = ${OPTIMIZE} ${INCDIRS} ${LDIRS} ${LIBS} ${XCFLAGS} ${ARCHFLAGS}
-
-=======
->>>>>>> 11efae83
 all: testproc
 
 install:  
