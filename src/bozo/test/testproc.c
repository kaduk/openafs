/*
 * Copyright 2000, International Business Machines Corporation and others.
 * All Rights Reserved.
 * 
 * This software has been released under the terms of the IBM Public
 * License.  For details, see the LICENSE file in the top-level source
 * directory or online at http://www.openafs.org/dl/license10.html
 */

#include <sys/types.h>
#include <signal.h>
#include <stdio.h>
#include <stdlib.h>
#include <string.h>
<<<<<<< HEAD
#include <unistd.h>
=======
>>>>>>> 11efae83

static int ignore = 0;
static int sleepTime = 10;
static int run = 1;
static char *file = NULL;

void
trim(char *s)
{
    char *p = strchr(s, '\n');
    if (p) {
	*p = '\0';
    }
}

<<<<<<< HEAD
void
=======
int
>>>>>>> 11efae83
readfile(void)
{
    FILE *fp;
    int *bogus = NULL;
    char buffer[256];
    if (file) {
	if ((fp = fopen(file, "r")) == NULL) {
	    fprintf(stderr, "Unable to open file %s\n", file);
	    exit(-1);
	}
	fgets(buffer, sizeof(buffer), fp);
	trim(buffer);
	if (strncmp(buffer, "sleep ", 6) == 0) {
	    int t = atoi(buffer + 6);
	    if (t) {
		sleepTime = t;
	    }
	}
	if (strcmp(buffer, "run") == 0) {
	    run = 1;
	}
	if (strcmp(buffer, "return") == 0) {
	    run = 0;
	    sleepTime = 0;
	}
	if (strcmp(buffer, "exit") == 0) {
	    exit(1);
	}
	if (strcmp(buffer, "crash") == 0) {
	    *bogus = 1;		/* intentional */
	    exit(2);		/* should not reach */
	}
	fclose(fp);
    }
}

void
sigproc(int signo)
{
    printf("testproc received signal\n");
    if (ignore)
	return;
    exit(0);
}

void
sigreload(int signo)
{
    readfile();
    return;
}


int
main(int argc, char **argv)
{
    int i;

#ifdef	AFS_AIX31_ENV
    /*
     * The following signal action for AIX is necessary so that in case of a 
     * crash (i.e. core is generated) we can include the user's data section 
     * in the core dump. Unfortunately, by default, only a partial core is
     * generated which, in many cases, isn't too useful.
     */
    struct sigaction nsa;

    sigemptyset(&nsa.sa_mask);
    nsa.sa_handler = SIG_DFL;
    nsa.sa_flags = SA_FULLDUMP;
    sigaction(SIGSEGV, &nsa, NULL);
#endif
    signal(SIGTERM, sigproc);
    signal(SIGQUIT, sigproc);
    signal(SIGHUP, sigreload);

    for (i = 1; i < argc; i++) {
	if (strcmp(argv[i], "-ignore") == 0) {
	    ignore = 1;
	} else if (strcmp(argv[i], "-sleep") == 0) {
	    sleepTime = atoi(argv[i + 1]);
	    i++;
	} else if (strcmp(argv[i], "-file") == 0) {
	    file = argv[i + 1];
	    i++;
	} else {
	    printf("unrecognized option '%s', try one of\n", argv[i]);
	    printf("-ignore	    ignore SIGTERM signal\n");
	    printf("-sleep <n>	    sleep N seconds before exiting\n");
	    printf("-file <file>    read file for next action\n");
	    return 1;
	}
    }

    while (run) {
	if (file) {
	    readfile();
	} else {
	    run = 0;
	}
	if (sleepTime) {
	    sleep(sleepTime);
	}
    }

    return 0;
}<|MERGE_RESOLUTION|>--- conflicted
+++ resolved
@@ -12,10 +12,6 @@
 #include <stdio.h>
 #include <stdlib.h>
 #include <string.h>
-<<<<<<< HEAD
-#include <unistd.h>
-=======
->>>>>>> 11efae83
 
 static int ignore = 0;
 static int sleepTime = 10;
@@ -31,11 +27,7 @@
     }
 }
 
-<<<<<<< HEAD
-void
-=======
 int
->>>>>>> 11efae83
 readfile(void)
 {
     FILE *fp;
