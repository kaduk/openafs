/*
 * Copyright 2000, International Business Machines Corporation and others.
 * All Rights Reserved.
 *
 * This software has been released under the terms of the IBM Public
 * License.  For details, see the LICENSE file in the top-level source
 * directory or online at http://www.openafs.org/dl/license10.html
 */

#include <afsconfig.h>
#include <afs/param.h>
#include <afs/stds.h>

#include <roken.h>

<<<<<<< HEAD
#include <afs/stds.h>
#include <sys/types.h>
#include <sys/file.h>
#include <sys/time.h>
#include <sys/stat.h>
#include <netdb.h>
#include <netinet/in.h>
#include <stdio.h>
#include <stdlib.h>
#include <unistd.h>
#include <afs/afsutil.h>
#include <fcntl.h>
=======
#include <afs/afsutil.h>
#ifdef HAVE_SYS_WAIT_H
#include <sys/wait.h>
#endif
>>>>>>> 7442752b

/*
 * XXX CHANGE the following depedent stuff XXX
 */
#define	SENDMAIL	"/afs/cellname/fs/dev/localtools/dest/bin/rcs-sendmail"
/*
 * Replace it with  a bboard (i.e. transarc.bosserver.auto-reports)
 */
#define	RECIPIENT	"foo@cellname"

#include "AFS_component_version_number.c"

int
main(int argc, char **argv)
{
    struct stat tstat;
    FILE *fin = stdin;
    char buf[BUFSIZ], *bufp, *bufp1, *typep, *cmd, *bp;
    afs_int32 code, c, fd, pflags = -1, len, core = 0;
    char comLine[60], coreName[40], name[40];
    afs_int32 pid = -1, rsCount = -1;
    afs_int32 procStarts = -1;
    afs_int32 errorCode = -1, errorSignal = -1, goal = -1;
    time_t procStartTime = -1, rsTime = -1, lastAnyExit = -1, lastErrorExit = -1;
    char *timeStamp;

    typep = malloc(50);
    cmd = malloc(50);
    bufp = bufp1 = malloc(1000);
    while (fgets(buf, sizeof(buf), fin)) {
	code = sscanf(buf, "%s %s\n", typep, cmd);
	if (code < 2) {
	    continue;
	}
	if (!strcmp(typep, "BEGIN") && !strcmp(cmd, "bnode_proc")) {
	    while (fgets(buf, sizeof(buf), fin)) {
		code = sscanf(buf, "%s %s\n", typep, cmd);
		if (code < 2) {
		    printf("**bnode_proc**: typed=%s, cmd=%s\n", typep, cmd);
		    break;
		}
		if (!strcmp(typep, "comLine:"))
		    strcpy(comLine, cmd);
		else if (!strcmp(typep, "coreName:"))
		    strcpy(coreName, cmd);
		else if (!strcmp(typep, "pid:"))
		    pid = atoi(cmd);
		else if (!strcmp(typep, "flags:"))
		    pflags = atoi(cmd);
		else if (!strcmp(typep, "END")) {
		    break;
		} else {
		    printf
			("Unexpected token %s in the bnode_proc (should be END)\n",
			 typep);
		    exit(1);
		}
	    }
	} else if (!strcmp(typep, "BEGIN") && !strcmp(cmd, "bnode")) {
	    while (fgets(buf, sizeof(buf), fin)) {
		code = sscanf(buf, "%s %s\n", typep, cmd);
		if (code < 2) {
		    printf("**bnode**: typed=%s, cmd=%s\n", typep, cmd);
		    break;
		}
		if (!strcmp(typep, "name:"))
		    strcpy(name, cmd);
		else if (!strcmp(typep, "rsTime:"))
		    rsTime = atoi(cmd);
		else if (!strcmp(typep, "rsCount:"))
		    rsCount = atoi(cmd);
		else if (!strcmp(typep, "procStartTime:"))
		    procStartTime = atoi(cmd);
		else if (!strcmp(typep, "procStarts:"))
		    procStarts = atoi(cmd);
		else if (!strcmp(typep, "lastAnyExit:"))
		    lastAnyExit = atoi(cmd);
		else if (!strcmp(typep, "lastErrorExit:"))
		    lastErrorExit = atoi(cmd);
		else if (!strcmp(typep, "errorCode:"))
		    errorCode = atoi(cmd);
		else if (!strcmp(typep, "errorSignal:"))
		    errorSignal = atoi(cmd);
/*
		else if (!strcmp(typep, "lastErrorName:"))
		    strcpy(lastErrorName, cmd);
*/
		else if (!strcmp(typep, "goal:"))
		    goal = atoi(cmd);
		else if (!strcmp(typep, "END")) {
		    break;
		} else {
		    printf
			("Unexpected token %s in the bnode (should be END)\n",
			 typep);
		    exit(1);
		}
	    }
	} else {
	    printf("Unexpected token %s (should be BEGIN)\n", typep);
	    exit(1);
	}
    }
    /*
     * Now make up the text for the post
     */
    sprintf(buf, "/tmp/snote.%d", getpid());
    fd = open(buf, O_RDWR | O_CREAT | O_TRUNC, 0600);
    if (fd == -1) {
	perror(buf);
	printf("Unable to create temp file, %s\n", buf);
	exit(1);
    }
    (void)sprintf(bufp, "Subject: Bosserver's automatic notification\n\n");
    bufp += strlen(bufp);
    (void)sprintf(bufp,
		  "AUTOMATIC NOTIFICATION EVENT FOR AFS SERVER INSTANCE %s\n\n",
		  name);
    bufp += strlen(bufp);
    (void)sprintf(bufp, "Server Process id was: %d\n", pid);
    bufp += strlen(bufp);
    (void)sprintf(bufp, "Server command line: %s\n", comLine);
    bufp += strlen(bufp);
    if (strcmp(coreName, "(null)"))
	core = 1;
    bp = comLine;
    strcpy(bp, AFSDIR_SERVER_CORELOG_FILEPATH);
    if (core) {
	strcat(bp, coreName);
	strcat(bp, ".");
    }
    strcat(bp, name);
    if ((code = stat(bp, &tstat)) == 0) {
	c = 1;
	if ((lastAnyExit - tstat.st_ctime) > 300)	/* > 5 mins old */
	    c = 0;
	core = 1;
    } else
	core = 0;
    strcat(bp, " ");
    (void)sprintf(bufp, "There is %score dump left %sfor this server\n",
		  (core ? (c ? "a recent " : "an 'old' ") : "no "),
		  (core ? bp : ""));
    bufp += strlen(bufp);
    if (pflags == 1)
	strcpy(bp, "PROCESS STARTED");
    else if (pflags == 2)
	strcpy(bp, "PROCESS EXITED");
    else
	strcpy(bp, "UNKNOWN");
    (void)sprintf(bufp, "Process state %d (%s)\n", pflags, bp);
    bufp += strlen(bufp);
    timeStamp = ctime(&rsTime);
    timeStamp[24] = 0;
    (void)sprintf(bufp, "\nNumber of restarts since %s is %d\n", timeStamp,
		  rsCount);
    bufp += strlen(bufp);
    if (procStartTime) {
	timeStamp = ctime(&procStartTime);
	timeStamp[24] = 0;
	(void)sprintf(bufp,
		      "Number of process restarts since the process started %s is %d\n",
		      timeStamp, procStarts);
    }
    bufp += strlen(bufp);
    if (lastAnyExit) {
	timeStamp = ctime(&lastAnyExit);
	timeStamp[24] = 0;
	(void)sprintf(bufp, "Last time process exited for any reason: %s\n",
		      timeStamp);
    }
    bufp += strlen(bufp);
    if (lastErrorExit) {
	timeStamp = ctime(&lastErrorExit);
	timeStamp[24] = 0;
	(void)sprintf(bufp, "Last time process exited unexpectedly: %s\n",
		      timeStamp);
    }
    bufp += strlen(bufp);
    (void)sprintf(bufp, "Last exit return code %d\n", errorCode);
    bufp += strlen(bufp);
    (void)sprintf(bufp, "Last process terminating signal %d\n", errorSignal);
    bufp += strlen(bufp);
    (void)sprintf(bufp, "The server is now %srunning\n",
		  (goal ? "" : "not "));
    bufp += strlen(bufp);
    len = (int)(bufp - bufp1);
    if (write(fd, bufp1, len) < 0) {
	perror("Write");
	exit(1);
    }
    close(fd);
    /*
     * Send the mail out
     */
    sprintf(bufp1, "%s %s -s TESTING < %s", SENDMAIL, RECIPIENT, buf);
    code = system(bufp1);
    if (code == -1)
	perror("system");
    else if (code == 127)
	fprintf(stderr, "system: unable to execute shell\n");
#ifdef WTERMSIG
    else if (WIFSIGNALED(code))
	fprintf(stderr, "%s terminated with signal %d\n", SENDMAIL,
	    WTERMSIG(code));
    else if (WEXITSTATUS(code) != 0)
	fprintf(stderr, "%s exited with status %d\n", SENDMAIL,
	    WEXITSTATUS(code));
#endif /* WTERMSIG */
    unlink(buf);
    exit(0);
}<|MERGE_RESOLUTION|>--- conflicted
+++ resolved
@@ -13,25 +13,10 @@
 
 #include <roken.h>
 
-<<<<<<< HEAD
-#include <afs/stds.h>
-#include <sys/types.h>
-#include <sys/file.h>
-#include <sys/time.h>
-#include <sys/stat.h>
-#include <netdb.h>
-#include <netinet/in.h>
-#include <stdio.h>
-#include <stdlib.h>
-#include <unistd.h>
-#include <afs/afsutil.h>
-#include <fcntl.h>
-=======
 #include <afs/afsutil.h>
 #ifdef HAVE_SYS_WAIT_H
 #include <sys/wait.h>
 #endif
->>>>>>> 7442752b
 
 /*
  * XXX CHANGE the following depedent stuff XXX
