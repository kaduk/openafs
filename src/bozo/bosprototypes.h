--- conflicted
+++ resolved
@@ -9,10 +9,6 @@
 
 #ifndef _BOSPROTOTYPES_H_
 #define _BOSPROTOTYPES_H_
-
-#ifdef AFS_NT40_ENV
-typedef int pid_t;
-#endif
 
 #include <rx/rxkad.h>
 
@@ -55,12 +51,6 @@
 int initBosEntryStats(void);
 int DirAccessOK(void);
 
-<<<<<<< HEAD
-/* fsbnodeops.c */
-char *copystr(char *a);
-
-=======
->>>>>>> 11efae83
 /* inline functions */
 static_inline struct bozo_key *
 ktc_to_bozoptr(struct ktc_encryptionKey *key) {
