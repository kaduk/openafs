/*
 * Copyright 2000, International Business Machines Corporation and others.
 * All Rights Reserved.
 *
 * This software has been released under the terms of the IBM Public
 * License.  For details, see the LICENSE file in the top-level source
 * directory or online at http://www.openafs.org/dl/license10.html
 */

#include <afsconfig.h>
#include <afs/param.h>
#include <afs/stds.h>

#include <afs/procmgmt.h>
#include <roken.h>
#include <afs/opr.h>

#include <hcrypto/ui.h>

#include "bnode.h"
#include <afs/afsutil.h>
#include <afs/cellconfig.h>
#include <rx/rx.h>
#include <rx/xdr.h>
#include <afs/auth.h>
#include <afs/cellconfig.h>
#include <afs/cmd.h>
#include <afs/com_err.h>
#include <ubik.h>
#include <afs/ktime.h>
#include <afs/kautils.h>
#include <afs/afsint.h>
#include <afs/volser.h>

static int IStatServer(struct cmd_syndesc *as, int int32p);
static int DoStat(char *aname, struct rx_connection *aconn,
		  int aint32p, int firstTime);

#include "bosint.h"
#include "bnode_internal.h"
#include "bosprototypes.h"

/* command offsets for bos salvage command */
#define ADDPARMOFFSET 11

/* dummy routine for the audit work.  It should do nothing since audits */
/* occur at the server level and bos is not a server. */
int osi_audit(void )
{
    return 0;
}

/* keep those lines small */
static char *
em(afs_int32 acode)
{
    if (acode == -1)
	return "communications failure (-1)";
    else if (acode == -3)
	return "communications timeout (-3)";
    else
	return (char *)afs_error_message(acode);
}

/* make ctime easier to use */
static char *
DateOf(time_t atime)
{
    static char tbuffer[30];
    char *tp;
    tp = ctime(&atime);
    if (tp) {
	strlcpy(tbuffer, tp, sizeof(tbuffer));
	tbuffer[24] = 0;	/* get rid of new line */
    } else
	strcpy(tbuffer, "BAD TIME");
    return tbuffer;
}


/* use the syntax descr to get a connection, authenticated appropriately.
 * aencrypt is set if we want to encrypt the data on the wire.
 */
static struct rx_connection *
GetConn(struct cmd_syndesc *as, int aencrypt)
{
    struct hostent *th;
    char *hostname;
    char *cellname = NULL;
    const char *confdir;
    afs_int32 code;
    struct rx_connection *tconn;
    afs_int32 addr;
    struct afsconf_dir *tdir = NULL;
    afsconf_secflags secFlags;
    struct rx_securityClass *sc;
    afs_int32 scIndex;

    hostname = as->parms[0].items->data;
    th = hostutil_GetHostByName(hostname);
    if (!th) {
	fprintf(stderr, "bos: can't find address for host '%s'\n", hostname);
	exit(1);
    }
    memcpy(&addr, th->h_addr, sizeof(afs_int32));

    if (aencrypt)
	secFlags = AFSCONF_SECOPTS_ALWAYSENCRYPT;
    else
	secFlags = AFSCONF_SECOPTS_FALLBACK_NULL;


    if (as->parms[ADDPARMOFFSET + 2].items) { /* -localauth */
	secFlags |= AFSCONF_SECOPTS_LOCALAUTH;
	confdir = AFSDIR_SERVER_ETC_DIRPATH;
    } else {
	confdir = AFSDIR_CLIENT_ETC_DIRPATH;
    }

    if (as->parms[ADDPARMOFFSET + 1].items) { /* -noauth */
	secFlags |= AFSCONF_SECOPTS_NOAUTH;
    } else {
	/* If we're running with -noauth, we don't need a configuration
	 * directory */
	tdir = afsconf_Open(confdir);
	if (tdir == NULL) {
	    fprintf(stderr, "bos: can't open cell database (%s)\n", confdir);
	    exit(1);
	}
    }

    if (as->parms[ADDPARMOFFSET].items) /* -cell */
        cellname = as->parms[ADDPARMOFFSET].items->data;

    code = afsconf_PickClientSecObj(tdir, secFlags, NULL, cellname,
				    &sc, &scIndex, NULL);
    if (code) {
	afs_com_err("bos", code, "(configuring connection security)");
	exit(1);
    }

    if (scIndex == RX_SECIDX_NULL)
	fprintf(stderr, "bos: running unauthenticated\n");

    tconn =
	rx_NewConnection(addr, htons(AFSCONF_NANNYPORT), 1, sc, scIndex);
    if (!tconn) {
	fprintf(stderr, "bos: could not create rx connection\n");
	exit(1);
    }
    rxs_Release(sc);

    return tconn;
}

static int
SetAuth(struct cmd_syndesc *as, void *arock)
{
    afs_int32 code;
    struct rx_connection *tconn;
    afs_int32 flag;
    char *tp;

    tconn = GetConn(as, 1);
    tp = as->parms[1].items->data;
    if (strcmp(tp, "on") == 0)
	flag = 0;		/* auth req.: noauthflag is false */
    else if (strcmp(tp, "off") == 0)
	flag = 1;
    else {
	fprintf
	    (stderr, "bos: illegal authentication specifier '%s', must be 'off' or 'on'.\n",
	     tp);
	return 1;
    }
    code = BOZO_SetNoAuthFlag(tconn, flag);
    if (code)
	afs_com_err("bos", code, "(failed to set authentication flag)");
    return 0;
}

/* take a name (e.g. foo/bar, and a dir e.g. /usr/afs/bin, and construct
 * /usr/afs/bin/bar */
static int
ComputeDestDir(char *aname, char *adir, char *aresult, afs_int32 alen)
{
    char *tp;

    strcpy(aresult, adir);
    tp = strrchr(aname, '/');
    if (!tp) {
	/* no '/' in name */
	strcat(aresult, "/");
	strcat(aresult, aname);
    } else {
	/* tp points at the / character */
	strcat(aresult, tp);
    }
    return 0;
}

/* copy data from fd afd to rx call acall */
static int
CopyBytes(int afd, struct rx_call *acall)
{
    afs_int32 code;
    afs_int32 len;
    char tbuffer[256];

    while (1) {
	len = read(afd, tbuffer, sizeof(tbuffer));
	if (len < 0)
	    return errno;
	if (len == 0)
	    return 0;		/* all done */
	code = rx_Write(acall, tbuffer, len);
	if (code != len)
	    return -1;
    }
}

static int
Prune(struct cmd_syndesc *as, void *arock)
{
    afs_int32 code;
    struct rx_connection *tconn;
    afs_int32 flags;

    tconn = GetConn(as, 1);
    flags = 0;
    if (as->parms[1].items)
	flags |= BOZO_PRUNEBAK;
    if (as->parms[2].items)
	flags |= BOZO_PRUNEOLD;
    if (as->parms[3].items)
	flags |= BOZO_PRUNECORE;
    if (as->parms[4].items)
	flags |= 0xff;
    code = BOZO_Prune(tconn, flags);
    if (code)
	afs_com_err("bos", code, "(failed to prune server files)");
    return code;
}

static int
Exec(struct cmd_syndesc *as, void *arock)
{
    struct rx_connection *tconn;
    afs_int32 code;

    tconn = GetConn(as, 1);
    code = BOZO_Exec(tconn, as->parms[1].items->data);
    if (code)
	fprintf(stderr, "bos: failed to execute command (%s)\n", em(code));
    return code;
}

static int
GetDate(struct cmd_syndesc *as, void *arock)
{
    afs_int32 code;
    char tbuffer[256];
    char destDir[256];
    afs_int32 time, bakTime, oldTime;
    struct rx_connection *tconn;
    struct cmd_item *ti;

    tconn = GetConn(as, 0);
    if (!as->parms[1].items) {
	fprintf(stderr, "bos: no files to check\n");
	return 1;
    }

    /* compute dest dir or file; default MUST be canonical form of dir path */
    if (as->parms[2].items)
	strcpy(destDir, as->parms[2].items->data);
    else
	strcpy(destDir, AFSDIR_CANONICAL_SERVER_BIN_DIRPATH);

    for (ti = as->parms[1].items; ti; ti = ti->next) {
	/* check date for each file */
	ComputeDestDir(ti->data, destDir, tbuffer, sizeof(tbuffer));
	code = BOZO_GetDates(tconn, tbuffer, &time, &bakTime, &oldTime);
	if (code) {
	    fprintf(stderr, "bos: failed to check date on %s (%s)\n", ti->data,
		   em(code));
	    return 1;
	} else {
	    printf("File %s ", tbuffer);
	    if (time == 0)
		printf("does not exist, ");
	    else
		printf("dated %s, ", DateOf(time));
	    if (bakTime == 0)
		printf("no .BAK file, ");
	    else
		printf(".BAK file dated %s, ", DateOf(bakTime));
	    if (oldTime == 0)
		printf("no .OLD file.");
	    else
		printf(".OLD file dated %s.", DateOf(oldTime));
	    printf("\n");
	}
    }
    return 0;
}

static int
UnInstall(struct cmd_syndesc *as, void *arock)
{
    afs_int32 code;
    char tbuffer[256];
    char destDir[256];
    struct cmd_item *ti;
    struct rx_connection *tconn;

    tconn = GetConn(as, 1);
    if (!as->parms[1].items) {
	fprintf(stderr, "bos: no files to uninstall\n");
	return 1;
    }

    /* compute dest dir or file; default MUST be canonical form of dir path */
    if (as->parms[2].items)
	strcpy(destDir, as->parms[2].items->data);
    else
	strcpy(destDir, AFSDIR_CANONICAL_SERVER_BIN_DIRPATH);

    for (ti = as->parms[1].items; ti; ti = ti->next) {
	/* uninstall each file */
	ComputeDestDir(ti->data, destDir, tbuffer, sizeof(tbuffer));
	code = BOZO_UnInstall(tconn, tbuffer);
	if (code) {
	    fprintf(stderr, "bos: failed to uninstall %s (%s)\n", ti->data, em(code));
	    return 1;
	} else
	    printf("bos: uninstalled file %s\n", ti->data);
    }
    return 0;
}

static afs_int32
GetServerGoal(struct rx_connection *aconn, char *aname)
{
    char buffer[500];
    char *tp;
    afs_int32 code;
    struct bozo_status istatus;

    tp = buffer;
    code = BOZO_GetInstanceInfo(aconn, aname, &tp, &istatus);
    if (code) {
	fprintf(stderr, "bos: failed to get instance info for '%s' (%s)\n", aname,
	       em(code));
	/* if we can't get the answer, assume its running */
	return BSTAT_NORMAL;
    }
    if (istatus.goal == 0)
	return BSTAT_SHUTDOWN;
    else
	return BSTAT_NORMAL;
}

static int
Install(struct cmd_syndesc *as, void *arock)
{
    struct rx_connection *tconn;
    afs_int32 code;
    struct cmd_item *ti;
    struct stat tstat;
    char tbuffer[256];
    int fd;
    struct rx_call *tcall;
    char destDir[256];

    tconn = GetConn(as, 1);
    if (!as->parms[1].items) {
	fprintf(stderr, "bos: no files to install\n");
	return 1;
    }

    /* compute dest dir or file; default MUST be canonical form of dir path */
    if (as->parms[2].items)
	strcpy(destDir, as->parms[2].items->data);
    else
	strcpy(destDir, AFSDIR_CANONICAL_SERVER_BIN_DIRPATH);

    for (ti = as->parms[1].items; ti; ti = ti->next) {
	/* install each file */
	fd = open(ti->data, O_RDONLY);
	if (fd < 0) {
	    /* better to quit on error than continue for install command */
	    fprintf(stderr, "bos: can't find file '%s', quitting\n", ti->data);
	    return 1;
	}
	code = fstat(fd, &tstat);
	if (code) {
	    fprintf(stderr, "bos: failed to stat file %s, errno is %d\n", ti->data,
		   errno);
	    return 1;
	}
	/* compute destination dir */
	ComputeDestDir(ti->data, destDir, tbuffer, sizeof(tbuffer));
	tcall = rx_NewCall(tconn);
	code =
	    StartBOZO_Install(tcall, tbuffer, tstat.st_size,
			      (afs_int32) tstat.st_mode, tstat.st_mtime);
	if (code == 0) {
	    code = CopyBytes(fd, tcall);
	}
	code = rx_EndCall(tcall, code);
	if (code) {
	    fprintf(stderr, "bos: failed to install %s (%s)\n", ti->data, em(code));
	    return 1;
	} else
	    printf("bos: installed file %s\n", ti->data);
    }
    return 0;
}

static int
Shutdown(struct cmd_syndesc *as, void *arock)
{
    struct rx_connection *tconn;
    afs_int32 code;
    struct cmd_item *ti;

    tconn = GetConn(as, 1);
    if (as->parms[1].items == 0) {
	code = BOZO_ShutdownAll(tconn);
	if (code)
	    fprintf(stderr, "bos: failed to shutdown servers (%s)\n", em(code));
    } else {
	for (ti = as->parms[1].items; ti; ti = ti->next) {
	    code = BOZO_SetTStatus(tconn, ti->data, BSTAT_SHUTDOWN);
	    if (code)
		fprintf(stderr, "bos: failed to shutdown instance %s (%s)\n", ti->data,
		       em(code));
	}
    }
    if (as->parms[8].items) {
	code = BOZO_WaitAll(tconn);
	if (code)
	    fprintf(stderr, "bos: can't wait for processes to shutdown (%s)\n",
		   em(code));
    }
    return 0;
}

static int
GetRestartCmd(struct cmd_syndesc *as, void *arock)
{
    afs_int32 code;
    struct ktime generalTime, newBinaryTime;
    char messageBuffer[256];
    struct rx_connection *tconn;
    char *hostp;

    hostp = as->parms[0].items->data;	/* host name for messages */
    tconn = GetConn(as, 0);

    code = BOZO_GetRestartTime(tconn, 1, (struct bozo_netKTime *) &generalTime);
    if (code) {
	fprintf(stderr, "bos: failed to retrieve restart information (%s)\n",
	       em(code));
	return code;
    }
    code = BOZO_GetRestartTime(tconn, 2, (struct bozo_netKTime *) &newBinaryTime);
    if (code) {
	fprintf(stderr, "bos: failed to retrieve restart information (%s)\n",
	       em(code));
	return code;
    }

    code = ktime_DisplayString(&generalTime, messageBuffer);
    if (code) {
	fprintf(stderr, "bos: failed to decode restart time (%s)\n", em(code));
	return code;
    }
    printf("Server %s restarts %s\n", hostp, messageBuffer);

    code = ktime_DisplayString(&newBinaryTime, messageBuffer);
    if (code) {
	fprintf(stderr, "bos: failed to decode restart time (%s)\n", em(code));
	return code;
    }
    printf("Server %s restarts for new binaries %s\n", hostp, messageBuffer);

    /* all done now */
    return 0;
}

static int
SetRestartCmd(struct cmd_syndesc *as, void *arock)
{
    afs_int32 count = 0;
    afs_int32 code;
    struct ktime restartTime;
    afs_int32 type = 0 ;
    struct rx_connection *tconn;

    count = 0;
    tconn = GetConn(as, 1);
    if (as->parms[2].items) {
	count++;
	type = 1;
    }
    if (as->parms[3].items) {
	count++;
	type = 2;
    }
    if (count > 1) {
	fprintf(stderr, "bos: can't specify more than one restart time at a time\n");
	return -1;
    }
    if (count == 0)
	type = 1;		/* by default set general restart time */

    if ((code = ktime_ParsePeriodic(as->parms[1].items->data, &restartTime))) {
	fprintf(stderr, "bos: failed to parse '%s' as periodic restart time(%s)\n",
	       as->parms[1].items->data, em(code));
	return code;
    }

    code = BOZO_SetRestartTime(tconn, type, (struct bozo_netKTime *) &restartTime);
    if (code) {
	fprintf(stderr, "bos: failed to set restart time at server (%s)\n", em(code));
	return code;
    }
    return 0;
}

static int
Startup(struct cmd_syndesc *as, void *arock)
{
    struct rx_connection *tconn;
    afs_int32 code;
    struct cmd_item *ti;

    tconn = GetConn(as, 1);
    if (as->parms[1].items == 0) {
	code = BOZO_StartupAll(tconn);
	if (code)
	    fprintf(stderr, "bos: failed to startup servers (%s)\n", em(code));
    } else {
	for (ti = as->parms[1].items; ti; ti = ti->next) {
	    code = BOZO_SetTStatus(tconn, ti->data, BSTAT_NORMAL);
	    if (code)
		fprintf(stderr, "bos: failed to start instance %s (%s)\n", ti->data,
		       em(code));
	}
    }
    return 0;
}

static int
Restart(struct cmd_syndesc *as, void *arock)
{
    struct rx_connection *tconn;
    afs_int32 code;
    struct cmd_item *ti;

    tconn = GetConn(as, 1);
    if (as->parms[2].items) {
	/* this is really a rebozo command */
	if (as->parms[1].items) {
	    /* specified specific things to restart, can't do this at the same
	     * time */
	    fprintf
		(stderr, "bos: can't specify both '-bos' and specific servers to restart.\n");
	    return 1;
	}
	/* otherwise do a rebozo */
	code = BOZO_ReBozo(tconn);
	if (code)
	    fprintf(stderr, "bos: failed to restart bosserver (%s)\n", em(code));
	return code;
    }
    if (as->parms[1].items == 0) {
	if (as->parms[3].items) {	/* '-all' */
	    code = BOZO_RestartAll(tconn);
	    if (code)
		fprintf(stderr, "bos: failed to restart servers (%s)\n", em(code));
	} else
	    fprintf(stderr, "bos: To restart all processes please specify '-all'\n");
    } else {
	if (as->parms[3].items) {
	    fprintf(stderr, "bos: Can't use '-all' along with individual instances\n");
	} else {
	    for (ti = as->parms[1].items; ti; ti = ti->next) {
		code = BOZO_Restart(tconn, ti->data);
		if (code)
		    fprintf(stderr, "bos: failed to restart instance %s (%s)\n",
			   ti->data, em(code));
	    }
	}
    }
    return 0;
}

static int
SetCellName(struct cmd_syndesc *as, void *arock)
{
    struct rx_connection *tconn;
    afs_int32 code;

    tconn = GetConn(as, 1);
    code = BOZO_SetCellName(tconn, as->parms[1].items->data);
    if (code)
	fprintf(stderr, "bos: failed to set cell (%s)\n", em(code));
    return 0;
}

static int
AddHost(struct cmd_syndesc *as, void *arock)
{
    struct rx_connection *tconn;
    afs_int32 code;
    struct cmd_item *ti;
    char name[MAXHOSTCHARS];

    tconn = GetConn(as, 1);
    for (ti = as->parms[1].items; ti; ti = ti->next) {
	if (as->parms[2].items) {
	    if (strlen(ti->data) > MAXHOSTCHARS - 3) {
		fprintf(stderr, "bos: host name too long\n");
		return E2BIG;
	    }
	    name[0] = '[';
	    strcpy(&name[1], ti->data);
	    strcat((char *)&name, "]");
	    code = BOZO_AddCellHost(tconn, name);
	} else
	    code = BOZO_AddCellHost(tconn, ti->data);
	if (code)
	    fprintf(stderr, "bos: failed to add host %s (%s)\n", ti->data, em(code));
    }
    return 0;
}

static int
RemoveHost(struct cmd_syndesc *as, void *arock)
{
    struct rx_connection *tconn;
    afs_int32 code;
    struct cmd_item *ti;

    tconn = GetConn(as, 1);
    for (ti = as->parms[1].items; ti; ti = ti->next) {
	code = BOZO_DeleteCellHost(tconn, ti->data);
	if (code)
	    fprintf(stderr, "bos: failed to delete host %s (%s)\n", ti->data,
		   em(code));
    }
    return 0;
}

static int
ListHosts(struct cmd_syndesc *as, void *arock)
{
    struct rx_connection *tconn;
    afs_int32 code;
    char tbuffer[256];
    char *tp;
    afs_int32 i;

    tp = tbuffer;
    tconn = GetConn(as, 0);
    code = BOZO_GetCellName(tconn, &tp);
    if (code) {
	fprintf(stderr, "bos: failed to get cell name (%s)\n", em(code));
	exit(1);
    }
    printf("Cell name is %s\n", tbuffer);
    for (i = 0;; i++) {
	code = BOZO_GetCellHost(tconn, i, &tp);
	if (code == BZDOM)
	    break;
	if (code != 0) {
	    fprintf(stderr, "bos: failed to get cell host %d (%s)\n", i, em(code));
	    exit(1);
	}
	printf("    Host %d is %s\n", i + 1, tbuffer);
    }
    return 0;
}

static int
AddKey(struct cmd_syndesc *as, void *arock)
{
    struct rx_connection *tconn;
    afs_int32 code;
    struct ktc_encryptionKey tkey;
    afs_int32 temp;
    char buf[BUFSIZ], ver[BUFSIZ];

    tconn = GetConn(as, 1);
    memset(&tkey, 0, sizeof(struct ktc_encryptionKey));

    if (as->parms[1].items) {
	if (strlcpy(buf, as->parms[1].items->data, sizeof(buf)) >= sizeof(buf)) {
	    fprintf(stderr, "Key data too long for buffer\n");
	    exit(1);
	}
    } else {
	/* prompt for key */
	code = UI_UTIL_read_pw_string(buf, sizeof(buf), "input key: ", 0);
	if (code || strlen(buf) == 0) {
	    fprintf(stderr, "Bad key: \n");
	    exit(1);
	}
	code = UI_UTIL_read_pw_string(ver, sizeof(ver), "Retype input key: ", 0);
	if (code || strlen(ver) == 0) {
	    fprintf(stderr, "Bad key: \n");
	    exit(1);
	}
	if (strcmp(ver, buf) != 0) {
	    fprintf(stderr, "\nInput key mismatch\n");
	    exit(1);
	}

    }

    temp = atoi(as->parms[2].items->data);
    if (temp == 999) {
	/* bcrypt key */
/*
	strcpy((char *)&tkey, as->parms[1].items->data);
*/
	strcpy((char *)&tkey, buf);
    } else {			/* kerberos key */
	char *tcell;
	if (as->parms[ADDPARMOFFSET].items) {
	    tcell = strdup(as->parms[ADDPARMOFFSET].items->data);
	    if (tcell == NULL) {
		fprintf(stderr, "bos: Unable to allocate memory for cellname\n");
		exit(1);
	    }

	    /* string to key needs upper-case cell names */

	    /* I don't believe this is true.  The string to key function
	     * actually expands the cell name, then LOWER-CASES it.  Perhaps it
	     * didn't use to??? */
	    ucstring(tcell, tcell, strlen(tcell));
	} else
	    tcell = NULL;	/* no cell specified, use current */
/*
	ka_StringToKey(as->parms[1].items->data, tcell, &tkey);
*/
	ka_StringToKey(buf, tcell, &tkey);

	if (tcell)
	    free(tcell);
    }
    code = BOZO_AddKey(tconn, temp, ktc_to_bozoptr(&tkey));
    if (code) {
	fprintf(stderr, "bos: failed to set key %d (%s)\n", temp, em(code));
	exit(1);
    }
    return 0;
}

static int
RemoveKey(struct cmd_syndesc *as, void *arock)
{
    struct rx_connection *tconn;
    afs_int32 code;
    afs_int32 temp;
    struct cmd_item *ti;

    tconn = GetConn(as, 1);
    for (ti = as->parms[1].items; ti; ti = ti->next) {
	temp = atoi(ti->data);
	code = BOZO_DeleteKey(tconn, temp);
	if (code) {
	    fprintf(stderr, "bos: failed to delete key %d (%s)\n", temp, em(code));
	    exit(1);
	}
    }
    return 0;
}

static int
ListKeys(struct cmd_syndesc *as, void *arock)
{
    struct rx_connection *tconn;
    afs_int32 code;
    struct ktc_encryptionKey tkey;
    afs_int32 kvno;
    struct bozo_keyInfo keyInfo;
    int everWorked;
    afs_int32 i;

    tconn = GetConn(as, 1);
    everWorked = 0;
    for (i = 0;; i++) {
	code = BOZO_ListKeys(tconn, i, &kvno, ktc_to_bozoptr(&tkey), &keyInfo);
	if (code)
	    break;
	everWorked = 1;
	/* first check if key is returned */
	if ((!ka_KeyIsZero((char *)&tkey, sizeof(tkey)))
	    && (as->parms[1].items)) {
	    printf("key %d is '", kvno);
	    ka_PrintBytes((char *)&tkey, sizeof(tkey));
	    printf("'\n");
	} else {
	    if (keyInfo.keyCheckSum == 0)	/* shouldn't happen */
		printf("key version is %d\n", kvno);
	    else
		printf("key %d has cksum %u\n", kvno, keyInfo.keyCheckSum);
	}
    }
    if (everWorked) {
	printf("Keys last changed on %s.\n", DateOf(keyInfo.mod_sec));
    }
    if (code != BZDOM)
	fprintf(stderr, "bos: %s error encountered while listing keys\n", em(code));
    else
	printf("All done.\n");
    return 0;
}

static int
AddSUser(struct cmd_syndesc *as, void *arock)
{
    struct rx_connection *tconn;
    afs_int32 code;
    int failed;
    struct cmd_item *ti;

    failed = 0;
    tconn = GetConn(as, 1);
    for (ti = as->parms[1].items; ti; ti = ti->next) {
	code = BOZO_AddSUser(tconn, ti->data);
	if (code) {
	    fprintf(stderr, "bos: failed to add user '%s' (%s)\n", ti->data, em(code));
	    failed = 1;
	}
    }
    return failed;
}

static int
RemoveSUser(struct cmd_syndesc *as, void *arock)
{
    struct rx_connection *tconn;
    struct cmd_item *ti;
    afs_int32 code;
    int failed;

    failed = 0;
    tconn = GetConn(as, 1);
    for (ti = as->parms[1].items; ti; ti = ti->next) {
	code = BOZO_DeleteSUser(tconn, ti->data);
	if (code) {
	    fprintf(stderr, "bos: failed to delete user '%s', ", ti->data);
	    if (code == ENOENT)
		fprintf(stderr, "(no such user)\n");
	    else
		fprintf(stderr, "(%s)\n", em(code));
	    failed = 1;
	}
    }
    return failed;
}

#define	NPERLINE    10		/* dudes to print per line */
static int
ListSUsers(struct cmd_syndesc *as, void *arock)
{
    struct rx_connection *tconn;
    int i;
    afs_int32 code;
    char tbuffer[256];
    char *tp;
    int lastNL, printGreeting;

    tconn = GetConn(as, 0);
    lastNL = 0;
    printGreeting = 1;
    for (i = 0;; i++) {
	tp = tbuffer;
	code = BOZO_ListSUsers(tconn, i, &tp);
	if (code)
	    break;
	if (printGreeting) {
	    printGreeting = 0;	/* delay until after first call succeeds */
	    printf("SUsers are: ");
	}
	printf("%s ", tbuffer);
	if ((i % NPERLINE) == NPERLINE - 1) {
	    printf("\n");
	    lastNL = 1;
	} else
	    lastNL = 0;
    }
    if (code != 1) {
	/* a real error code, instead of scanned past end */
	fprintf(stderr, "bos: failed to retrieve super-user list (%s)\n", em(code));
	return code;
    }
    if (lastNL == 0)
	printf("\n");
    return 0;
}

static int
StatServer(struct cmd_syndesc *as, void *arock)
{
    struct rx_connection *tconn;
    afs_int32 code;
    int i;
    char ibuffer[BOZO_BSSIZE];
    char *tp;
    int int32p;

    /* int32p==1 is obsolete, smaller, printout */
    int32p = (as->parms[2].items != 0 ? 2 : 0);

    /* no parms does something pretty different */
    if (as->parms[1].items)
	return IStatServer(as, int32p);

    tconn = GetConn(as, 0);
    for (i = 0;; i++) {
	/* for each instance */
	tp = ibuffer;
	code = BOZO_EnumerateInstance(tconn, i, &tp);
	if (code == BZDOM)
	    break;
	if (code) {
	    fprintf(stderr, "bos: failed to contact host's bosserver (%s).\n",
		   em(code));
	    break;
	}
	DoStat(ibuffer, tconn, int32p, (i == 0));	/* print status line */
    }
    return 0;
}

static int
CreateServer(struct cmd_syndesc *as, void *arock)
{
    struct rx_connection *tconn;
    afs_int32 code;
    char *parms[6];
    struct cmd_item *ti;
    int i;
    char *type, *name, *notifier = NONOTIFIER;

    tconn = GetConn(as, 1);
    for (i = 0; i < 6; i++)
	parms[i] = "";
    for (i = 0, ti = as->parms[3].items; (ti && i < 6); ti = ti->next, i++) {
	parms[i] = ti->data;
    }
    name = as->parms[1].items->data;
    type = as->parms[2].items->data;
    if ((ti = as->parms[4].items)) {
	notifier = ti->data;
    }
    code =
	BOZO_CreateBnode(tconn, type, name, parms[0], parms[1], parms[2],
			 parms[3], parms[4], notifier);
    if (code) {
	fprintf
	    (stderr, "bos: failed to create new server instance %s of type '%s' (%s)\n",
	     name, type, em(code));
    }
    return code;
}

static int
DeleteServer(struct cmd_syndesc *as, void *arock)
{
    struct rx_connection *tconn;
    afs_int32 code;
    struct cmd_item *ti;

    code = 0;
    tconn = GetConn(as, 1);
    for (ti = as->parms[1].items; ti; ti = ti->next) {
	code = BOZO_DeleteBnode(tconn, ti->data);
	if (code) {
	    if (code == BZBUSY)
		fprintf(stderr, "bos: can't delete running instance '%s'\n", ti->data);
	    else
		fprintf(stderr, "bos: failed to delete instance '%s' (%s)\n", ti->data,
		       em(code));
	}
    }
    return code;
}

static int
StartServer(struct cmd_syndesc *as, void *arock)
{
    struct rx_connection *tconn;
    afs_int32 code;
    struct cmd_item *ti;

    code = 0;
    tconn = GetConn(as, 1);
    for (ti = as->parms[1].items; ti; ti = ti->next) {
	code = BOZO_SetStatus(tconn, ti->data, BSTAT_NORMAL);
	if (code)
	    fprintf(stderr, "bos: failed to start instance '%s' (%s)\n", 
                    ti->data, em(code));
    }
    return code;
}

static int
StopServer(struct cmd_syndesc *as, void *arock)
{
    struct rx_connection *tconn;
    afs_int32 code;
    struct cmd_item *ti;

    code = 0;
    tconn = GetConn(as, 1);
    for (ti = as->parms[1].items; ti; ti = ti->next) {
	code = BOZO_SetStatus(tconn, ti->data, BSTAT_SHUTDOWN);
	if (code)
	    fprintf(stderr, "bos: failed to change stop instance '%s' (%s)\n",
		   ti->data, em(code));
    }
    if (as->parms[8].items) {
	code = BOZO_WaitAll(tconn);
	if (code)
	    fprintf(stderr, "bos: can't wait for processes to shutdown (%s)\n",
		   em(code));
    }
    return code;
}

static afs_int32
DoSalvage(struct rx_connection * aconn, char * aparm1, char * aparm2,
	  char * aoutName, afs_int32 showlog, char * parallel,
	  char * atmpDir, char * orphans, int dafs, int dodirs)
{
    afs_int32 code;
    char *parms[6];
    char buffer;
    char tbuffer[BOZO_BSSIZE];
    struct bozo_status istatus;
    struct rx_call *tcall;
    char *tp;
    FILE *outFile;
    int closeIt;
    char partName[20];		/* canonical name for partition */
    afs_int32 partNumber;
    char *notifier = NONOTIFIER;
    int count;

    /* if a partition was specified, canonicalize the name, since
     * the salvager has a stupid partition ID parser */
    if (aparm1) {
	partNumber = volutil_GetPartitionID(aparm1);
	if (partNumber < 0) {
	    fprintf(stderr, "bos: could not parse partition ID '%s'\n", aparm1);
	    return EINVAL;
	}
	tp = volutil_PartitionName(partNumber);
	if (!tp) {
	    fprintf(stderr, "bos: internal error parsing partition ID '%s'\n", aparm1);
	    return EINVAL;
	}
	strcpy(partName, tp);
    } else
	partName[0] = 0;

    /* open the file name */
    if (aoutName) {
	outFile = fopen(aoutName, "w");
	if (!outFile) {
	    fprintf(stderr, "bos: can't open specified SalvageLog file '%s'\n",
		   aoutName);
	    return ENOENT;
	}
	closeIt = 1;		/* close this file later */
    } else {
	outFile = stdout;
	closeIt = 0;		/* don't close this file later */
    }

    for (code = 2; code < 6; code++)
	parms[code] = "";
    if (!aparm2)
	aparm2 = "";

    /* MUST pass canonical (wire-format) salvager path to bosserver */
    if (*aparm2 != 0) {
	/* single volume salvage */
	if (dafs) {
	    /* for DAFS, we call the salvagserver binary with special options.
	     * in this mode, it simply uses SALVSYNC to tell the currently
	     * running salvageserver to offline and salvage the volume in question */
	    strncpy(tbuffer, AFSDIR_CANONICAL_SERVER_SALSRV_FILEPATH, BOZO_BSSIZE);

	    if ((strlen(tbuffer) + 9 + strlen(partName) + 1 + strlen(aparm2) +
		 1) > BOZO_BSSIZE) {
		fprintf(stderr, "bos: command line too big\n");
		return (E2BIG);
	    }

	    strcat(tbuffer, " -client ");
	    strcat(tbuffer, partName);
	    strcat(tbuffer, " ");
	    strcat(tbuffer, aparm2);
	} else {
	    strncpy(tbuffer, AFSDIR_CANONICAL_SERVER_SALVAGER_FILEPATH, BOZO_BSSIZE);

	    if ((strlen(tbuffer) + 1 + strlen(partName) + 1 + strlen(aparm2) +
		 1) > BOZO_BSSIZE) {
		fprintf(stderr, "bos: command line too big\n");
		return (E2BIG);
	    }

	    strcat(tbuffer, " ");
	    strcat(tbuffer, partName);
	    strcat(tbuffer, " ");
	    strcat(tbuffer, aparm2);
	}
    } else {
	/* partition salvage */
	strncpy(tbuffer, AFSDIR_CANONICAL_SERVER_SALVAGER_FILEPATH, BOZO_BSSIZE);
	if ((strlen(tbuffer) + 4 + strlen(partName) + 1) > BOZO_BSSIZE) {
	    fprintf(stderr, "bos: command line too big\n");
	    return (E2BIG);
	}
	strcat(tbuffer, " -force ");
	strcat(tbuffer, partName);
    }

    /* For DAFS, specifying a single volume does not result in a standard
     * salvager call.  Instead, it simply results in a SALVSYNC call to the
     * online salvager daemon.  This interface does not give us the same rich
     * set of call flags.  Thus, we skip these steps for DAFS single-volume
     * calls */
    if (!dafs || (*aparm2 == 0)) {
	/* add the parallel option if given */
	if (parallel != NULL) {
	    if ((strlen(tbuffer) + 11 + strlen(parallel) + 1) > BOZO_BSSIZE) {
		fprintf(stderr, "bos: command line too big\n");
		return (E2BIG);
	    }
	    strcat(tbuffer, " -parallel ");
	    strcat(tbuffer, parallel);
	}

	/* add the tmpdir option if given */
	if (atmpDir != NULL) {
	    if ((strlen(tbuffer) + 9 + strlen(atmpDir) + 1) > BOZO_BSSIZE) {
		fprintf(stderr, "bos: command line too big\n");
		return (E2BIG);
	    }
	    strcat(tbuffer, " -tmpdir ");
	    strcat(tbuffer, atmpDir);
	}

	/* add the orphans option if given */
	if (orphans != NULL) {
	    if ((strlen(tbuffer) + 10 + strlen(orphans) + 1) > BOZO_BSSIZE) {
		fprintf(stderr, "bos: command line too big\n");
		return (E2BIG);
	    }
	    strcat(tbuffer, " -orphans ");
	    strcat(tbuffer, orphans);
	}
	/* add the salvagedirs option if given */
	if (dodirs) {
	    if (strlen(tbuffer) + 14 > BOZO_BSSIZE) {
		fprintf(stderr, "bos: command line too big\n");
		return (E2BIG);
	    }
	    strcat(tbuffer, " -salvagedirs");
	}
    }

    parms[0] = tbuffer;
    parms[1] = "now";		/* when to do it */
    code =
	BOZO_CreateBnode(aconn, "cron", "salvage-tmp", parms[0], parms[1],
			 parms[2], parms[3], parms[4], notifier);
    if (code) {
	fprintf(stderr, "bos: failed to start 'salvager' (%s)\n", em(code));
	goto done;
    }
    /* now wait for bnode to disappear */
    count = 0;
    while (1) {
	IOMGR_Sleep(1);
	tp = tbuffer;
	code = BOZO_GetInstanceInfo(aconn, "salvage-tmp", &tp, &istatus);
	if (code)
	    break;
<<<<<<< HEAD
	if ((count++ % 5) == 0)
=======
	if ((++count % 5) == 0)
>>>>>>> 7442752b
	    printf("bos: waiting for salvage to complete.\n");
    }
    if (code != BZNOENT) {
	fprintf(stderr, "bos: salvage failed (%s)\n", em(code));
	goto done;
    }
    code = 0;

    /* now print the log file to the output file */
    printf("bos: salvage completed\n");
    if (aoutName || showlog) {
	fprintf(outFile, "SalvageLog:\n");
	tcall = rx_NewCall(aconn);
	/* MUST pass canonical (wire-format) salvager log path to bosserver */
	code =
	    StartBOZO_GetLog(tcall, AFSDIR_CANONICAL_SERVER_SLVGLOG_FILEPATH);
	if (code) {
	    code = rx_EndCall(tcall, code);
	    goto done;
	}
	/* copy data */
	while (1) {
	    code = rx_Read(tcall, &buffer, 1);
	    if (code != 1)
		break;
	    putc(buffer, outFile);
	    if (buffer == 0)
		break;		/* the end delimeter */
	}
	code = rx_EndCall(tcall, 0);
	/* fall through into cleanup code */
    }

  done:
    if (closeIt && outFile)
	fclose(outFile);
    return code;
}

static int
GetLogCmd(struct cmd_syndesc *as, void *arock)
{
    struct rx_connection *tconn;
    struct rx_call *tcall;
    afs_int32 code;
    char buffer;
    int error;

    printf("Fetching log file '%s'...\n", as->parms[1].items->data);
    tconn = GetConn(as, 1);
    tcall = rx_NewCall(tconn);
    code = StartBOZO_GetLog(tcall, as->parms[1].items->data);
    if (code) {
	code = rx_EndCall(tcall, code);
	goto done;
    }
    /* copy data */
    error = 0;
    while (1) {
	code = rx_Read(tcall, &buffer, 1);
	if (code != 1) {
	    error = EIO;
	    break;
	}
	if (buffer == 0)
	    break;		/* the end delimeter */
	putchar(buffer);
    }
    code = rx_EndCall(tcall, error);
    /* fall through into cleanup code */

  done:
    if (code)
	afs_com_err("bos", code, "(while reading log)");
    return code;
}

static int
IsDAFS(struct rx_connection *aconn)
{
    char buffer[BOZO_BSSIZE];
    char *tp;
    struct bozo_status istatus;
    afs_int32 code;

    tp = &buffer[0];

    code = BOZO_GetInstanceInfo(aconn, "dafs", &tp, &istatus);
    if (code) {
	/* no dafs bnode; cannot be dafs */
	return 0;
    }
    if (istatus.goal) {
	/* dafs bnode is running; we must be dafs */
	return 1;
    }

    /* At this point, either we have neither a dafs nor fs bnode running, or
     * we have an fs bnode running but the dafs bnode is stopped.
     *
     * If an fs bnode is running, we are obviously not DAFS. If an fs bnode
     * is not running and a dafs bnode is not running... it's not certain if
     * we are DAFS or not DAFS. Just return 0 in that case; it shouldn't much
     * matter what we return, anyway */
    return 0;
}

static int
SalvageCmd(struct cmd_syndesc *as, void *arock)
{
    struct rx_connection *tconn;
    afs_int32 code, rc;
    char *outName;
    char tname[BOZO_BSSIZE];
    afs_int32 newID;
    extern struct ubik_client *cstruct;
    afs_int32 curGoal, showlog = 0, dafs = 0;
    int dodirs = 0;
    char *parallel;
    char *tmpDir;
    char *orphans;
    char * serviceName;

    /* parm 0 is machine name, 1 is partition, 2 is volume, 3 is -all flag */
    tconn = GetConn(as, 1);
<<<<<<< HEAD

    tp = &tname[0];
=======
>>>>>>> 7442752b

    /* find out whether fileserver is running demand attach fs */
    if (IsDAFS(tconn)) {
	dafs = 1;
	serviceName = "dafs";
    } else {
	serviceName = "fs";
    }

    /* we can do a volume, a partition or the whole thing, but not mixtures
     * thereof */
    if (!as->parms[1].items && as->parms[2].items) {
	fprintf(stderr, "bos: must specify partition to salvage individual volume.\n");
	return -1;
    }
    if (as->parms[5].items && as->parms[3].items) {
	printf("bos: can not specify both -file and -showlog.\n");
	return -1;
    }
    if (as->parms[4].items && (as->parms[1].items || as->parms[2].items)) {
	fprintf(stderr, "bos: can not specify -all with other flags.\n");
	return -1;
    }

    /* get the output file name, if any */
    if (as->parms[3].items)
	outName = as->parms[3].items->data;
    else
	outName = NULL;

    if (as->parms[5].items)
	showlog = 1;

    /* parallel option */
    parallel = NULL;
    if (as->parms[6].items)
	parallel = as->parms[6].items->data;

    /* get the tmpdir filename if any */
    tmpDir = NULL;
    if (as->parms[7].items)
	tmpDir = as->parms[7].items->data;

    /* -orphans option */
    orphans = NULL;
    if (as->parms[8].items) {
	orphans = as->parms[8].items->data;
    }

    if (dafs) {
	if (!as->parms[9].items) { /* -forceDAFS flag */
	    fprintf(stderr, "This is a demand attach fileserver.  Are you sure you want to proceed with a manual salvage?\n");
	    fprintf(stderr, "must specify -forceDAFS flag in order to proceed.\n");
	    return EINVAL;
	}
    }

<<<<<<< HEAD
    if (mrafs) {
	if (as->parms[MRAFS_OFFSET].items)
	    mrafsParm.Optdebug = 1;
	if (as->parms[MRAFS_OFFSET + 1].items)
	    mrafsParm.Optnowrite = 1;
	if (as->parms[MRAFS_OFFSET + 2].items)
	    mrafsParm.Optforce = 1;
	if (as->parms[MRAFS_OFFSET + 3].items)
	    mrafsParm.Optoktozap = 1;
	if (as->parms[MRAFS_OFFSET + 4].items)
	    mrafsParm.Optrootfiles = 1;
	if (as->parms[MRAFS_OFFSET + 5].items)
	    mrafsParm.Optsalvagedirs = 1;
	if (as->parms[MRAFS_OFFSET + 6].items)
	    mrafsParm.Optblockreads = 1;
	if (as->parms[MRAFS_OFFSET + 7].items)
	    mrafsParm.OptListResidencies = 1;
	if (as->parms[MRAFS_OFFSET + 8].items)
	    mrafsParm.OptSalvageRemote = 1;
	if (as->parms[MRAFS_OFFSET + 9].items)
	    mrafsParm.OptSalvageArchival = 1;
	if (as->parms[MRAFS_OFFSET + 10].items)
	    mrafsParm.OptIgnoreCheck = 1;
	if (as->parms[MRAFS_OFFSET + 11].items)
	    mrafsParm.OptForceOnLine = 1;
	if (as->parms[MRAFS_OFFSET + 12].items)
	    mrafsParm.OptUseRootDirACL = 1;
	if (as->parms[MRAFS_OFFSET + 13].items)
	    mrafsParm.OptTraceBadLinkCounts = 1;
	if (as->parms[MRAFS_OFFSET + 14].items)
	    mrafsParm.OptDontAskFS = 1;
	if (as->parms[MRAFS_OFFSET + 15].items)
	    mrafsParm.OptLogLevel =
		atoi(as->parms[MRAFS_OFFSET + 15].items->data);
	if (as->parms[MRAFS_OFFSET + 16].items)
	    mrafsParm.OptRxDebug = 1;
	if (as->parms[MRAFS_OFFSET + 17].items) {
	    if (as->parms[MRAFS_OFFSET + 8].items
		|| as->parms[MRAFS_OFFSET + 9].items) {
		printf
		    ("Can't specify -Residencies with -SalvageRemote or -SalvageArchival\n");
		return EINVAL;
	    }
	    code =
		util_GetUInt32(as->parms[MRAFS_OFFSET + 17].items->data,
			       &mrafsParm.OptResidencies);
	    if (code) {
		printf("bos: '%s' is not a valid residency mask.\n",
		       as->parms[MRAFS_OFFSET + 17].items->data);
		return code;
	    }
	}
    } else {
	int stop = 0;

	for (i = MRAFS_OFFSET; i < ADDPARMOFFSET; i++) {
	    if (as->parms[i].items) {
		if (i == MRAFS_OFFSET + 5) { /* -salvagedirs */
		    if (as->parms[4].items) { /* -all */
			mrafsParm.Optsalvagedirs = 1; /* Let this one slide. */
		    } else {
			printf(" -salvagedirs only possible with -all.\n");
			stop = 1;
		    }
		} else {
		    printf(" %s only possible for MR-AFS fileserver.\n",
			   as->parms[i].name);
		    stop = 1;
		}
	    }
=======
    if (as->parms[10].items) { /* -salvagedirs */
	if (as->parms[4].items) { /* -all */
	    dodirs = 1;
	} else {
	    fprintf(stderr, " -salvagedirs only possible with -all.\n");
	    return EINVAL;
>>>>>>> 7442752b
	}
    }

    if (as->parms[4].items) {
	/* salvage whole enchilada */
	curGoal = GetServerGoal(tconn, serviceName);
	if (curGoal == BSTAT_NORMAL) {
	    printf("bos: shutting down '%s'.\n", serviceName);
	    code = BOZO_SetTStatus(tconn, serviceName, BSTAT_SHUTDOWN);
	    if (code) {
		fprintf(stderr, "bos: failed to stop '%s' (%s)\n", serviceName, em(code));
		return code;
	    }
	    code = BOZO_WaitAll(tconn);	/* wait for shutdown to complete */
	    if (code)
		fprintf
		    (stderr, "bos: failed to wait for file server shutdown, continuing.\n");
	}
	/* now do the salvage operation */
	printf("Starting salvage.\n");
	rc = DoSalvage(tconn, NULL, NULL, outName, showlog, parallel, tmpDir,
		       orphans, dafs, dodirs);
	if (curGoal == BSTAT_NORMAL) {
	    printf("bos: restarting %s.\n", serviceName);
	    code = BOZO_SetTStatus(tconn, serviceName, BSTAT_NORMAL);
	    if (code) {
		fprintf(stderr, "bos: failed to restart '%s' (%s)\n", serviceName, em(code));
		return code;
	    }
	}
	if (rc)
	    return rc;
    } else if (!as->parms[2].items) {
	if (!as->parms[1].items) {
	    fprintf
		(stderr, "bos: must specify -all switch to salvage all partitions.\n");
	    return -1;
	}
	if (volutil_GetPartitionID(as->parms[1].items->data) < 0) {
	    /* can't parse volume ID, so complain before shutting down
	     * file server.
	     */
	    fprintf(stderr, "bos: can't interpret %s as partition ID.\n",
		   as->parms[1].items->data);
	    return -1;
	}
	curGoal = GetServerGoal(tconn, serviceName);
	/* salvage a whole partition (specified by parms[1]) */
	if (curGoal == BSTAT_NORMAL) {
	    printf("bos: shutting down '%s'.\n", serviceName);
	    code = BOZO_SetTStatus(tconn, serviceName, BSTAT_SHUTDOWN);
	    if (code) {
		fprintf(stderr, "bos: can't stop '%s' (%s)\n", serviceName, em(code));
		return code;
	    }
	    code = BOZO_WaitAll(tconn);	/* wait for shutdown to complete */
	    if (code)
		fprintf
		    (stderr, "bos: failed to wait for file server shutdown, continuing.\n");
	}
	/* now do the salvage operation */
	printf("Starting salvage.\n");
	rc = DoSalvage(tconn, as->parms[1].items->data, NULL, outName,
		       showlog, parallel, tmpDir, orphans, dafs, 0);
	if (curGoal == BSTAT_NORMAL) {
	    printf("bos: restarting '%s'.\n", serviceName);
	    code = BOZO_SetTStatus(tconn, serviceName, BSTAT_NORMAL);
	    if (code) {
		printf("bos: failed to restart '%s' (%s)\n", serviceName, em(code));
		return code;
	    }
	}
	if (rc)
	    return rc;
    } else {
	/* salvage individual volume (don't shutdown fs first), just use
	 * single-shot cron bnode.  Must leave server running when using this
	 * option, since salvager will ask file server for the volume */
	char *tmpname;
	afs_int32 err;
	const char *confdir;
	int localauth;

	if (as->parms[ADDPARMOFFSET].items)
	    tmpname = as->parms[ADDPARMOFFSET].items->data;
	else
	    tmpname = NULL;

	localauth = (as->parms[ADDPARMOFFSET + 2].items != 0);
	confdir =
	    (localauth ? AFSDIR_SERVER_ETC_DIRPATH :
	     AFSDIR_CLIENT_ETC_DIRPATH);

	code = vsu_ClientInit(confdir, tmpname,
			      AFSCONF_SECOPTS_FALLBACK_NULL |
			      AFSCONF_SECOPTS_NOAUTH,
			      NULL, &cstruct);

	if (code == 0) {
	    newID = vsu_GetVolumeID(as->parms[2].items->data, cstruct, &err);
	    if (newID == 0) {
		fprintf(stderr, "bos: can't interpret %s as volume name or ID\n",
		       as->parms[2].items->data);
		return -1;
	    }
	    sprintf(tname, "%u", newID);
	} else {
	    fprintf
		(stderr, "bos: can't initialize volume system client (code %d), trying anyway.\n",
		 code);
	    strncpy(tname, as->parms[2].items->data, sizeof(tname));
	}
	if (volutil_GetPartitionID(as->parms[1].items->data) < 0) {
	    /* can't parse volume ID, so complain before shutting down
	     * file server.
	     */
	    fprintf(stderr, "bos: can't interpret %s as partition ID.\n",
		   as->parms[1].items->data);
	    return -1;
	}
	printf("Starting salvage.\n");
	rc = DoSalvage(tconn, as->parms[1].items->data, tname, outName,
		       showlog, parallel, tmpDir, orphans, dafs, 0);
	if (rc)
	    return rc;
    }
    return 0;
}

static int
IStatServer(struct cmd_syndesc *as, int int32p)
{
    struct rx_connection *tconn;
    struct cmd_item *ti;
    int firstTime = 1;

    tconn = GetConn(as, 0);
    for (ti = as->parms[1].items; ti; ti = ti->next) {
	DoStat(ti->data, tconn, int32p, firstTime);
	firstTime = 0;
    }
    return 0;
}

static int
DoStat(IN char *aname,
       IN struct rx_connection *aconn,
       IN int aint32p,
       IN int firstTime) 	/* true iff first instance in cmd */
{
    afs_int32 temp;
    char buffer[500];
    afs_int32 code;
    afs_int32 i;
    struct bozo_status istatus;
    char *tp;
    char *is1, *is2, *is3, *is4;	/* instance strings */

    tp = buffer;
    code = BOZO_GetInstanceInfo(aconn, aname, &tp, &istatus);
    if (code) {
	fprintf(stderr, "bos: failed to get instance info for '%s' (%s)\n", aname,
	       em(code));
	return -1;
    }
    if (firstTime && aint32p && (istatus.flags & BOZO_BADDIRACCESS))
	printf
	    ("Bosserver reports inappropriate access on server directories\n");
    printf("Instance %s, ", aname);
    if (aint32p)
	printf("(type is %s) ", buffer);
    if (istatus.fileGoal == istatus.goal) {
	if (!istatus.goal)
	    printf("disabled, ");
    } else {
	if (istatus.fileGoal)
	    printf("temporarily disabled, ");
	else
	    printf("temporarily enabled, ");
    }

    if (istatus.flags & BOZO_ERRORSTOP)
	printf("stopped for too many errors, ");
    if (istatus.flags & BOZO_HASCORE)
	printf("has core file, ");

    tp = buffer;
    code = BOZO_GetStatus(aconn, aname, &temp, &tp);
    if (code)
	fprintf(stderr, "bos: failed to get status for instance '%s' (%s)\n", aname,
	       em(code));
    else {
	printf("currently ");
	if (temp == BSTAT_NORMAL)
	    printf("running normally.\n");
	else if (temp == BSTAT_SHUTDOWN)
	    printf("shutdown.\n");
	else if (temp == BSTAT_STARTINGUP)
	    printf("starting up.\n");
	else if (temp == BSTAT_SHUTTINGDOWN)
	    printf("shutting down.\n");
	if (buffer[0] != 0) {
	    printf("    Auxiliary status is: %s.\n", buffer);
	}
    }

    /* are we done yet? */
    if (!aint32p)
	return 0;

    if (istatus.procStartTime)
	printf("    Process last started at %s (%d proc starts)\n",
	       DateOf(istatus.procStartTime), istatus.procStarts);
    if (istatus.lastAnyExit) {
	printf("    Last exit at %s\n", DateOf(istatus.lastAnyExit));
    }
    if (istatus.lastErrorExit) {
	is1 = is2 = is3 = is4 = NULL;
	printf("    Last error exit at %s, ", DateOf(istatus.lastErrorExit));
	code = BOZO_GetInstanceStrings(aconn, aname, &is1, &is2, &is3, &is4);
	/* don't complain about failing call, since could simply mean
	 * interface mismatch.
	 */
	if (code == 0) {
	    if (*is1 != 0) {
		/* non-null instance string */
		printf("by %s, ", is1);
	    }
	    free(is1);
	    free(is2);
	    free(is3);
	    free(is4);
	}
	if (istatus.errorSignal) {
	    if (istatus.errorSignal == SIGTERM)
		printf("due to shutdown request\n");
	    else
		printf("due to signal %d\n", istatus.errorSignal);
	} else
	    printf("by exiting with code %d\n", istatus.errorCode);
    }

    if (aint32p > 1) {
	/* try to display all the parms */
	for (i = 0;; i++) {
	    tp = buffer;
	    code = BOZO_GetInstanceParm(aconn, aname, i, &tp);
	    if (code)
		break;
	    printf("    Command %d is '%s'\n", i + 1, buffer);
	}
	tp = buffer;
	code = BOZO_GetInstanceParm(aconn, aname, 999, &tp);
	if (!code) {
	    /* Any type of failure is treated as not having a notifier program */
	    printf("    Notifier  is '%s'\n", buffer);
	}
	printf("\n");
    }
    return 0;
}

static int
GetRestrict(struct cmd_syndesc *as, void *arock)
{
    struct rx_connection *tconn;
    afs_int32 code, val;

    tconn = GetConn(as, 0);
    code = BOZO_GetRestrictedMode(tconn, &val);
    if (code)
	fprintf(stderr, "bos: failed to get restricted mode (%s)\n", em(code));
    else
	printf("Restricted mode is %s\n", val ? "on" : "off");

    return 0;
}

static int
SetRestrict(struct cmd_syndesc *as, void *arock)
{
    struct rx_connection *tconn;
    afs_int32 code, val;

    tconn = GetConn(as, 1);
    util_GetInt32(as->parms[1].items->data, &val);
    code = BOZO_SetRestrictedMode(tconn, val);
    if (code)
	fprintf(stderr, "bos: failed to set restricted mode (%s)\n", em(code));
    return 0;
}

static void
add_std_args(struct cmd_syndesc *ts)
{
    cmd_Seek(ts, ADDPARMOFFSET);
    /* + 0 */ cmd_AddParm(ts, "-cell", CMD_SINGLE, CMD_OPTIONAL, "cell name");
    /* + 1 */ cmd_AddParm(ts, "-noauth", CMD_FLAG, CMD_OPTIONAL,
			  "don't authenticate");
    /* + 2 */ cmd_AddParm(ts, "-localauth", CMD_FLAG, CMD_OPTIONAL,
			  "create tickets from KeyFile");
}

#include "AFS_component_version_number.c"

int
main(int argc, char **argv)
{
    afs_int32 code;
    struct cmd_syndesc *ts;
#ifdef AFS_NT40_ENV
    __declspec(dllimport)
#endif
    extern int afsconf_SawCell;

#ifdef	AFS_AIX32_ENV
    /*
     * The following signal action for AIX is necessary so that in case of a
     * crash (i.e. core is generated) we can include the user's data section
     * in the core dump. Unfortunately, by default, only a partial core is
     * generated which, in many cases, isn't too useful.
     */
    struct sigaction nsa;

    sigemptyset(&nsa.sa_mask);
    nsa.sa_handler = SIG_DFL;
    nsa.sa_flags = SA_FULLDUMP;
    sigaction(SIGSEGV, &nsa, NULL);
    sigaction(SIGABRT, &nsa, NULL);
#endif

    /* start up rx */
    code = rx_Init(0);
    if (code) {
	fprintf(stderr, "bos: could not initialize rx (%s)\n", em(code));
	exit(1);
    }

    /* To resolve a AFSCELL environment "Note: ..." problem: Because bos calls ka_Init (why?) before any
     * checkup on the existance of a "-cell" option on the particular bos command we don't print the
     * message if a cell is passed in. Luckily the rest of the programs don't call these adhoc routines
     * and things work fine. Note that if the "-cell" isn't passed then we're still ok since later on
     * the proper routine (afsconf_GetCellInfo) is going to be called to do the right thing.
     */
    afsconf_SawCell = 1;	/* Means don't print warning if AFSCELL is set */
    ka_Init(0);
    afsconf_SawCell = 0;	/* Reset it */
    /* don't check error code, since fails sometimes when we're setting up a
     * system */
    initialize_CMD_error_table();
    initialize_BZ_error_table();

    ts = cmd_CreateSyntax("start", StartServer, NULL, 0, "start running a server");
    cmd_AddParm(ts, "-server", CMD_SINGLE, 0, "machine name");
    cmd_AddParm(ts, "-instance", CMD_LIST, 0, "server process name");
    add_std_args(ts);

    ts = cmd_CreateSyntax("stop", StopServer, NULL, 0, "halt a server instance");
    cmd_AddParm(ts, "-server", CMD_SINGLE, 0, "machine name");
    cmd_AddParm(ts, "-instance", CMD_LIST, 0, "server process name");
    cmd_Seek(ts, 8);
    cmd_AddParm(ts, "-wait", CMD_FLAG, CMD_OPTIONAL,
		"wait for process to stop");
    add_std_args(ts);

    ts = cmd_CreateSyntax("status", StatServer, NULL, 0,
			  "show server instance status");
    cmd_AddParm(ts, "-server", CMD_SINGLE, 0, "machine name");
    cmd_AddParm(ts, "-instance", CMD_LIST, CMD_OPTIONAL,
		"server process name");
    cmd_AddParm(ts, "-long", CMD_FLAG, CMD_OPTIONAL, "long status");
    add_std_args(ts);

    ts = cmd_CreateSyntax("shutdown", Shutdown, NULL, 0, "shutdown all processes");
    cmd_AddParm(ts, "-server", CMD_SINGLE, 0, "machine name");
    cmd_AddParm(ts, "-instance", CMD_LIST, CMD_OPTIONAL, "instances");
    cmd_Seek(ts, 8);
    cmd_AddParm(ts, "-wait", CMD_FLAG, CMD_OPTIONAL,
		"wait for process to stop");
    add_std_args(ts);

    ts = cmd_CreateSyntax("startup", Startup, NULL, 0, "start all processes");
    cmd_AddParm(ts, "-server", CMD_SINGLE, 0, "machine name");
    cmd_AddParm(ts, "-instance", CMD_LIST, CMD_OPTIONAL, "instances");
    add_std_args(ts);

    ts = cmd_CreateSyntax("restart", Restart, NULL, 0, "restart processes");
    cmd_AddParm(ts, "-server", CMD_SINGLE, 0, "machine name");
    cmd_AddParm(ts, "-instance", CMD_LIST, CMD_OPTIONAL, "instances");
    cmd_AddParm(ts, "-bosserver", CMD_FLAG, CMD_OPTIONAL,
		"restart bosserver");
    cmd_AddParm(ts, "-all", CMD_FLAG, CMD_OPTIONAL, "restart all processes");
    add_std_args(ts);

#ifndef OPBOS

    ts = cmd_CreateSyntax("create", CreateServer, NULL, 0,
			  "create a new server instance");
    cmd_AddParm(ts, "-server", CMD_SINGLE, 0, "machine name");
    cmd_AddParm(ts, "-instance", CMD_SINGLE, 0, "server process name");
    cmd_AddParm(ts, "-type", CMD_SINGLE, 0, "server type");
    cmd_AddParm(ts, "-cmd", CMD_LIST, 0, "command lines");
    cmd_AddParm(ts, "-notifier", CMD_SINGLE, CMD_OPTIONAL,
		"Notifier program");
    add_std_args(ts);

    ts = cmd_CreateSyntax("delete", DeleteServer, NULL, 0,
			  "delete a server instance");
    cmd_AddParm(ts, "-server", CMD_SINGLE, 0, "machine name");
    cmd_AddParm(ts, "-instance", CMD_LIST, 0, "server process name");
    add_std_args(ts);

    ts = cmd_CreateSyntax("adduser", AddSUser, NULL, 0,
			  "add users to super-user list");
    cmd_AddParm(ts, "-server", CMD_SINGLE, 0, "machine name");
    cmd_AddParm(ts, "-user", CMD_LIST, 0, "user names");
    add_std_args(ts);

    ts = cmd_CreateSyntax("removeuser", RemoveSUser, NULL, 0,
			  "remove users from super-user list");
    cmd_AddParm(ts, "-server", CMD_SINGLE, 0, "machine name");
    cmd_AddParm(ts, "-user", CMD_LIST, 0, "user names");
    add_std_args(ts);

    ts = cmd_CreateSyntax("listusers", ListSUsers, NULL, 0, "list super-users");
    cmd_AddParm(ts, "-server", CMD_SINGLE, 0, "machine name");
    add_std_args(ts);

    ts = cmd_CreateSyntax("addkey", AddKey, NULL, 0,
			  "add keys to key dbase (kvno 999 is bcrypt)");
    cmd_AddParm(ts, "-server", CMD_SINGLE, 0, "machine name");
    cmd_AddParm(ts, "-key", CMD_SINGLE, CMD_OPTIONAL, "key");
    cmd_AddParm(ts, "-kvno", CMD_SINGLE, 0, "key version number");
    add_std_args(ts);

    ts = cmd_CreateSyntax("removekey", RemoveKey, NULL, 0,
			  "remove keys from key dbase");
    cmd_AddParm(ts, "-server", CMD_SINGLE, 0, "machine name");
    cmd_AddParm(ts, "-kvno", CMD_LIST, 0, "key version number");
    add_std_args(ts);

    ts = cmd_CreateSyntax("listkeys", ListKeys, NULL, 0, "list keys");
    cmd_AddParm(ts, "-server", CMD_SINGLE, 0, "machine name");
    cmd_AddParm(ts, "-showkey", CMD_FLAG, CMD_OPTIONAL,
		"show the actual key rather than the checksum");
    add_std_args(ts);

    ts = cmd_CreateSyntax("listhosts", ListHosts, NULL, 0, "get cell host list");
    cmd_AddParm(ts, "-server", CMD_SINGLE, 0, "machine name");
    add_std_args(ts);
    cmd_CreateAlias(ts, "getcell");

    ts = cmd_CreateSyntax("setcellname", SetCellName, NULL, 0, "set cell name");
    cmd_AddParm(ts, "-server", CMD_SINGLE, 0, "machine name");
    cmd_AddParm(ts, "-name", CMD_SINGLE, 0, "cell name");
    add_std_args(ts);

    ts = cmd_CreateSyntax("addhost", AddHost, NULL, 0, "add host to cell dbase");
    cmd_AddParm(ts, "-server", CMD_SINGLE, 0, "machine name");
    cmd_AddParm(ts, "-host", CMD_LIST, 0, "host name");
    cmd_AddParm(ts, "-clone", CMD_FLAG, CMD_OPTIONAL, "vote doesn't count");
    add_std_args(ts);

    ts = cmd_CreateSyntax("removehost", RemoveHost, NULL, 0,
			  "remove host from cell dbase");
    cmd_AddParm(ts, "-server", CMD_SINGLE, 0, "machine name");
    cmd_AddParm(ts, "-host", CMD_LIST, 0, "host name");
    add_std_args(ts);

    ts = cmd_CreateSyntax("setauth", SetAuth, NULL, 0,
			  "set authentication required flag");
    cmd_AddParm(ts, "-server", CMD_SINGLE, 0, "machine name");
    cmd_AddParm(ts, "-authrequired", CMD_SINGLE, 0,
		"on or off: authentication required for admin requests");
    add_std_args(ts);

    ts = cmd_CreateSyntax("install", Install, NULL, 0, "install program");
    cmd_AddParm(ts, "-server", CMD_SINGLE, 0, "machine name");
    cmd_AddParm(ts, "-file", CMD_LIST, 0, "files to install");
    cmd_AddParm(ts, "-dir", CMD_SINGLE, CMD_OPTIONAL, "destination dir");
    add_std_args(ts);

    ts = cmd_CreateSyntax("uninstall", UnInstall, NULL, 0, "uninstall program");
    cmd_AddParm(ts, "-server", CMD_SINGLE, 0, "machine name");
    cmd_AddParm(ts, "-file", CMD_LIST, 0, "files to uninstall");
    cmd_AddParm(ts, "-dir", CMD_SINGLE, CMD_OPTIONAL, "destination dir");
    add_std_args(ts);

    ts = cmd_CreateSyntax("getlog", GetLogCmd, NULL, 0, "examine log file");
    cmd_AddParm(ts, "-server", CMD_SINGLE, 0, "machine name");
    cmd_AddParm(ts, "-file", CMD_SINGLE, 0, "log file to examine");
    add_std_args(ts);

    ts = cmd_CreateSyntax("getdate", GetDate, NULL, 0, "get dates for programs");
    cmd_AddParm(ts, "-server", CMD_SINGLE, 0, "machine name");
    cmd_AddParm(ts, "-file", CMD_LIST, 0, "files to check");
    cmd_AddParm(ts, "-dir", CMD_SINGLE, CMD_OPTIONAL, "destination dir");
    add_std_args(ts);

    ts = cmd_CreateSyntax("exec", Exec, NULL, 0, "execute shell command on server");
    cmd_AddParm(ts, "-server", CMD_SINGLE, 0, "machine name");
    cmd_AddParm(ts, "-cmd", CMD_SINGLE, 0, "command to execute");
    add_std_args(ts);

    ts = cmd_CreateSyntax("prune", Prune, NULL, 0, "prune server files");
    cmd_AddParm(ts, "-server", CMD_SINGLE, 0, "machine name");
    cmd_AddParm(ts, "-bak", CMD_FLAG, CMD_OPTIONAL, "delete .BAK files");
    cmd_AddParm(ts, "-old", CMD_FLAG, CMD_OPTIONAL, "delete .OLD files");
    cmd_AddParm(ts, "-core", CMD_FLAG, CMD_OPTIONAL, "delete core files");
    cmd_AddParm(ts, "-all", CMD_FLAG, CMD_OPTIONAL, "delete all junk files");
    add_std_args(ts);

    ts = cmd_CreateSyntax("setrestart", SetRestartCmd, NULL, 0,
			  "set restart times");
    cmd_AddParm(ts, "-server", CMD_SINGLE, CMD_REQUIRED, "machine name");
    cmd_AddParm(ts, "-time", CMD_SINGLE, CMD_REQUIRED,
		"time to restart server");
    cmd_AddParm(ts, "-general", CMD_FLAG, CMD_OPTIONAL,
		"set general restart time");
    cmd_AddParm(ts, "-newbinary", CMD_FLAG, CMD_OPTIONAL,
		"set new binary restart time");
    add_std_args(ts);
    cmd_CreateAlias(ts, "setr");

    ts = cmd_CreateSyntax("getrestart", GetRestartCmd, NULL, 0,
			  "get restart times");
    cmd_AddParm(ts, "-server", CMD_SINGLE, CMD_REQUIRED, "machine name");
    add_std_args(ts);
    cmd_CreateAlias(ts, "getr");

    ts = cmd_CreateSyntax("salvage", SalvageCmd, NULL, 0,
			  "salvage partition or volumes");
    cmd_AddParm(ts, "-server", CMD_SINGLE, 0, "machine name");
    cmd_AddParm(ts, "-partition", CMD_SINGLE, CMD_OPTIONAL,
		"salvage partition");
    cmd_AddParm(ts, "-volume", CMD_SINGLE, CMD_OPTIONAL,
		"salvage volume number or volume name");
    cmd_AddParm(ts, "-file", CMD_SINGLE, CMD_OPTIONAL,
		"salvage log output file");
    cmd_AddParm(ts, "-all", CMD_FLAG, CMD_OPTIONAL, "salvage whole server");
    cmd_AddParm(ts, "-showlog", CMD_FLAG, CMD_OPTIONAL,
		"display salvage log");
    cmd_AddParm(ts, "-parallel", CMD_SINGLE, CMD_OPTIONAL,
		"# of max parallel partition salvaging");
    cmd_AddParm(ts, "-tmpdir", CMD_SINGLE, CMD_OPTIONAL,
		"directory to place tmp files");
    cmd_AddParm(ts, "-orphans", CMD_SINGLE, CMD_OPTIONAL,
		"ignore | remove | attach");
    cmd_AddParm(ts, "-forceDAFS", CMD_FLAG, CMD_OPTIONAL,
		"(DAFS) force salvage of demand attach fileserver");
    cmd_AddParm(ts, "-salvagedirs", CMD_FLAG, CMD_OPTIONAL,
		"Force rebuild/salvage of all directories");
    add_std_args(ts);

    ts = cmd_CreateSyntax("getrestricted", GetRestrict, NULL, 0,
			  "get restrict mode");
    cmd_AddParm(ts, "-server", CMD_SINGLE, 0, "machine name");
    add_std_args(ts);

    ts = cmd_CreateSyntax("setrestricted", SetRestrict, NULL, 0,
			  "set restrict mode");
    cmd_AddParm(ts, "-server", CMD_SINGLE, 0, "machine name");
    cmd_AddParm(ts, "-mode", CMD_SINGLE, 0, "mode to set");
    add_std_args(ts);
#endif

    code = cmd_Dispatch(argc, argv);
    rx_Finalize();
    exit(code);
}<|MERGE_RESOLUTION|>--- conflicted
+++ resolved
@@ -1197,11 +1197,7 @@
 	code = BOZO_GetInstanceInfo(aconn, "salvage-tmp", &tp, &istatus);
 	if (code)
 	    break;
-<<<<<<< HEAD
-	if ((count++ % 5) == 0)
-=======
 	if ((++count % 5) == 0)
->>>>>>> 7442752b
 	    printf("bos: waiting for salvage to complete.\n");
     }
     if (code != BZNOENT) {
@@ -1327,11 +1323,6 @@
 
     /* parm 0 is machine name, 1 is partition, 2 is volume, 3 is -all flag */
     tconn = GetConn(as, 1);
-<<<<<<< HEAD
-
-    tp = &tname[0];
-=======
->>>>>>> 7442752b
 
     /* find out whether fileserver is running demand attach fs */
     if (IsDAFS(tconn)) {
@@ -1389,85 +1380,12 @@
 	}
     }
 
-<<<<<<< HEAD
-    if (mrafs) {
-	if (as->parms[MRAFS_OFFSET].items)
-	    mrafsParm.Optdebug = 1;
-	if (as->parms[MRAFS_OFFSET + 1].items)
-	    mrafsParm.Optnowrite = 1;
-	if (as->parms[MRAFS_OFFSET + 2].items)
-	    mrafsParm.Optforce = 1;
-	if (as->parms[MRAFS_OFFSET + 3].items)
-	    mrafsParm.Optoktozap = 1;
-	if (as->parms[MRAFS_OFFSET + 4].items)
-	    mrafsParm.Optrootfiles = 1;
-	if (as->parms[MRAFS_OFFSET + 5].items)
-	    mrafsParm.Optsalvagedirs = 1;
-	if (as->parms[MRAFS_OFFSET + 6].items)
-	    mrafsParm.Optblockreads = 1;
-	if (as->parms[MRAFS_OFFSET + 7].items)
-	    mrafsParm.OptListResidencies = 1;
-	if (as->parms[MRAFS_OFFSET + 8].items)
-	    mrafsParm.OptSalvageRemote = 1;
-	if (as->parms[MRAFS_OFFSET + 9].items)
-	    mrafsParm.OptSalvageArchival = 1;
-	if (as->parms[MRAFS_OFFSET + 10].items)
-	    mrafsParm.OptIgnoreCheck = 1;
-	if (as->parms[MRAFS_OFFSET + 11].items)
-	    mrafsParm.OptForceOnLine = 1;
-	if (as->parms[MRAFS_OFFSET + 12].items)
-	    mrafsParm.OptUseRootDirACL = 1;
-	if (as->parms[MRAFS_OFFSET + 13].items)
-	    mrafsParm.OptTraceBadLinkCounts = 1;
-	if (as->parms[MRAFS_OFFSET + 14].items)
-	    mrafsParm.OptDontAskFS = 1;
-	if (as->parms[MRAFS_OFFSET + 15].items)
-	    mrafsParm.OptLogLevel =
-		atoi(as->parms[MRAFS_OFFSET + 15].items->data);
-	if (as->parms[MRAFS_OFFSET + 16].items)
-	    mrafsParm.OptRxDebug = 1;
-	if (as->parms[MRAFS_OFFSET + 17].items) {
-	    if (as->parms[MRAFS_OFFSET + 8].items
-		|| as->parms[MRAFS_OFFSET + 9].items) {
-		printf
-		    ("Can't specify -Residencies with -SalvageRemote or -SalvageArchival\n");
-		return EINVAL;
-	    }
-	    code =
-		util_GetUInt32(as->parms[MRAFS_OFFSET + 17].items->data,
-			       &mrafsParm.OptResidencies);
-	    if (code) {
-		printf("bos: '%s' is not a valid residency mask.\n",
-		       as->parms[MRAFS_OFFSET + 17].items->data);
-		return code;
-	    }
-	}
-    } else {
-	int stop = 0;
-
-	for (i = MRAFS_OFFSET; i < ADDPARMOFFSET; i++) {
-	    if (as->parms[i].items) {
-		if (i == MRAFS_OFFSET + 5) { /* -salvagedirs */
-		    if (as->parms[4].items) { /* -all */
-			mrafsParm.Optsalvagedirs = 1; /* Let this one slide. */
-		    } else {
-			printf(" -salvagedirs only possible with -all.\n");
-			stop = 1;
-		    }
-		} else {
-		    printf(" %s only possible for MR-AFS fileserver.\n",
-			   as->parms[i].name);
-		    stop = 1;
-		}
-	    }
-=======
     if (as->parms[10].items) { /* -salvagedirs */
 	if (as->parms[4].items) { /* -all */
 	    dodirs = 1;
 	} else {
 	    fprintf(stderr, " -salvagedirs only possible with -all.\n");
 	    return EINVAL;
->>>>>>> 7442752b
 	}
     }
 
