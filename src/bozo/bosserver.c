/*
 * Copyright 2000, International Business Machines Corporation and others.
 * All Rights Reserved.
 *
 * This software has been released under the terms of the IBM Public
 * License.  For details, see the LICENSE file in the top-level source
 * directory or online at http://www.openafs.org/dl/license10.html
 */

#include <afsconfig.h>
#include <afs/param.h>
#include <afs/stds.h>

#include <afs/procmgmt.h>
#include <roken.h>
#include <ctype.h>

#ifdef IGNORE_SOME_GCC_WARNINGS
# ifdef __clang__
#  pragma GCC diagnostic ignored "-Wdeprecated-declarations"
# else
#  pragma GCC diagnostic warning "-Wdeprecated-declarations"
# endif
#endif

#ifdef HAVE_SYS_RESOURCE_H
#include <sys/resource.h>
#endif

#ifdef AFS_NT40_ENV
#define PATH_DELIM '\\'
#include <direct.h>
#include <WINNT/afsevent.h>
#endif /* AFS_NT40_ENV */

#define PATH_DELIM '/'
#include <rx/rx.h>
#include <rx/xdr.h>
#include <rx/rx_globals.h>
#include <rx/rxkad.h>
#include <rx/rxstat.h>
#include <afs/keys.h>
#include <afs/ktime.h>
#include <afs/afsutil.h>
#include <afs/fileutil.h>
#include <afs/audit.h>
#include <afs/cellconfig.h>

#if defined(AFS_SGI_ENV)
#include <afs/afs_args.h>
#endif

#include "bosint.h"
#include "bnode.h"
#include "bnode_internal.h"
#include "bosprototypes.h"

#define BOZO_LWP_STACKSIZE	16000
extern struct bnode_ops fsbnode_ops, dafsbnode_ops, ezbnode_ops, cronbnode_ops;

struct afsconf_dir *bozo_confdir = 0;	/* bozo configuration dir */
static PROCESS bozo_pid;
const char *bozo_fileName;
FILE *bozo_logFile;
#ifndef AFS_NT40_ENV
static int bozo_argc = 0;
static char** bozo_argv = NULL;
#endif

const char *DoCore;
int DoLogging = 0;
int DoSyslog = 0;
const char *DoPidFiles = NULL;
#ifndef AFS_NT40_ENV
int DoSyslogFacility = LOG_DAEMON;
#endif
int DoTransarcLogs = 0;
static afs_int32 nextRestart;
static afs_int32 nextDay;

struct ktime bozo_nextRestartKT, bozo_nextDayKT;
int bozo_newKTs;
int rxBind = 0;
int rxkadDisableDotCheck = 0;

int bozo_isrestricted = 0;
int bozo_restdisable = 0;

void
bozo_insecureme(int sig)
{
    signal(SIGFPE, bozo_insecureme);
    bozo_isrestricted = 0;
    bozo_restdisable = 1;
}

struct bztemp {
    FILE *file;
};

/* check whether caller is authorized to manage RX statistics */
int
bozo_rxstat_userok(struct rx_call *call)
{
    return afsconf_SuperUser(bozo_confdir, call, NULL);
}

/**
 * Return true if this name is a member of the local realm.
 */
int
bozo_IsLocalRealmMatch(void *rock, char *name, char *inst, char *cell)
{
    struct afsconf_dir *dir = (struct afsconf_dir *)rock;
    afs_int32 islocal = 0;	/* default to no */
    int code;

    code = afsconf_IsLocalRealmMatch(dir, &islocal, name, inst, cell);
    if (code) {
	bozo_Log("Failed local realm check; code=%d, name=%s, inst=%s, cell=%s\n",
		 code, name, inst, cell);
    }
    return islocal;
}

/* restart bozo process */
int
bozo_ReBozo(void)
{
#ifdef AFS_NT40_ENV
    /* exit with restart code; SCM integrator process will restart bosserver with
       the same arguments */
    exit(BOSEXIT_RESTART);
#else
    /* exec new bosserver process */
    int i = 0;

    /* close random fd's */
    for (i = 3; i < 64; i++) {
	close(i);
<<<<<<< HEAD
    }

    unlink(AFSDIR_SERVER_BOZRXBIND_FILEPATH);

    execv(bozo_argv[0], bozo_argv);	/* should not return */
    _exit(1);
#endif /* AFS_NT40_ENV */
=======
    }

    unlink(AFSDIR_SERVER_BOZRXBIND_FILEPATH);

    execv(bozo_argv[0], bozo_argv);	/* should not return */
    _exit(1);
#endif /* AFS_NT40_ENV */
}

/*!
 * Make directory with parents.
 *
 * \param[in] adir      directory path to create
 * \param[in] areqPerm  permissions to set on the last component of adir
 * \return              0 on success
 */
static int
MakeDirParents(const char *adir, int areqPerm)
{
    struct stat stats;
    int error = 0;
    char *tdir;
    char *p;
    int parent_perm = 0777;	/* use umask for parent perms */
    size_t len;

    tdir = strdup(adir);
    if (!tdir) {
	return ENOMEM;
    }

    /* strip trailing slashes */
    len = strlen(tdir);
    if (!len) {
	return 0;
    }
    p = tdir + len - 1;
    while (p != tdir && *p == PATH_DELIM) {
	*p-- = '\0';
    }

    p = tdir;
#ifdef AFS_NT40_ENV
    /* skip drive letter */
    if (isalpha(p[0]) && p[1] == ':') {
        p += 2;
    }
#endif
    /* skip leading slashes */
    while (*p == PATH_DELIM) {
	p++;
    }

    /* create parent directories with default perms */
    p = strchr(p, PATH_DELIM);
    while (p) {
	*p = '\0';
	if (stat(tdir, &stats) != 0 || !S_ISDIR(stats.st_mode)) {
	    if (mkdir(tdir, parent_perm) != 0) {
		error = errno;
		goto done;
	    }
	}
	*p++ = PATH_DELIM;

	/* skip back to back slashes */
	while (*p == PATH_DELIM) {
	    p++;
	}
	p = strchr(p, PATH_DELIM);
    }

    /* set required perms on the last path component */
    if (stat(tdir, &stats) != 0 || !S_ISDIR(stats.st_mode)) {
	if (mkdir(tdir, areqPerm) != 0) {
	    error = errno;
	}
    }

  done:
    free(tdir);
    return error;
>>>>>>> 7442752b
}

/* make sure a dir exists */
static int
MakeDir(const char *adir)
{
    struct stat tstat;
    afs_int32 code;
    if (stat(adir, &tstat) < 0 || (tstat.st_mode & S_IFMT) != S_IFDIR) {
	int reqPerm;
	unlink(adir);
	reqPerm = GetRequiredDirPerm(adir);
	if (reqPerm == -1)
	    reqPerm = 0777;
	code = MakeDirParents(adir, reqPerm);
	return code;
    }
    return 0;
}

/* create all the bozo dirs */
static int
CreateDirs(const char *coredir)
{
    if ((!strncmp
	 (AFSDIR_USR_DIRPATH, AFSDIR_CLIENT_ETC_DIRPATH,
	  strlen(AFSDIR_USR_DIRPATH)))
	||
	(!strncmp
	 (AFSDIR_USR_DIRPATH, AFSDIR_SERVER_BIN_DIRPATH,
	  strlen(AFSDIR_USR_DIRPATH)))) {
	if (MakeDir(AFSDIR_USR_DIRPATH))
	    return errno;
    }
    if (!strncmp
	(AFSDIR_SERVER_AFS_DIRPATH, AFSDIR_SERVER_BIN_DIRPATH,
	 strlen(AFSDIR_SERVER_AFS_DIRPATH))) {
	if (MakeDir(AFSDIR_SERVER_AFS_DIRPATH))
	    return errno;
    }
    if (MakeDir(AFSDIR_SERVER_BIN_DIRPATH))
	return errno;
    if (MakeDir(AFSDIR_SERVER_ETC_DIRPATH))
	return errno;
    if (MakeDir(AFSDIR_SERVER_LOCAL_DIRPATH))
	return errno;
    if (MakeDir(AFSDIR_SERVER_DB_DIRPATH))
	return errno;
    if (MakeDir(AFSDIR_SERVER_LOGS_DIRPATH))
	return errno;
#ifndef AFS_NT40_ENV
    if (!strncmp
	(AFSDIR_CLIENT_VICE_DIRPATH, AFSDIR_CLIENT_ETC_DIRPATH,
	 strlen(AFSDIR_CLIENT_VICE_DIRPATH))) {
	if (MakeDir(AFSDIR_CLIENT_VICE_DIRPATH))
	    return errno;
    }
    if (MakeDir(AFSDIR_CLIENT_ETC_DIRPATH))
	return errno;

    if (symlink(AFSDIR_SERVER_THISCELL_FILEPATH,
	    AFSDIR_CLIENT_THISCELL_FILEPATH)) {
	if (errno != EEXIST) {
	    return errno;
	}
    }
    if (symlink(AFSDIR_SERVER_CELLSERVDB_FILEPATH,
	    AFSDIR_CLIENT_CELLSERVDB_FILEPATH)) {
	if (errno != EEXIST) {
	    return errno;
	}
    }
#endif /* AFS_NT40_ENV */
    if (coredir) {
	if (MakeDir(coredir))
	    return errno;
    }
    return 0;
}

/* strip the \\n from the end of the line, if it is present */
static int
StripLine(char *abuffer)
{
    char *tp;

    tp = abuffer + strlen(abuffer);	/* starts off pointing at the null  */
    if (tp == abuffer)
	return 0;		/* null string, no last character to check */
    tp--;			/* aim at last character */
    if (*tp == '\n')
	*tp = 0;
    return 0;
}

/* write one bnode's worth of entry into the file */
static int
bzwrite(struct bnode *abnode, void *arock)
{
    struct bztemp *at = (struct bztemp *)arock;
    int i;
    char tbuffer[BOZO_BSSIZE];
    afs_int32 code;

    if (abnode->notifier)
	fprintf(at->file, "bnode %s %s %d %s\n", abnode->type->name,
		abnode->name, abnode->fileGoal, abnode->notifier);
    else
	fprintf(at->file, "bnode %s %s %d\n", abnode->type->name,
		abnode->name, abnode->fileGoal);
    for (i = 0;; i++) {
	code = bnode_GetParm(abnode, i, tbuffer, BOZO_BSSIZE);
	if (code) {
	    if (code != BZDOM)
		return code;
	    break;
	}
	fprintf(at->file, "parm %s\n", tbuffer);
    }
    fprintf(at->file, "end\n");
    return 0;
}

#define	MAXPARMS    20
int
ReadBozoFile(char *aname)
{
    FILE *tfile;
    char tbuffer[BOZO_BSSIZE];
    char *tp;
    char *instp, *typep, *notifier, *notp;
    afs_int32 code;
    afs_int32 ktmask, ktday, kthour, ktmin, ktsec;
    afs_int32 i, goal;
    struct bnode *tb;
    char *parms[MAXPARMS];
    char *thisparms[MAXPARMS];
    int rmode;

    /* rename BozoInit to BosServer for the user */
    if (!aname) {
	/* if BozoInit exists and BosConfig doesn't, try a rename */
	if (access(AFSDIR_SERVER_BOZINIT_FILEPATH, 0) == 0
	    && access(AFSDIR_SERVER_BOZCONF_FILEPATH, 0) != 0) {
	    code = rk_rename(AFSDIR_SERVER_BOZINIT_FILEPATH,
			     AFSDIR_SERVER_BOZCONF_FILEPATH);
	    if (code < 0)
		perror("bosconfig rename");
	}
	if (access(AFSDIR_SERVER_BOZCONFNEW_FILEPATH, 0) == 0) {
	    code = rk_rename(AFSDIR_SERVER_BOZCONFNEW_FILEPATH,
			     AFSDIR_SERVER_BOZCONF_FILEPATH);
	    if (code < 0)
		perror("bosconfig rename");
	}
    }

    /* don't do server restarts by default */
    bozo_nextRestartKT.mask = KTIME_NEVER;
    bozo_nextRestartKT.hour = 0;
    bozo_nextRestartKT.min = 0;
    bozo_nextRestartKT.day = 0;

    /* restart processes at 5am if their binaries have changed */
    bozo_nextDayKT.mask = KTIME_HOUR | KTIME_MIN;
    bozo_nextDayKT.hour = 5;
    bozo_nextDayKT.min = 0;

    for (code = 0; code < MAXPARMS; code++)
	parms[code] = NULL;
    if (!aname)
	aname = (char *)bozo_fileName;
    tfile = fopen(aname, "r");
    if (!tfile)
	return 0;		/* -1 */
    instp = malloc(BOZO_BSSIZE);
    typep = malloc(BOZO_BSSIZE);
    notp = malloc(BOZO_BSSIZE);
    while (1) {
	/* ok, read lines giving parms and such from the file */
	tp = fgets(tbuffer, sizeof(tbuffer), tfile);
	if (tp == (char *)0)
	    break;		/* all done */

	if (strncmp(tbuffer, "restarttime", 11) == 0) {
	    code =
		sscanf(tbuffer, "restarttime %d %d %d %d %d", &ktmask, &ktday,
		       &kthour, &ktmin, &ktsec);
	    if (code != 5) {
		code = -1;
		goto fail;
	    }
	    /* otherwise we've read in the proper ktime structure; now assign
	     * it and continue processing */
	    bozo_nextRestartKT.mask = ktmask;
	    bozo_nextRestartKT.day = ktday;
	    bozo_nextRestartKT.hour = kthour;
	    bozo_nextRestartKT.min = ktmin;
	    bozo_nextRestartKT.sec = ktsec;
	    continue;
	}

	if (strncmp(tbuffer, "checkbintime", 12) == 0) {
	    code =
		sscanf(tbuffer, "checkbintime %d %d %d %d %d", &ktmask,
		       &ktday, &kthour, &ktmin, &ktsec);
	    if (code != 5) {
		code = -1;
		goto fail;
	    }
	    /* otherwise we've read in the proper ktime structure; now assign
	     * it and continue processing */
	    bozo_nextDayKT.mask = ktmask;	/* time to restart the system */
	    bozo_nextDayKT.day = ktday;
	    bozo_nextDayKT.hour = kthour;
	    bozo_nextDayKT.min = ktmin;
	    bozo_nextDayKT.sec = ktsec;
	    continue;
	}

	if (strncmp(tbuffer, "restrictmode", 12) == 0) {
	    code = sscanf(tbuffer, "restrictmode %d", &rmode);
	    if (code != 1) {
		code = -1;
		goto fail;
	    }
	    if (rmode != 0 && rmode != 1) {
		code = -1;
		goto fail;
	    }
	    bozo_isrestricted = rmode;
	    continue;
	}

	if (strncmp("bnode", tbuffer, 5) != 0) {
	    code = -1;
	    goto fail;
	}
	notifier = notp;
	code =
	    sscanf(tbuffer, "bnode %s %s %d %s", typep, instp, &goal,
		   notifier);
	if (code < 3) {
	    code = -1;
	    goto fail;
	} else if (code == 3)
	    notifier = NULL;

	memset(thisparms, 0, sizeof(thisparms));

	for (i = 0; i < MAXPARMS; i++) {
	    /* now read the parms, until we see an "end" line */
	    tp = fgets(tbuffer, sizeof(tbuffer), tfile);
	    if (!tp) {
		code = -1;
		goto fail;
	    }
	    StripLine(tbuffer);
	    if (!strncmp(tbuffer, "end", 3))
		break;
	    if (strncmp(tbuffer, "parm ", 5)) {
		code = -1;
		goto fail;	/* no "parm " either */
	    }
	    if (!parms[i])	/* make sure there's space */
		parms[i] = malloc(BOZO_BSSIZE);
	    strcpy(parms[i], tbuffer + 5);	/* remember the parameter for later */
	    thisparms[i] = parms[i];
	}

	/* ok, we have the type and parms, now create the object */
	code =
	    bnode_Create(typep, instp, &tb, thisparms[0], thisparms[1],
			 thisparms[2], thisparms[3], thisparms[4], notifier,
			 goal ? BSTAT_NORMAL : BSTAT_SHUTDOWN, 0);
	if (code)
	    goto fail;

	/* bnode created in 'temporarily shutdown' state;
	 * check to see if we are supposed to run this guy,
	 * and if so, start the process up */
	if (goal) {
	    bnode_SetStat(tb, BSTAT_NORMAL);	/* set goal, taking effect immediately */
	} else {
	    bnode_SetStat(tb, BSTAT_SHUTDOWN);
	}
    }
    /* all done */
    code = 0;

  fail:
    if (instp)
	free(instp);
    if (typep)
	free(typep);
    for (i = 0; i < MAXPARMS; i++)
	if (parms[i])
	    free(parms[i]);
    if (tfile)
	fclose(tfile);
    return code;
}

/* write a new bozo file */
int
WriteBozoFile(char *aname)
{
    FILE *tfile;
    char *tbuffer = NULL;
    afs_int32 code;
    struct bztemp btemp;
    int ret = 0;

    if (!aname)
	aname = (char *)bozo_fileName;
    if (asprintf(&tbuffer, "%s.NBZ", aname) < 0)
	return -1;

    tfile = fopen(tbuffer, "w");
    if (!tfile) {
	ret = -1;
	goto out;
    }
    btemp.file = tfile;

    fprintf(tfile, "restrictmode %d\n", bozo_isrestricted);
    fprintf(tfile, "restarttime %d %d %d %d %d\n", bozo_nextRestartKT.mask,
	    bozo_nextRestartKT.day, bozo_nextRestartKT.hour,
	    bozo_nextRestartKT.min, bozo_nextRestartKT.sec);
    fprintf(tfile, "checkbintime %d %d %d %d %d\n", bozo_nextDayKT.mask,
	    bozo_nextDayKT.day, bozo_nextDayKT.hour, bozo_nextDayKT.min,
	    bozo_nextDayKT.sec);
    code = bnode_ApplyInstance(bzwrite, &btemp);
    if (code || (code = ferror(tfile))) {	/* something went wrong */
	fclose(tfile);
	unlink(tbuffer);
	ret = code;
	goto out;
    }
    /* close the file, check for errors and snap new file into place */
    if (fclose(tfile) == EOF) {
	unlink(tbuffer);
	ret = -1;
	goto out;
    }
    code = rk_rename(tbuffer, aname);
    if (code) {
	unlink(tbuffer);
	ret = -1;
	goto out;
    }
    ret = 0;
out:
    free(tbuffer);
    return ret;
}

static int
bdrestart(struct bnode *abnode, void *arock)
{
    afs_int32 code;

    if (abnode->fileGoal != BSTAT_NORMAL || abnode->goal != BSTAT_NORMAL)
	return 0;		/* don't restart stopped bnodes */
    bnode_Hold(abnode);
    code = bnode_RestartP(abnode);
    if (code) {
	/* restart the dude */
	bnode_SetStat(abnode, BSTAT_SHUTDOWN);
	bnode_WaitStatus(abnode, BSTAT_SHUTDOWN);
	bnode_SetStat(abnode, BSTAT_NORMAL);
    }
    bnode_Release(abnode);
    return 0;			/* keep trying all bnodes */
}

#define	BOZO_MINSKIP 3600	/* minimum to advance clock */
/* lwp to handle system restarts */
static void *
BozoDaemon(void *unused)
{
    afs_int32 now;

    /* now initialize the values */
    bozo_newKTs = 1;
    while (1) {
	IOMGR_Sleep(60);
	now = FT_ApproxTime();

	if (bozo_restdisable) {
	    bozo_Log("Restricted mode disabled by signal\n");
	    bozo_restdisable = 0;
	}

	if (bozo_newKTs) {	/* need to recompute restart times */
	    bozo_newKTs = 0;	/* done for a while */
	    nextRestart = ktime_next(&bozo_nextRestartKT, BOZO_MINSKIP);
	    nextDay = ktime_next(&bozo_nextDayKT, BOZO_MINSKIP);
	}

	/* see if we should do a restart */
	if (now > nextRestart) {
	    SBOZO_ReBozo(0);	/* doesn't come back */
	}

	/* see if we should restart a server */
	if (now > nextDay) {
	    nextDay = ktime_next(&bozo_nextDayKT, BOZO_MINSKIP);

	    /* call the bnode restartp function, and restart all that require it */
	    bnode_ApplyInstance(bdrestart, 0);
	}
    }
    return NULL;
}

#ifdef AFS_AIX32_ENV
static int
tweak_config(void)
{
    FILE *f;
    char c[80];
    int s, sb_max, ipfragttl;

    sb_max = 131072;
    ipfragttl = 20;
    f = popen("/usr/sbin/no -o sb_max", "r");
    s = fscanf(f, "sb_max = %d", &sb_max);
    fclose(f);
    if (s < 1)
	return;
    f = popen("/usr/sbin/no -o ipfragttl", "r");
    s = fscanf(f, "ipfragttl = %d", &ipfragttl);
    fclose(f);
    if (s < 1)
	ipfragttl = 20;

    if (sb_max < 131072)
	sb_max = 131072;
    if (ipfragttl > 20)
	ipfragttl = 20;

    sprintf(c, "/usr/sbin/no -o sb_max=%d -o ipfragttl=%d", sb_max,
	    ipfragttl);
    f = popen(c, "r");
    fclose(f);
}
#endif

static char *
make_pid_filename(char *ainst, char *aname)
<<<<<<< HEAD
{
    char *buffer = NULL;
    int length;

    length = strlen(DoPidFiles) + strlen(ainst) + 6;
    if (aname && *aname) {
	length += strlen(aname) + 1;
    }
    buffer = malloc(length * sizeof(char));
    if (!buffer) {
	if (aname) {
	    bozo_Log("Failed to alloc pid filename buffer for %s.%s.\n",
		     ainst, aname);
	} else {
	    bozo_Log("Failed to alloc pid filename buffer for %s.\n", ainst);
	}
    } else {
	if (aname && *aname) {
	    snprintf(buffer, length, "%s/%s.%s.pid", DoPidFiles, ainst,
		     aname);
	} else {
	    snprintf(buffer, length, "%s/%s.pid", DoPidFiles, ainst);
	}
    }
    return buffer;
}

/**
 * Write a file containing the pid of the named process.
 *
 * @param ainst instance name
 * @param aname sub-process name of the instance, may be null
 * @param apid  process id of the newly started process
 *
 * @returns status
 */
int
bozo_CreatePidFile(char *ainst, char *aname, pid_t apid)
{
    int code = 0;
    char *pidfile = NULL;
    FILE *fp;

    pidfile = make_pid_filename(ainst, aname);
    if (!pidfile) {
	return ENOMEM;
    }
    if ((fp = fopen(pidfile, "w")) == NULL) {
	bozo_Log("Failed to open pidfile %s; errno=%d\n", pidfile, errno);
	free(pidfile);
	return errno;
    }
    if (fprintf(fp, "%ld\n", afs_printable_int32_ld(apid)) < 0) {
	code = errno;
    }
    if (fclose(fp) != 0) {
	code = errno;
    }
    free(pidfile);
    return code;
}

/**
 * Clean a pid file for a process which just exited.
 *
 * @param ainst instance name
 * @param aname sub-process name of the instance, may be null
 *
 * @returns status
 */
int
bozo_DeletePidFile(char *ainst, char *aname)
{
    char *pidfile = NULL;
    pidfile = make_pid_filename(ainst, aname);
    if (pidfile) {
	unlink(pidfile);
	free(pidfile);
    }
    return 0;
}

/**
 * Create the rxbind file of this bosserver.
 *
 * @param host  bind address of this server
 *
 * @returns status
 */
void
bozo_CreateRxBindFile(afs_uint32 host)
{
    char buffer[16];
    FILE *fp;

    afs_inet_ntoa_r(host, buffer);
    bozo_Log("Listening on %s:%d\n", buffer, AFSCONF_NANNYPORT);
    if ((fp = fopen(AFSDIR_SERVER_BOZRXBIND_FILEPATH, "w")) == NULL) {
	bozo_Log("Unable to open rxbind address file: %s, code=%d\n",
		 AFSDIR_SERVER_BOZRXBIND_FILEPATH, errno);
    } else {
	/* If listening on any interface, write the loopback interface
	   to the rxbind file to give local scripts a usable addresss. */
	if (host == htonl(INADDR_ANY)) {
	    afs_inet_ntoa_r(htonl(0x7f000001), buffer);
	}
	fprintf(fp, "%s\n", buffer);
	fclose(fp);
=======
{
    char *buffer = NULL;
    int r;

    if (aname && *aname) {
	r = asprintf(&buffer, "%s/%s.%s.pid", DoPidFiles, ainst, aname);
	if (r < 0 || buffer == NULL)
	    bozo_Log("Failed to alloc pid filename buffer for %s.%s.\n",
		     ainst, aname);
    } else {
	r = asprintf(&buffer, "%s/%s.pid", DoPidFiles, ainst);
	if (r < 0 || buffer == NULL)
	    bozo_Log("Failed to alloc pid filename buffer for %s.\n", ainst);
    }

    return buffer;
}

/**
 * Write a file containing the pid of the named process.
 *
 * @param ainst instance name
 * @param aname sub-process name of the instance, may be null
 * @param apid  process id of the newly started process
 *
 * @returns status
 */
int
bozo_CreatePidFile(char *ainst, char *aname, pid_t apid)
{
    int code = 0;
    char *pidfile = NULL;
    FILE *fp;

    pidfile = make_pid_filename(ainst, aname);
    if (!pidfile) {
	return ENOMEM;
    }
    if ((fp = fopen(pidfile, "w")) == NULL) {
	bozo_Log("Failed to open pidfile %s; errno=%d\n", pidfile, errno);
	free(pidfile);
	return errno;
    }
    if (fprintf(fp, "%ld\n", afs_printable_int32_ld(apid)) < 0) {
	code = errno;
    }
    if (fclose(fp) != 0) {
	code = errno;
    }
    free(pidfile);
    return code;
}

/**
 * Clean a pid file for a process which just exited.
 *
 * @param ainst instance name
 * @param aname sub-process name of the instance, may be null
 *
 * @returns status
 */
int
bozo_DeletePidFile(char *ainst, char *aname)
{
    char *pidfile = NULL;
    pidfile = make_pid_filename(ainst, aname);
    if (pidfile) {
	unlink(pidfile);
	free(pidfile);
    }
    return 0;
}

/**
 * Create the rxbind file of this bosserver.
 *
 * @param host  bind address of this server
 *
 * @returns status
 */
void
bozo_CreateRxBindFile(afs_uint32 host)
{
    char buffer[16];
    FILE *fp;

    afs_inet_ntoa_r(host, buffer);
    bozo_Log("Listening on %s:%d\n", buffer, AFSCONF_NANNYPORT);
    if ((fp = fopen(AFSDIR_SERVER_BOZRXBIND_FILEPATH, "w")) == NULL) {
	bozo_Log("Unable to open rxbind address file: %s, code=%d\n",
		 AFSDIR_SERVER_BOZRXBIND_FILEPATH, errno);
    } else {
	/* If listening on any interface, write the loopback interface
	   to the rxbind file to give local scripts a usable addresss. */
	if (host == htonl(INADDR_ANY)) {
	    afs_inet_ntoa_r(htonl(0x7f000001), buffer);
	}
	fprintf(fp, "%s\n", buffer);
	fclose(fp);
    }
}

/**
 * Get an interface address in network byte order, modulo the
 * NetInfo/NetRestrict configuration files. Return the INADDR_ANY if no
 * interface address is found.
 */
static afs_uint32
GetRxBindAddress(void)
{
    afs_uint32 addr;
    afs_int32 ccode; /* number of addresses found */

    if (AFSDIR_SERVER_NETRESTRICT_FILEPATH || AFSDIR_SERVER_NETINFO_FILEPATH) {
	char reason[1024];
	ccode = afsconf_ParseNetFiles(&addr, NULL, NULL, 1, reason,
				      AFSDIR_SERVER_NETINFO_FILEPATH,
				      AFSDIR_SERVER_NETRESTRICT_FILEPATH);
    } else {
	/* Get the first non-loopback address from the kernel. */
	ccode = rx_getAllAddr(&addr, 1);
    }

    if (ccode != 1) {
	addr = htonl(INADDR_ANY);
    }
    return addr;
}

/**
 * Try to create local cell config file.
 */
static struct afsconf_dir *
CreateLocalCellConfig(void)
{
    int code;
    struct afsconf_dir *tdir = NULL;
    struct afsconf_cell tcell;

    memset(&tcell, 0, sizeof(tcell));
    strcpy(tcell.name, "localcell");  /* assume name is big enough for the default value */
    tcell.numServers = 1;
    code = gethostname(tcell.hostName[0], MAXHOSTCHARS);
    if (code) {
	bozo_Log("failed to get hostname, code %d\n", errno);
	exit(1);
>>>>>>> 7442752b
    }
    if (tcell.hostName[0][0] == 0) {
	bozo_Log("host name not set, can't start\n");
	bozo_Log("try the 'hostname' command\n");
	exit(1);
    }
    code = afsconf_SetCellInfo(NULL, AFSDIR_SERVER_ETC_DIRPATH, &tcell);
    if (code) {
	bozo_Log
	    ("could not create cell database in '%s' (code %d), quitting\n",
	     AFSDIR_SERVER_ETC_DIRPATH, code);
	exit(1);
    }
    tdir = afsconf_Open(AFSDIR_SERVER_ETC_DIRPATH);
    if (!tdir) {
	bozo_Log("failed to open newly-created cell database, quitting\n");
	exit(1);
    }
    return tdir;
}

/* start a process and monitor it */

#include "AFS_component_version_number.c"

int
main(int argc, char **argv, char **envp)
{
    struct rx_service *tservice;
    afs_int32 code;
    struct afsconf_dir *tdir;
    int noAuth = 0;
    int i;
    char *oldlog;
    int rxMaxMTU = -1;
    afs_uint32 host = htonl(INADDR_ANY);
    char *auditFileName = NULL;
    struct rx_securityClass **securityClasses;
    afs_int32 numClasses;
    int DoPeerRPCStats = 0;
    int DoProcessRPCStats = 0;
    struct stat sb;
#ifndef AFS_NT40_ENV
    int nofork = 0;
#endif
#ifdef	AFS_AIX32_ENV
    struct sigaction nsa;

    /* for some reason, this permits user-mode RX to run a lot faster.
     * we do it here in the bosserver, so we don't have to do it
     * individually in each server.
     */
    tweak_config();

    /*
     * The following signal action for AIX is necessary so that in case of a
     * crash (i.e. core is generated) we can include the user's data section
     * in the core dump. Unfortunately, by default, only a partial core is
     * generated which, in many cases, isn't too useful.
     */
    sigemptyset(&nsa.sa_mask);
    nsa.sa_handler = SIG_DFL;
    nsa.sa_flags = SA_FULLDUMP;
    sigaction(SIGSEGV, &nsa, NULL);
    sigaction(SIGABRT, &nsa, NULL);
#endif
    osi_audit_init();
    signal(SIGFPE, bozo_insecureme);

#ifdef AFS_NT40_ENV
    /* Initialize winsock */
    if (afs_winsockInit() < 0) {
	ReportErrorEventAlt(AFSEVT_SVR_WINSOCK_INIT_FAILED, 0, argv[0], 0);
	fprintf(stderr, "%s: Couldn't initialize winsock.\n", argv[0]);
	exit(2);
    }
#endif

    /* Initialize dirpaths */
    if (!(initAFSDirPath() & AFSDIR_SERVER_PATHS_OK)) {
#ifdef AFS_NT40_ENV
	ReportErrorEventAlt(AFSEVT_SVR_NO_INSTALL_DIR, 0, argv[0], 0);
#endif
	fprintf(stderr, "%s: Unable to obtain AFS server directory.\n",
		argv[0]);
	exit(2);
    }

    /* some path inits */
    bozo_fileName = AFSDIR_SERVER_BOZCONF_FILEPATH;
    DoCore = AFSDIR_SERVER_LOGS_DIRPATH;

    /* initialize the list of dirpaths that the bosserver has
     * an interest in monitoring */
    initBosEntryStats();

#if defined(AFS_SGI_ENV)
    /* offer some protection if AFS isn't loaded */
    if (syscall(AFS_SYSCALL, AFSOP_ENDLOG) < 0 && errno == ENOPKG) {
	printf("bosserver: AFS doesn't appear to be configured in O.S..\n");
	exit(1);
    }
#endif

#ifndef AFS_NT40_ENV
    /* save args for restart */
    bozo_argc = argc;
    bozo_argv = malloc((argc+1) * sizeof(char*));
    if (!bozo_argv) {
	fprintf(stderr, "%s: Failed to allocate argument list.\n", argv[0]);
	exit(1);
    }
    bozo_argv[0] = (char*)AFSDIR_SERVER_BOSVR_FILEPATH; /* expected path */
    bozo_argv[bozo_argc] = NULL; /* null terminate list */
#endif	/* AFS_NT40_ENV */

    /* parse cmd line */
    for (code = 1; code < argc; code++) {
#ifndef AFS_NT40_ENV
	bozo_argv[code] = argv[code];
#endif	/* AFS_NT40_ENV */
	if (strcmp(argv[code], "-noauth") == 0) {
	    /* set noauth flag */
	    noAuth = 1;
	} else if (strcmp(argv[code], "-log") == 0) {
	    /* set extra logging flag */
	    DoLogging = 1;
	}
#ifndef AFS_NT40_ENV
	else if (strcmp(argv[code], "-syslog") == 0) {
	    /* set syslog logging flag */
	    DoSyslog = 1;
	} else if (strncmp(argv[code], "-syslog=", 8) == 0) {
	    DoSyslog = 1;
	    DoSyslogFacility = atoi(argv[code] + 8);
	} else if (strncmp(argv[code], "-cores=", 7) == 0) {
	    if (strcmp((argv[code]+7), "none") == 0)
		DoCore = 0;
	    else
		DoCore = (argv[code]+7);
	} else if (strcmp(argv[code], "-nofork") == 0) {
	    nofork = 1;
	}
#endif
	else if (strcmp(argv[code], "-enable_peer_stats") == 0) {
	    DoPeerRPCStats = 1;
	} else if (strcmp(argv[code], "-enable_process_stats") == 0) {
	    DoProcessRPCStats = 1;
	}
	else if (strcmp(argv[code], "-restricted") == 0) {
	    bozo_isrestricted = 1;
	}
	else if (strcmp(argv[code], "-rxbind") == 0) {
	    rxBind = 1;
	}
	else if (strcmp(argv[code], "-allow-dotted-principals") == 0) {
	    rxkadDisableDotCheck = 1;
	}
	else if (!strcmp(argv[code], "-rxmaxmtu")) {
	    if ((code + 1) >= argc) {
		fprintf(stderr, "missing argument for -rxmaxmtu\n");
		exit(1);
	    }
	    rxMaxMTU = atoi(argv[++code]);
	}
	else if (strcmp(argv[code], "-auditlog") == 0) {
	    auditFileName = argv[++code];

	} else if (strcmp(argv[code], "-audit-interface") == 0) {
	    char *interface = argv[++code];

	    if (osi_audit_interface(interface)) {
		printf("Invalid audit interface '%s'\n", interface);
		exit(1);
	    }
	} else if (strncmp(argv[code], "-pidfiles=", 10) == 0) {
	    DoPidFiles = (argv[code]+10);
	} else if (strncmp(argv[code], "-pidfiles", 9) == 0) {
	    DoPidFiles = AFSDIR_LOCAL_DIR;
<<<<<<< HEAD
=======
	} else if (strcmp(argv[code], "-transarc-logs") == 0) {
	    DoTransarcLogs = 1;
>>>>>>> 7442752b
	}
	else {

	    /* hack to support help flag */

#ifndef AFS_NT40_ENV
	    printf("Usage: bosserver [-noauth] [-log] "
		   "[-auditlog <log path>] "
		   "[-audit-interface <file|sysvmq> (default is file)] "
<<<<<<< HEAD
		   "[-rxmaxmtu <bytes>] [-rxbind] [-allow-dotted-principals]"
=======
		   "[-rxmaxmtu <bytes>] [-rxbind] [-allow-dotted-principals] "
>>>>>>> 7442752b
		   "[-syslog[=FACILITY]] "
		   "[-restricted] "
		   "[-enable_peer_stats] [-enable_process_stats] "
		   "[-cores=<none|path>] \n"
		   "[-pidfiles[=path]] "
<<<<<<< HEAD
=======
		   "[-transarc-logs] "
>>>>>>> 7442752b
		   "[-nofork] " "[-help]\n");
#else
	    printf("Usage: bosserver [-noauth] [-log] "
		   "[-auditlog <log path>] "
		   "[-audit-interface <file|sysvmq> (default is file)] "
<<<<<<< HEAD
		   "[-rxmaxmtu <bytes>] [-rxbind] [-allow-dotted-principals]"
=======
		   "[-rxmaxmtu <bytes>] [-rxbind] [-allow-dotted-principals] "
>>>>>>> 7442752b
		   "[-restricted] "
		   "[-enable_peer_stats] [-enable_process_stats] "
		   "[-cores=<none|path>] \n"
		   "[-pidfiles[=path]] "
		   "[-help]\n");
#endif
	    fflush(stdout);

	    exit(0);
	}
    }
    if (auditFileName) {
	osi_audit_file(auditFileName);
    }

#ifndef AFS_NT40_ENV
    if (geteuid() != 0) {
	printf("bosserver: must be run as root.\n");
	exit(1);
    }
#endif

    /* create useful dirs */
    i = CreateDirs(DoCore);
    if (i) {
	printf("bosserver: could not set up directories, code %d\n", i);
	exit(1);
    }

<<<<<<< HEAD
    bnode_Register("fs", &fsbnode_ops, 3);
    bnode_Register("dafs", &dafsbnode_ops, 4);
    bnode_Register("simple", &ezbnode_ops, 1);
    bnode_Register("cron", &cronbnode_ops, 2);

    /* create useful dirs */
    CreateDirs(DoCore);

    /* chdir to AFS log directory */
    if (DoCore)
	chdir(DoCore);
    else
	chdir(AFSDIR_SERVER_LOGS_DIRPATH);

    /* go into the background and remove our controlling tty, close open
       file desriptors
     */

#ifndef AFS_NT40_ENV
    if (!nofork)
	daemon(1, 0);
#endif /* ! AFS_NT40_ENV */

    if ((!DoSyslog)
#ifndef AFS_NT40_ENV
	&& ((lstat(AFSDIR_BOZLOG_FILE, &sb) == 0) &&
	!(S_ISFIFO(sb.st_mode)))
#endif
	) {
	strcpy(namebuf, AFSDIR_BOZLOG_FILE);
	strcat(namebuf, ".old");
	renamefile(AFSDIR_BOZLOG_FILE, namebuf);	/* try rename first */
	bozo_logFile = fopen(AFSDIR_BOZLOG_FILE, "a");
=======
    if (!DoSyslog) {
	/* Support logging to named pipes by not renaming. */
	if (DoTransarcLogs
	    && (lstat(AFSDIR_SERVER_BOZLOG_FILEPATH, &sb) == 0)
	    && !(S_ISFIFO(sb.st_mode))) {
	    if (asprintf(&oldlog, "%s.old", AFSDIR_SERVER_BOZLOG_FILEPATH) < 0) {
		printf("bosserver: out of memory\n");
		exit(1);
	    }
	    rk_rename(AFSDIR_SERVER_BOZLOG_FILEPATH, oldlog);
	    free(oldlog);
	}
	bozo_logFile = fopen(AFSDIR_SERVER_BOZLOG_FILEPATH, "a");
>>>>>>> 7442752b
	if (!bozo_logFile) {
	    printf("bosserver: can't initialize log file (%s).\n",
		   AFSDIR_SERVER_BOZLOG_FILEPATH);
	    exit(1);
	}
	/* keep log closed normally, so can be removed */
	fclose(bozo_logFile);
    } else {
#ifndef AFS_NT40_ENV
	openlog("bosserver", LOG_PID, DoSyslogFacility);
#endif
    }

    /*
     * go into the background and remove our controlling tty, close open
     * file desriptors
     */

#ifndef AFS_NT40_ENV
    if (!nofork) {
	if (daemon(1, 0))
	    printf("bosserver: warning - daemon() returned code %d\n", errno);
    }
#endif /* ! AFS_NT40_ENV */

    /* Write current state of directory permissions to log file */
    DirAccessOK();

    /* chdir to AFS log directory */
    if (DoCore)
	i = chdir(DoCore);
    else
	i = chdir(AFSDIR_SERVER_LOGS_DIRPATH);
    if (i) {
	printf("bosserver: could not change to %s, code %d\n",
	       DoCore ? DoCore : AFSDIR_SERVER_LOGS_DIRPATH, errno);
	exit(1);
    }

    /* try to read the key from the config file */
    tdir = afsconf_Open(AFSDIR_SERVER_ETC_DIRPATH);
    if (!tdir) {
	tdir = CreateLocalCellConfig();
    }
    /* opened the cell databse */
    bozo_confdir = tdir;

    code = bnode_Init();
    if (code) {
	printf("bosserver: could not init bnode package, code %d\n", code);
	exit(1);
    }

    bnode_Register("fs", &fsbnode_ops, 3);
    bnode_Register("dafs", &dafsbnode_ops, 4);
    bnode_Register("simple", &ezbnode_ops, 1);
    bnode_Register("cron", &cronbnode_ops, 2);

#if defined(RLIMIT_CORE) && defined(HAVE_GETRLIMIT)
    {
      struct rlimit rlp;
      getrlimit(RLIMIT_CORE, &rlp);
      if (!DoCore)
	  rlp.rlim_cur = 0;
      else
	  rlp.rlim_max = rlp.rlim_cur = RLIM_INFINITY;
      setrlimit(RLIMIT_CORE, &rlp);
      getrlimit(RLIMIT_CORE, &rlp);
      bozo_Log("Core limits now %d %d\n",(int)rlp.rlim_cur,(int)rlp.rlim_max);
    }
#endif

    /* Read init file, starting up programs. Also starts watcher threads. */
    if ((code = ReadBozoFile(0))) {
	bozo_Log
	    ("bosserver: Something is wrong (%d) with the bos configuration file %s; aborting\n",
	     code, AFSDIR_SERVER_BOZCONF_FILEPATH);
	exit(code);
    }

    if (rxBind) {
<<<<<<< HEAD
	afs_int32 ccode;
	if (AFSDIR_SERVER_NETRESTRICT_FILEPATH ||
	    AFSDIR_SERVER_NETINFO_FILEPATH) {
	    char reason[1024];
	    ccode = parseNetFiles(SHostAddrs, NULL, NULL,
	                          ADDRSPERSITE, reason,
	                          AFSDIR_SERVER_NETINFO_FILEPATH,
	                          AFSDIR_SERVER_NETRESTRICT_FILEPATH);
        } else {
            ccode = rx_getAllAddr(SHostAddrs, ADDRSPERSITE);
        }
        if (ccode == 1)
            host = SHostAddrs[0];
    }

=======
	host = GetRxBindAddress();
    }
>>>>>>> 7442752b
    for (i = 0; i < 10; i++) {
	if (rxBind) {
	    code = rx_InitHost(host, htons(AFSCONF_NANNYPORT));
	} else {
	    code = rx_Init(htons(AFSCONF_NANNYPORT));
	}
	if (code) {
	    bozo_Log("can't initialize rx: code=%d\n", code);
	    sleep(3);
	} else
	    break;
    }
    if (i >= 10) {
	bozo_Log("Bos giving up, can't initialize rx\n");
	exit(code);
    }

<<<<<<< HEAD
    /* Disable jumbograms */
    rx_SetNoJumbo();

    if (rxMaxMTU != -1) {
	rx_SetMaxMTU(rxMaxMTU);
    }

    code = LWP_CreateProcess(BozoDaemon, BOZO_LWP_STACKSIZE, /* priority */ 1,
			     /* param */ NULL , "bozo-the-clown",
			     &bozo_pid);
    if (code) {
	bozo_Log("Failed to create daemon thread\n");
        exit(1);
    }
=======
    /* Set some rx config */
    if (DoPeerRPCStats)
	rx_enablePeerRPCStats();
    if (DoProcessRPCStats)
	rx_enableProcessRPCStats();
>>>>>>> 7442752b

    /* Disable jumbograms */
    rx_SetNoJumbo();

    if (rxMaxMTU != -1) {
	if (rx_SetMaxMTU(rxMaxMTU) != 0) {
	    bozo_Log("bosserver: rxMaxMTU %d is invalid\n", rxMaxMTU);
	    exit(1);
	}
    }

    code = LWP_CreateProcess(BozoDaemon, BOZO_LWP_STACKSIZE, /* priority */ 1,
			     /* param */ NULL , "bozo-the-clown", &bozo_pid);
    if (code) {
	bozo_Log("Failed to create daemon thread\n");
        exit(1);
    }

<<<<<<< HEAD
    bozo_CreateRxBindFile(host);	/* for local scripts */

    /* opened the cell databse */
    bozo_confdir = tdir;
=======
    /* initialize audit user check */
    osi_audit_set_user_check(bozo_confdir, bozo_IsLocalRealmMatch);

    bozo_CreateRxBindFile(host);	/* for local scripts */
>>>>>>> 7442752b

    /* allow super users to manage RX statistics */
    rx_SetRxStatUserOk(bozo_rxstat_userok);

    afsconf_SetNoAuthFlag(tdir, noAuth);
<<<<<<< HEAD
    afsconf_BuildServerSecurityObjects(tdir, 0, &securityClasses, &numClasses);
=======
    afsconf_BuildServerSecurityObjects(tdir, &securityClasses, &numClasses);
>>>>>>> 7442752b

    if (DoPidFiles) {
	bozo_CreatePidFile("bosserver", NULL, getpid());
    }

    tservice = rx_NewServiceHost(host, 0, /* service id */ 1,
			         "bozo", securityClasses, numClasses,
				 BOZO_ExecuteRequest);
    rx_SetMinProcs(tservice, 2);
    rx_SetMaxProcs(tservice, 4);
    rx_SetStackSize(tservice, BOZO_LWP_STACKSIZE);	/* so gethostbyname works (in cell stuff) */
    if (rxkadDisableDotCheck) {
        rx_SetSecurityConfiguration(tservice, RXS_CONFIG_FLAGS,
                                    (void *)RXS_CONFIG_FLAGS_DISABLE_DOTCHECK);
    }

    tservice =
	rx_NewServiceHost(host, 0, RX_STATS_SERVICE_ID, "rpcstats",
			  securityClasses, numClasses, RXSTATS_ExecuteRequest);
    rx_SetMinProcs(tservice, 2);
    rx_SetMaxProcs(tservice, 4);
    rx_StartServer(1);		/* donate this process */
    return 0;
}

void
bozo_Log(const char *format, ...)
{
    char tdate[27];
    time_t myTime;
    va_list ap;

    va_start(ap, format);

    if (DoSyslog) {
#ifndef AFS_NT40_ENV
        vsyslog(LOG_INFO, format, ap);
#endif
    } else {
	myTime = time(0);
	strcpy(tdate, ctime(&myTime));	/* copy out of static area asap */
	tdate[24] = ':';

	/* log normally closed, so can be removed */

	bozo_logFile = fopen(AFSDIR_SERVER_BOZLOG_FILEPATH, "a");
	if (bozo_logFile == NULL) {
	    printf("bosserver: WARNING: problem with %s\n",
		   AFSDIR_SERVER_BOZLOG_FILEPATH);
	    printf("%s ", tdate);
	    vprintf(format, ap);
	    fflush(stdout);
	} else {
	    fprintf(bozo_logFile, "%s ", tdate);
	    vfprintf(bozo_logFile, format, ap);

	    /* close so rm BosLog works */
	    fclose(bozo_logFile);
	}
    }
}<|MERGE_RESOLUTION|>--- conflicted
+++ resolved
@@ -138,15 +138,6 @@
     /* close random fd's */
     for (i = 3; i < 64; i++) {
 	close(i);
-<<<<<<< HEAD
-    }
-
-    unlink(AFSDIR_SERVER_BOZRXBIND_FILEPATH);
-
-    execv(bozo_argv[0], bozo_argv);	/* should not return */
-    _exit(1);
-#endif /* AFS_NT40_ENV */
-=======
     }
 
     unlink(AFSDIR_SERVER_BOZRXBIND_FILEPATH);
@@ -229,7 +220,6 @@
   done:
     free(tdir);
     return error;
->>>>>>> 7442752b
 }
 
 /* make sure a dir exists */
@@ -681,31 +671,21 @@
 
 static char *
 make_pid_filename(char *ainst, char *aname)
-<<<<<<< HEAD
 {
     char *buffer = NULL;
-    int length;
-
-    length = strlen(DoPidFiles) + strlen(ainst) + 6;
+    int r;
+
     if (aname && *aname) {
-	length += strlen(aname) + 1;
-    }
-    buffer = malloc(length * sizeof(char));
-    if (!buffer) {
-	if (aname) {
+	r = asprintf(&buffer, "%s/%s.%s.pid", DoPidFiles, ainst, aname);
+	if (r < 0 || buffer == NULL)
 	    bozo_Log("Failed to alloc pid filename buffer for %s.%s.\n",
 		     ainst, aname);
-	} else {
+    } else {
+	r = asprintf(&buffer, "%s/%s.pid", DoPidFiles, ainst);
+	if (r < 0 || buffer == NULL)
 	    bozo_Log("Failed to alloc pid filename buffer for %s.\n", ainst);
-	}
-    } else {
-	if (aname && *aname) {
-	    snprintf(buffer, length, "%s/%s.%s.pid", DoPidFiles, ainst,
-		     aname);
-	} else {
-	    snprintf(buffer, length, "%s/%s.pid", DoPidFiles, ainst);
-	}
-    }
+    }
+
     return buffer;
 }
 
@@ -790,106 +770,6 @@
 	}
 	fprintf(fp, "%s\n", buffer);
 	fclose(fp);
-=======
-{
-    char *buffer = NULL;
-    int r;
-
-    if (aname && *aname) {
-	r = asprintf(&buffer, "%s/%s.%s.pid", DoPidFiles, ainst, aname);
-	if (r < 0 || buffer == NULL)
-	    bozo_Log("Failed to alloc pid filename buffer for %s.%s.\n",
-		     ainst, aname);
-    } else {
-	r = asprintf(&buffer, "%s/%s.pid", DoPidFiles, ainst);
-	if (r < 0 || buffer == NULL)
-	    bozo_Log("Failed to alloc pid filename buffer for %s.\n", ainst);
-    }
-
-    return buffer;
-}
-
-/**
- * Write a file containing the pid of the named process.
- *
- * @param ainst instance name
- * @param aname sub-process name of the instance, may be null
- * @param apid  process id of the newly started process
- *
- * @returns status
- */
-int
-bozo_CreatePidFile(char *ainst, char *aname, pid_t apid)
-{
-    int code = 0;
-    char *pidfile = NULL;
-    FILE *fp;
-
-    pidfile = make_pid_filename(ainst, aname);
-    if (!pidfile) {
-	return ENOMEM;
-    }
-    if ((fp = fopen(pidfile, "w")) == NULL) {
-	bozo_Log("Failed to open pidfile %s; errno=%d\n", pidfile, errno);
-	free(pidfile);
-	return errno;
-    }
-    if (fprintf(fp, "%ld\n", afs_printable_int32_ld(apid)) < 0) {
-	code = errno;
-    }
-    if (fclose(fp) != 0) {
-	code = errno;
-    }
-    free(pidfile);
-    return code;
-}
-
-/**
- * Clean a pid file for a process which just exited.
- *
- * @param ainst instance name
- * @param aname sub-process name of the instance, may be null
- *
- * @returns status
- */
-int
-bozo_DeletePidFile(char *ainst, char *aname)
-{
-    char *pidfile = NULL;
-    pidfile = make_pid_filename(ainst, aname);
-    if (pidfile) {
-	unlink(pidfile);
-	free(pidfile);
-    }
-    return 0;
-}
-
-/**
- * Create the rxbind file of this bosserver.
- *
- * @param host  bind address of this server
- *
- * @returns status
- */
-void
-bozo_CreateRxBindFile(afs_uint32 host)
-{
-    char buffer[16];
-    FILE *fp;
-
-    afs_inet_ntoa_r(host, buffer);
-    bozo_Log("Listening on %s:%d\n", buffer, AFSCONF_NANNYPORT);
-    if ((fp = fopen(AFSDIR_SERVER_BOZRXBIND_FILEPATH, "w")) == NULL) {
-	bozo_Log("Unable to open rxbind address file: %s, code=%d\n",
-		 AFSDIR_SERVER_BOZRXBIND_FILEPATH, errno);
-    } else {
-	/* If listening on any interface, write the loopback interface
-	   to the rxbind file to give local scripts a usable addresss. */
-	if (host == htonl(INADDR_ANY)) {
-	    afs_inet_ntoa_r(htonl(0x7f000001), buffer);
-	}
-	fprintf(fp, "%s\n", buffer);
-	fclose(fp);
     }
 }
 
@@ -937,7 +817,6 @@
     if (code) {
 	bozo_Log("failed to get hostname, code %d\n", errno);
 	exit(1);
->>>>>>> 7442752b
     }
     if (tcell.hostName[0][0] == 0) {
 	bozo_Log("host name not set, can't start\n");
@@ -1117,11 +996,8 @@
 	    DoPidFiles = (argv[code]+10);
 	} else if (strncmp(argv[code], "-pidfiles", 9) == 0) {
 	    DoPidFiles = AFSDIR_LOCAL_DIR;
-<<<<<<< HEAD
-=======
 	} else if (strcmp(argv[code], "-transarc-logs") == 0) {
 	    DoTransarcLogs = 1;
->>>>>>> 7442752b
 	}
 	else {
 
@@ -1131,30 +1007,19 @@
 	    printf("Usage: bosserver [-noauth] [-log] "
 		   "[-auditlog <log path>] "
 		   "[-audit-interface <file|sysvmq> (default is file)] "
-<<<<<<< HEAD
-		   "[-rxmaxmtu <bytes>] [-rxbind] [-allow-dotted-principals]"
-=======
 		   "[-rxmaxmtu <bytes>] [-rxbind] [-allow-dotted-principals] "
->>>>>>> 7442752b
 		   "[-syslog[=FACILITY]] "
 		   "[-restricted] "
 		   "[-enable_peer_stats] [-enable_process_stats] "
 		   "[-cores=<none|path>] \n"
 		   "[-pidfiles[=path]] "
-<<<<<<< HEAD
-=======
 		   "[-transarc-logs] "
->>>>>>> 7442752b
 		   "[-nofork] " "[-help]\n");
 #else
 	    printf("Usage: bosserver [-noauth] [-log] "
 		   "[-auditlog <log path>] "
 		   "[-audit-interface <file|sysvmq> (default is file)] "
-<<<<<<< HEAD
-		   "[-rxmaxmtu <bytes>] [-rxbind] [-allow-dotted-principals]"
-=======
 		   "[-rxmaxmtu <bytes>] [-rxbind] [-allow-dotted-principals] "
->>>>>>> 7442752b
 		   "[-restricted] "
 		   "[-enable_peer_stats] [-enable_process_stats] "
 		   "[-cores=<none|path>] \n"
@@ -1184,41 +1049,6 @@
 	exit(1);
     }
 
-<<<<<<< HEAD
-    bnode_Register("fs", &fsbnode_ops, 3);
-    bnode_Register("dafs", &dafsbnode_ops, 4);
-    bnode_Register("simple", &ezbnode_ops, 1);
-    bnode_Register("cron", &cronbnode_ops, 2);
-
-    /* create useful dirs */
-    CreateDirs(DoCore);
-
-    /* chdir to AFS log directory */
-    if (DoCore)
-	chdir(DoCore);
-    else
-	chdir(AFSDIR_SERVER_LOGS_DIRPATH);
-
-    /* go into the background and remove our controlling tty, close open
-       file desriptors
-     */
-
-#ifndef AFS_NT40_ENV
-    if (!nofork)
-	daemon(1, 0);
-#endif /* ! AFS_NT40_ENV */
-
-    if ((!DoSyslog)
-#ifndef AFS_NT40_ENV
-	&& ((lstat(AFSDIR_BOZLOG_FILE, &sb) == 0) &&
-	!(S_ISFIFO(sb.st_mode)))
-#endif
-	) {
-	strcpy(namebuf, AFSDIR_BOZLOG_FILE);
-	strcat(namebuf, ".old");
-	renamefile(AFSDIR_BOZLOG_FILE, namebuf);	/* try rename first */
-	bozo_logFile = fopen(AFSDIR_BOZLOG_FILE, "a");
-=======
     if (!DoSyslog) {
 	/* Support logging to named pipes by not renaming. */
 	if (DoTransarcLogs
@@ -1232,7 +1062,6 @@
 	    free(oldlog);
 	}
 	bozo_logFile = fopen(AFSDIR_SERVER_BOZLOG_FILEPATH, "a");
->>>>>>> 7442752b
 	if (!bozo_logFile) {
 	    printf("bosserver: can't initialize log file (%s).\n",
 		   AFSDIR_SERVER_BOZLOG_FILEPATH);
@@ -1314,26 +1143,8 @@
     }
 
     if (rxBind) {
-<<<<<<< HEAD
-	afs_int32 ccode;
-	if (AFSDIR_SERVER_NETRESTRICT_FILEPATH ||
-	    AFSDIR_SERVER_NETINFO_FILEPATH) {
-	    char reason[1024];
-	    ccode = parseNetFiles(SHostAddrs, NULL, NULL,
-	                          ADDRSPERSITE, reason,
-	                          AFSDIR_SERVER_NETINFO_FILEPATH,
-	                          AFSDIR_SERVER_NETRESTRICT_FILEPATH);
-        } else {
-            ccode = rx_getAllAddr(SHostAddrs, ADDRSPERSITE);
-        }
-        if (ccode == 1)
-            host = SHostAddrs[0];
-    }
-
-=======
 	host = GetRxBindAddress();
     }
->>>>>>> 7442752b
     for (i = 0; i < 10; i++) {
 	if (rxBind) {
 	    code = rx_InitHost(host, htons(AFSCONF_NANNYPORT));
@@ -1351,28 +1162,11 @@
 	exit(code);
     }
 
-<<<<<<< HEAD
-    /* Disable jumbograms */
-    rx_SetNoJumbo();
-
-    if (rxMaxMTU != -1) {
-	rx_SetMaxMTU(rxMaxMTU);
-    }
-
-    code = LWP_CreateProcess(BozoDaemon, BOZO_LWP_STACKSIZE, /* priority */ 1,
-			     /* param */ NULL , "bozo-the-clown",
-			     &bozo_pid);
-    if (code) {
-	bozo_Log("Failed to create daemon thread\n");
-        exit(1);
-    }
-=======
     /* Set some rx config */
     if (DoPeerRPCStats)
 	rx_enablePeerRPCStats();
     if (DoProcessRPCStats)
 	rx_enableProcessRPCStats();
->>>>>>> 7442752b
 
     /* Disable jumbograms */
     rx_SetNoJumbo();
@@ -1391,27 +1185,16 @@
         exit(1);
     }
 
-<<<<<<< HEAD
-    bozo_CreateRxBindFile(host);	/* for local scripts */
-
-    /* opened the cell databse */
-    bozo_confdir = tdir;
-=======
     /* initialize audit user check */
     osi_audit_set_user_check(bozo_confdir, bozo_IsLocalRealmMatch);
 
     bozo_CreateRxBindFile(host);	/* for local scripts */
->>>>>>> 7442752b
 
     /* allow super users to manage RX statistics */
     rx_SetRxStatUserOk(bozo_rxstat_userok);
 
     afsconf_SetNoAuthFlag(tdir, noAuth);
-<<<<<<< HEAD
-    afsconf_BuildServerSecurityObjects(tdir, 0, &securityClasses, &numClasses);
-=======
     afsconf_BuildServerSecurityObjects(tdir, &securityClasses, &numClasses);
->>>>>>> 7442752b
 
     if (DoPidFiles) {
 	bozo_CreatePidFile("bosserver", NULL, getpid());
