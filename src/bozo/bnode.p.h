/*
 * Copyright 2000, International Business Machines Corporation and others.
 * All Rights Reserved.
 *
 * This software has been released under the terms of the IBM Public
 * License.  For details, see the LICENSE file in the top-level source
 * directory or online at http://www.openafs.org/dl/license10.html
 */

<<<<<<< HEAD
#define	BOP_TIMEOUT(bnode)	((*(bnode)->ops->timeout)((bnode)))
#define	BOP_GETSTAT(bnode, a)	((*(bnode)->ops->getstat)((bnode),(a)))
#define	BOP_SETSTAT(bnode, a)	((*(bnode)->ops->setstat)((bnode),(a)))
#define	BOP_DELETE(bnode)	((*(bnode)->ops->delete)((bnode)))
#define	BOP_PROCEXIT(bnode, a)	((*(bnode)->ops->procexit)((bnode),(a)))
#define	BOP_GETSTRING(bnode, a, b)	((*(bnode)->ops->getstring)((bnode),(a), (b)))
#define	BOP_GETPARM(bnode, n, b, l)	((*(bnode)->ops->getparm)((bnode),(n),(b),(l)))
#define	BOP_RESTARTP(bnode)	((*(bnode)->ops->restartp)((bnode)))
#define BOP_HASCORE(bnode)	((*(bnode)->ops->hascore)((bnode)))
#define BOP_PROCSTARTED(bnode,p)	((*(bnode)->ops->procstarted)((bnode),(p)))

struct bnode_proc;

struct bnode_ops {
    struct bnode *(*create) ( char *, char *, char *, char *, char *, char *);
    int (*timeout) ( struct bnode * );
    int (*getstat) ( struct bnode *, afs_int32 * );
    int (*setstat) ( struct bnode *, afs_int32 );
    int (*delete) ( struct bnode * );
    int (*procexit) ( struct bnode *, struct bnode_proc * );
    int (*getstring) ( struct bnode *, char *abuffer, afs_int32 alen );
    int (*getparm) ( struct bnode *, afs_int32 aindex, char *abuffer,
		     afs_int32 alen);
    int (*restartp) ( struct bnode *);
    int (*hascore) ( struct bnode *);
    int (*procstarted) ( struct bnode *, struct bnode_proc * );
};

struct bnode_type {
    struct bnode_type *next;
    char *name;
    struct bnode_ops *ops;
};

struct bnode_token {
    struct bnode_token *next;
    char *key;
};

struct bnode {
    struct bnode *next;		/* next pointer in top-level's list */
    char *name;			/* instance name */
    afs_int32 nextTimeout;	/* next time this guy should be woken */
    afs_int32 period;		/* period between calls */
    afs_int32 rsTime;		/* time we started counting restarts */
    afs_int32 rsCount;		/* count of restarts since rsTime */
    struct bnode_type *type;	/* type object */
    struct bnode_ops *ops;	/* functions implementing bnode class */
    afs_int32 procStartTime;	/* last time a process was started */
    afs_int32 procStarts;	/* number of process starts */
    afs_int32 lastAnyExit;	/* last time a process exited, for any reason */
    afs_int32 lastErrorExit;	/* last time a process exited unexpectedly */
    afs_int32 errorCode;	/* last exit return code */
    afs_int32 errorSignal;	/* last proc terminating signal */
    char *lastErrorName;	/* name of proc that failed last */
    char *notifier;		/* notifier program to be executed on exits */
    short refCount;		/* reference count */
    short flags;		/* random flags */
    char goal;			/* 1=running or 0=not running */
    char fileGoal;		/* same, but to be stored in file */
    afs_int32 errorStopCount;	/* number of recent error stops */
    afs_int32 errorStopDelay;	/* seconds to wait before retrying start */
};

struct bnode_proc {
    struct bnode_proc *next;	/* next guy in top-level's list */
    struct bnode *bnode;	/* bnode creating this process */
    char *comLine;		/* command line used to start this process */
    char *coreName;		/* optional core file component name */
    afs_int32 pid;		/* pid if created */
    afs_int32 lastExit;		/* last termination code */
    afs_int32 lastSignal;	/* last signal that killed this guy */
    afs_int32 flags;		/* flags giving process state */
};

struct ezbnode {
    struct bnode b;
    afs_int32 zapTime;		/* time we sent a sigterm */
    char *command;
    struct bnode_proc *proc;
    afs_int32 lastStart;	/* time last started process */
    char waitingForShutdown;	/* have we started any shutdown procedure? */
    char running;		/* is process running? */
    char killSent;		/* have we tried sigkill signal? */
};

/* this struct is used to construct a list of dirpaths, along with
 * their recommended permissions
 */
struct bozo_bosEntryStats {
    const char *path;		/* pathname to check */
    int dir;			/* 1=>dir or 0=>file */
    int rootOwner;		/* 1=>root must own */
    int reqPerm;		/* required permissions */
    int proPerm;		/* prohibited permissions */
};
/* bnode flags */
#define	BNODE_NEEDTIMEOUT	    1	/* timeouts are active */
#define	BNODE_ACTIVE		    2	/* in generic lists */
#define	BNODE_WAIT		    4	/* someone waiting for status change */
#define	BNODE_DELETE		    8	/* delete this bnode asap */
#define	BNODE_ERRORSTOP		    0x10	/* stopped due to errors */

/* flags for bnode_proc */
#define	BPROC_STARTED		    1	/* ever started */
#define	BPROC_EXITED		    2	/* exited */

=======
>>>>>>> 11efae83
#define	NONOTIFIER		    "__NONOTIFIER__"

/* exit values indicating that NT SCM integrator should restart bosserver */
#ifdef AFS_NT40_ENV
#define BOSEXIT_RESTART        0xA0
#define BOSEXIT_DORESTART(code)  (((code) & ~(0xF)) == BOSEXIT_RESTART)
#endif

/* max time to wait for fileserver shutdown */
<<<<<<< HEAD
#define	FSSDTIME	(30 * 60)	/* seconds */

/* calls back up to the generic bnode layer */
extern int bnode_SetTimeout(struct bnode *abnode, afs_int32 atimeout);
extern int bnode_Init(void);
extern int bnode_NewProc(struct bnode *abnode, char *aexecString, char *coreName, struct bnode_proc **aproc);
extern int bnode_InitBnode(struct bnode *abnode, struct bnode_ops *abnodeops, char *aname);
extern afs_int32 bnode_Create(char *atype, char *ainstance, struct bnode ** abp, char *ap1, char *ap2, char *ap3, char *ap4, char *ap5, char *notifier, int fileGoal, int rewritefile);
extern struct bnode *bnode_FindInstance(char *aname);
extern int bnode_WaitStatus(struct bnode *abnode, int astatus);
extern int bnode_SetStat(struct bnode *abnode, int agoal);
extern int bnode_CreatePidFile(struct bnode *abnode, struct bnode_proc *aproc, char *name);
extern int bnode_DestroyPidFile(struct bnode *abnode, struct bnode_proc *aproc);
extern int bnode_ResetErrorCount(struct bnode *abnode);
=======
#define	FSSDTIME	(30 * 60)	/* seconds */
>>>>>>> 11efae83
<|MERGE_RESOLUTION|>--- conflicted
+++ resolved
@@ -7,116 +7,6 @@
  * directory or online at http://www.openafs.org/dl/license10.html
  */
 
-<<<<<<< HEAD
-#define	BOP_TIMEOUT(bnode)	((*(bnode)->ops->timeout)((bnode)))
-#define	BOP_GETSTAT(bnode, a)	((*(bnode)->ops->getstat)((bnode),(a)))
-#define	BOP_SETSTAT(bnode, a)	((*(bnode)->ops->setstat)((bnode),(a)))
-#define	BOP_DELETE(bnode)	((*(bnode)->ops->delete)((bnode)))
-#define	BOP_PROCEXIT(bnode, a)	((*(bnode)->ops->procexit)((bnode),(a)))
-#define	BOP_GETSTRING(bnode, a, b)	((*(bnode)->ops->getstring)((bnode),(a), (b)))
-#define	BOP_GETPARM(bnode, n, b, l)	((*(bnode)->ops->getparm)((bnode),(n),(b),(l)))
-#define	BOP_RESTARTP(bnode)	((*(bnode)->ops->restartp)((bnode)))
-#define BOP_HASCORE(bnode)	((*(bnode)->ops->hascore)((bnode)))
-#define BOP_PROCSTARTED(bnode,p)	((*(bnode)->ops->procstarted)((bnode),(p)))
-
-struct bnode_proc;
-
-struct bnode_ops {
-    struct bnode *(*create) ( char *, char *, char *, char *, char *, char *);
-    int (*timeout) ( struct bnode * );
-    int (*getstat) ( struct bnode *, afs_int32 * );
-    int (*setstat) ( struct bnode *, afs_int32 );
-    int (*delete) ( struct bnode * );
-    int (*procexit) ( struct bnode *, struct bnode_proc * );
-    int (*getstring) ( struct bnode *, char *abuffer, afs_int32 alen );
-    int (*getparm) ( struct bnode *, afs_int32 aindex, char *abuffer,
-		     afs_int32 alen);
-    int (*restartp) ( struct bnode *);
-    int (*hascore) ( struct bnode *);
-    int (*procstarted) ( struct bnode *, struct bnode_proc * );
-};
-
-struct bnode_type {
-    struct bnode_type *next;
-    char *name;
-    struct bnode_ops *ops;
-};
-
-struct bnode_token {
-    struct bnode_token *next;
-    char *key;
-};
-
-struct bnode {
-    struct bnode *next;		/* next pointer in top-level's list */
-    char *name;			/* instance name */
-    afs_int32 nextTimeout;	/* next time this guy should be woken */
-    afs_int32 period;		/* period between calls */
-    afs_int32 rsTime;		/* time we started counting restarts */
-    afs_int32 rsCount;		/* count of restarts since rsTime */
-    struct bnode_type *type;	/* type object */
-    struct bnode_ops *ops;	/* functions implementing bnode class */
-    afs_int32 procStartTime;	/* last time a process was started */
-    afs_int32 procStarts;	/* number of process starts */
-    afs_int32 lastAnyExit;	/* last time a process exited, for any reason */
-    afs_int32 lastErrorExit;	/* last time a process exited unexpectedly */
-    afs_int32 errorCode;	/* last exit return code */
-    afs_int32 errorSignal;	/* last proc terminating signal */
-    char *lastErrorName;	/* name of proc that failed last */
-    char *notifier;		/* notifier program to be executed on exits */
-    short refCount;		/* reference count */
-    short flags;		/* random flags */
-    char goal;			/* 1=running or 0=not running */
-    char fileGoal;		/* same, but to be stored in file */
-    afs_int32 errorStopCount;	/* number of recent error stops */
-    afs_int32 errorStopDelay;	/* seconds to wait before retrying start */
-};
-
-struct bnode_proc {
-    struct bnode_proc *next;	/* next guy in top-level's list */
-    struct bnode *bnode;	/* bnode creating this process */
-    char *comLine;		/* command line used to start this process */
-    char *coreName;		/* optional core file component name */
-    afs_int32 pid;		/* pid if created */
-    afs_int32 lastExit;		/* last termination code */
-    afs_int32 lastSignal;	/* last signal that killed this guy */
-    afs_int32 flags;		/* flags giving process state */
-};
-
-struct ezbnode {
-    struct bnode b;
-    afs_int32 zapTime;		/* time we sent a sigterm */
-    char *command;
-    struct bnode_proc *proc;
-    afs_int32 lastStart;	/* time last started process */
-    char waitingForShutdown;	/* have we started any shutdown procedure? */
-    char running;		/* is process running? */
-    char killSent;		/* have we tried sigkill signal? */
-};
-
-/* this struct is used to construct a list of dirpaths, along with
- * their recommended permissions
- */
-struct bozo_bosEntryStats {
-    const char *path;		/* pathname to check */
-    int dir;			/* 1=>dir or 0=>file */
-    int rootOwner;		/* 1=>root must own */
-    int reqPerm;		/* required permissions */
-    int proPerm;		/* prohibited permissions */
-};
-/* bnode flags */
-#define	BNODE_NEEDTIMEOUT	    1	/* timeouts are active */
-#define	BNODE_ACTIVE		    2	/* in generic lists */
-#define	BNODE_WAIT		    4	/* someone waiting for status change */
-#define	BNODE_DELETE		    8	/* delete this bnode asap */
-#define	BNODE_ERRORSTOP		    0x10	/* stopped due to errors */
-
-/* flags for bnode_proc */
-#define	BPROC_STARTED		    1	/* ever started */
-#define	BPROC_EXITED		    2	/* exited */
-
-=======
->>>>>>> 11efae83
 #define	NONOTIFIER		    "__NONOTIFIER__"
 
 /* exit values indicating that NT SCM integrator should restart bosserver */
@@ -126,21 +16,4 @@
 #endif
 
 /* max time to wait for fileserver shutdown */
-<<<<<<< HEAD
-#define	FSSDTIME	(30 * 60)	/* seconds */
-
-/* calls back up to the generic bnode layer */
-extern int bnode_SetTimeout(struct bnode *abnode, afs_int32 atimeout);
-extern int bnode_Init(void);
-extern int bnode_NewProc(struct bnode *abnode, char *aexecString, char *coreName, struct bnode_proc **aproc);
-extern int bnode_InitBnode(struct bnode *abnode, struct bnode_ops *abnodeops, char *aname);
-extern afs_int32 bnode_Create(char *atype, char *ainstance, struct bnode ** abp, char *ap1, char *ap2, char *ap3, char *ap4, char *ap5, char *notifier, int fileGoal, int rewritefile);
-extern struct bnode *bnode_FindInstance(char *aname);
-extern int bnode_WaitStatus(struct bnode *abnode, int astatus);
-extern int bnode_SetStat(struct bnode *abnode, int agoal);
-extern int bnode_CreatePidFile(struct bnode *abnode, struct bnode_proc *aproc, char *name);
-extern int bnode_DestroyPidFile(struct bnode *abnode, struct bnode_proc *aproc);
-extern int bnode_ResetErrorCount(struct bnode *abnode);
-=======
-#define	FSSDTIME	(30 * 60)	/* seconds */
->>>>>>> 11efae83
+#define	FSSDTIME	(30 * 60)	/* seconds */