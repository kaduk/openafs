--- conflicted
+++ resolved
@@ -2079,10 +2079,6 @@
     int islocked;
 
     islocked = 0;
-<<<<<<< HEAD
-    rxError = 0;
-=======
->>>>>>> 11efae83
     fromconn = (struct rx_connection *)0;
     fromtid = 0;
     fromcall = (struct rx_call *)0;
