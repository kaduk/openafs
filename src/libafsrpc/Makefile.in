# Copyright (c) 2012 Your File System Inc.
# All rights reserved.
#
# This file is released under the terms of the two clause BSD
# License. For details, see the LICENSE file at the top level of
# this distribution.

srcdir=@srcdir@
include @TOP_OBJDIR@/src/config/Makefile.config
include @TOP_OBJDIR@/src/config/Makefile.libtool

<<<<<<< HEAD
# Increment these according to libtool's rules (look them up!)
# The output looks something like libafsrpc.so.<current - age>.<revision>
LT_current=2
LT_revision=0
LT_age=0
=======
# Increment these according to libtool's versioning rules (look them up!)
# The library output looks like libafsrpc.so.<current - age>.<revision>
LT_current = 2
LT_revision = 0
LT_age = 0
>>>>>>> 121991aa

LT_objs = \
	$(top_builddir)/src/fsint/libfsint_pic.la \
	$(top_builddir)/src/rx/librx_pic.la \
	$(top_builddir)/src/rxkad/librxkad_pic.la \
	$(top_builddir)/src/crypto/rfc3961/librfc3961_pic.la \
	$(top_builddir)/src/comerr/libcomerr_pic.la \
	$(top_builddir)/src/util/libafsrpc_util.la \
	$(top_builddir)/src/rxstat/librxstat_pic.la \
	$(top_builddir)/src/sys/libafsrpc_sys.la \
<<<<<<< HEAD
	$(top_builddir)/src/lwp/libafsrpc_lwpcompat.la \
	$(top_builddir)/src/opr/libopr_pic.la

# LT_deps is for shared libraries upon which we depend, which are installed.
=======
	$(top_builddir)/src/lwp/liblwpcompat_pic.la \
	$(top_builddir)/src/opr/libopr_pic.la

>>>>>>> 121991aa
LT_deps =

LT_libs = $(LIB_hcrypto) $(LIB_roken) $(MT_LIBS)

all: libafsrpc.la libafsrpc_pic.la \
	$(TOP_LIBDIR)/libafsrpc.a \
	$(TOP_LIBDIR)/libafsrpc_pic.a

# On AIX, we need to pull in the syscall import list from afsl.exp. Sadly
# there doesn't seem to be any way to get libtool to remember this requirement
# when it links the libafsrpc_sys.la convenience library.

libafsrpc.la: libafsrpc.la.sym $(LT_objs) $(LT_deps) libafsrpc_pic.la
	@set -e; set -x; case "$(SYS_NAME)" in \
	rs_aix*) \
	    $(LT_LDLIB_shlib) -Wl,-bI:../sys/afsl.exp \
		$(LT_objs) $(LT_deps) $(LT_libs) ;; \
	*) \
	    $(LT_LDLIB_shlib) $(LT_objs) $(LT_deps) $(LT_libs);; \
	esac

libafsrpc_pic.la: $(LT_objs)
	$(LT_LDLIB_pic) $(LT_objs)

${TOP_LIBDIR}/libafsrpc.a: libafsrpc.la
	${INSTALL_DATA} .libs/libafsrpc.a $@

${TOP_LIBDIR}/libafsrpc_pic.a: libafsrpc_pic.la
	${INSTALL_DATA} .libs/libafsrpc_pic.a $@

install: libafsrpc.la libafsrpc_pic.la
	${INSTALL} -d ${DESTDIR}${libdir}
	$(LT_INSTALL_DATA) libafsrpc.la $(DESTDIR)$(libdir)/libafsrpc.la
	$(RM) $(DESTDIR)$(libdir)/libafsrpc.la
	$(INSTALL_DATA) .libs/libafsrpc_pic.a $(DESTDIR)$(libdir)/libafsrpc_pic.a

<<<<<<< HEAD
dest: libafsrpc.la libafsrpc.a libafsrpc_pic.la
	${INSTALL} -d ${DEST}/lib
	$(LT_INSTALL_DATA) libafsrpc.la $(DEST)/lib/libafsrpc.la
	$(RM) $(DEST)/lib/libafsrpc.la
=======
dest: libafsrpc.la
	${INSTALL} -d ${DEST}/lib
	${INSTALL_DATA} libafsrpc.la ${DEST}/lib/libafsrpc.la
	${RM} ${DEST}/lib/libafsrpc.la
>>>>>>> 121991aa
	${INSTALL_DATA} .libs/libafsrpc_pic.a ${DEST}/lib/libafsrpc_pic.a

clean:
	$(LT_CLEAN)
	$(RM) -f *.o libafsrpc.a<|MERGE_RESOLUTION|>--- conflicted
+++ resolved
@@ -9,19 +9,11 @@
 include @TOP_OBJDIR@/src/config/Makefile.config
 include @TOP_OBJDIR@/src/config/Makefile.libtool
 
-<<<<<<< HEAD
-# Increment these according to libtool's rules (look them up!)
-# The output looks something like libafsrpc.so.<current - age>.<revision>
-LT_current=2
-LT_revision=0
-LT_age=0
-=======
 # Increment these according to libtool's versioning rules (look them up!)
 # The library output looks like libafsrpc.so.<current - age>.<revision>
 LT_current = 2
 LT_revision = 0
 LT_age = 0
->>>>>>> 121991aa
 
 LT_objs = \
 	$(top_builddir)/src/fsint/libfsint_pic.la \
@@ -32,16 +24,9 @@
 	$(top_builddir)/src/util/libafsrpc_util.la \
 	$(top_builddir)/src/rxstat/librxstat_pic.la \
 	$(top_builddir)/src/sys/libafsrpc_sys.la \
-<<<<<<< HEAD
-	$(top_builddir)/src/lwp/libafsrpc_lwpcompat.la \
-	$(top_builddir)/src/opr/libopr_pic.la
-
-# LT_deps is for shared libraries upon which we depend, which are installed.
-=======
 	$(top_builddir)/src/lwp/liblwpcompat_pic.la \
 	$(top_builddir)/src/opr/libopr_pic.la
 
->>>>>>> 121991aa
 LT_deps =
 
 LT_libs = $(LIB_hcrypto) $(LIB_roken) $(MT_LIBS)
@@ -78,17 +63,10 @@
 	$(RM) $(DESTDIR)$(libdir)/libafsrpc.la
 	$(INSTALL_DATA) .libs/libafsrpc_pic.a $(DESTDIR)$(libdir)/libafsrpc_pic.a
 
-<<<<<<< HEAD
-dest: libafsrpc.la libafsrpc.a libafsrpc_pic.la
-	${INSTALL} -d ${DEST}/lib
-	$(LT_INSTALL_DATA) libafsrpc.la $(DEST)/lib/libafsrpc.la
-	$(RM) $(DEST)/lib/libafsrpc.la
-=======
 dest: libafsrpc.la
 	${INSTALL} -d ${DEST}/lib
 	${INSTALL_DATA} libafsrpc.la ${DEST}/lib/libafsrpc.la
 	${RM} ${DEST}/lib/libafsrpc.la
->>>>>>> 121991aa
 	${INSTALL_DATA} .libs/libafsrpc_pic.a ${DEST}/lib/libafsrpc_pic.a
 
 clean:
