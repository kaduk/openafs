--- conflicted
+++ resolved
@@ -51,10 +51,6 @@
 libafsrpc_pic.la: $(LT_objs)
 	$(LT_LDLIB_pic) $(LT_objs)
 
-<<<<<<< HEAD
-${TOP_LIBDIR}/libafsrpc.a: libafsrpc.la
-	${INSTALL_DATA} .libs/libafsrpc.a $@
-=======
 # AIX needs libafsrpc to also be linked against the syscall import list
 # On most platforms, libtool will make shared and static libraries at the
 # same time, but not on AIX, so we need separate rules.
@@ -67,23 +63,10 @@
 
 ${TOP_LIBDIR}/libafsrpc.a: libafsrpc.a
 	${INSTALL_DATA} $? $@
->>>>>>> e037c1b5
 
 ${TOP_LIBDIR}/libafsrpc_pic.a: libafsrpc_pic.la
 	${INSTALL_DATA} .libs/libafsrpc_pic.a $@
 
-<<<<<<< HEAD
-install: libafsrpc.la libafsrpc_pic.la
-	${INSTALL} -d ${DESTDIR}${libdir}
-	$(LT_INSTALL_DATA) libafsrpc.la $(DESTDIR)$(libdir)/libafsrpc.la
-	$(RM) $(DESTDIR)$(libdir)/libafsrpc.la
-	$(INSTALL_DATA) .libs/libafsrpc_pic.a $(DESTDIR)$(libdir)/libafsrpc_pic.a
-
-dest: libafsrpc.la
-	${INSTALL} -d ${DEST}/lib
-	${INSTALL_DATA} libafsrpc.la ${DEST}/lib/libafsrpc.la
-	${RM} ${DEST}/lib/libafsrpc.la
-=======
 install: libafsrpc.la libafsrpc.a libafsrpc_pic.la
 	${INSTALL} -d ${DESTDIR}${libdir}
 	$(LT_INSTALL_DATA) libafsrpc.la $(DESTDIR)$(libdir)/libafsrpc.la
@@ -96,7 +79,6 @@
 	${LT_INSTALL_DATA} libafsrpc.la ${DEST}/lib/libafsrpc.la
 	${RM} ${DEST}/lib/libafsrpc.la
 	${INSTALL_DATA} libafsrpc.a ${DEST}/lib/libafsrpc.a
->>>>>>> e037c1b5
 	${INSTALL_DATA} .libs/libafsrpc_pic.a ${DEST}/lib/libafsrpc_pic.a
 
 clean:
