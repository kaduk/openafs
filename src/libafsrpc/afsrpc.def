--- conflicted
+++ resolved
@@ -254,15 +254,9 @@
         rx_SetConnSecondsUntilNatPing           @266
         rx_GetServiceSpecific                   @267
         rx_SetServiceSpecific                   @268
-<<<<<<< HEAD
-;	rx_NewThreadId				@269
-;       rx_GetStatistics                        @270
-;       rx_FreeStatistics                       @271
-=======
 	rx_NewThreadId				@269
         rx_GetStatistics                        @270
         rx_FreeStatistics                       @271
->>>>>>> 11efae83
 	rx_SetConnHardDeadTime			@272
 	rx_SetConnIdleDeadTime			@273
 	rx_InterruptCall                        @274
@@ -283,12 +277,6 @@
         registerthread                          @287
         swapthreadname                          @288
 
-<<<<<<< HEAD
-	rx_SetBusyChannelError                  @304
-
-	rx_KeepAliveOn				@335
-	rx_KeepAliveOff				@336
-=======
 	rx_opaque_new                           @289
 	rx_opaque_alloc                         @290
 	rx_opaque_populate                      @291
@@ -355,7 +343,6 @@
 	rxkad_NewKrb5ServerSecurityObject       @348
 	tkt_MakeTicket5                         @349
 	tkt_DeriveDesKey                        @350
->>>>>>> 11efae83
 
 ; for performance testing
         rx_TSFPQGlobSize                        @2001 DATA
