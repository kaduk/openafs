/*
 * Copyright 2000, International Business Machines Corporation and others.
 * All Rights Reserved.
 *
 * This software has been released under the terms of the IBM Public
 * License.  For details, see the LICENSE file in the top-level source
 * directory or online at http://www.openafs.org/dl/license10.html
 */

/*
 * Glue code for the kopenafs API.  Mostly just wrappers around the functions
 * included in the libsys code.
 */
#include <afsconfig.h>
#include <afs/param.h>

#include <roken.h>

<<<<<<< HEAD
#include <afsconfig.h>
#include <afs/param.h>

#include <errno.h>
#include <sys/types.h>
#include <netinet/in.h>
#include <signal.h>
#include <stdlib.h>
=======
>>>>>>> 11efae83
#ifdef AFS_AIX51_ENV
# include <sys/cred.h>
# ifdef HAVE_SYS_PAG_H
#  include <sys/pag.h>
# endif
#endif
<<<<<<< HEAD
#include <sys/param.h>
#include <unistd.h>
=======
>>>>>>> 11efae83

#include <afs/afssyscalls.h>
#include <kopenafs.h>

static volatile sig_atomic_t syscall_okay = 1;

/* Signal handler to catch failed system calls and change the okay flag. */
#ifdef SIGSYS
static RETSIGTYPE
sigsys_handler(int s)
{
    syscall_okay = 0;
    signal(SIGSYS, sigsys_handler);
}
#endif /* SIGSYS */

int
k_hasafs(void)
{
    struct ViceIoctl iob;
    int okay, saved_errno;
    RETSIGTYPE (*saved_func)(int);

    saved_errno = errno;

#ifdef SIGSYS
    saved_func = signal(SIGSYS, sigsys_handler);
#endif

    iob.in = NULL;
    iob.in_size = 0;
    iob.out = NULL;
    iob.out_size = 0;
    lpioctl(NULL, VIOCSETTOK, &iob, 0);

#ifdef SIGSYS
    signal(SIGSYS, saved_func);
#endif

    okay = 1;
    if (!syscall_okay || errno != EINVAL)
        okay = 0;
    errno = saved_errno;
    return okay;
}

int
k_setpag(void)
{
    return lsetpag();
}

int
k_pioctl(char *path, int cmd, struct ViceIoctl *cmarg, int follow)
{
    return lpioctl(path, cmd, cmarg, follow);
}

int
k_unlog(void)
{
    struct ViceIoctl iob;

    iob.in = NULL;
    iob.in_size = 0;
    iob.out = NULL;
    iob.out_size = 0;
    return lpioctl(NULL, VIOCUNLOG, &iob, 0);
}


/*
 * If we don't have the VIOC_GETPAG pioctl, we try to determine whether we're
 * in a PAG by using either a special OS call (AIX 5.2 and later) or by
 * walking the group list, which works differently for current versions of
 * Linux.
 *
 * These OS differences are encapsulated in the following OS-specific haspag
 * helper functions.
 *
 * This is largely copied from auth/ktc.c and should be merged with that
 * version, but that version calls through the pioctl() interface right now
 * and therefore pulls in Rx for NFS translator support.  This avoids an Rx
 * dependency in the standalone libkopenafs interface.
 */
#if defined(AFS_AIX52_ENV)
static int
os_haspag(void)
{
    return (getpagvalue("afs") < 0) ? 0 : 1;
}
#elif defined(AFS_AIX51_ENV)
static int
os_haspag(void)
{
    return 0;
}
#else
static int
os_haspag(void)
{
    int ngroups;
    gid_t *groups;
    afs_uint32 g0, g1;
    afs_uint32 h, l, pag;
# ifdef AFS_LINUX26_ENV
    int i;
# endif

    ngroups = getgroups(0, NULL);
    groups = malloc(sizeof(*groups) * ngroups);
    if (groups == NULL)
        return 0;
    ngroups = getgroups(ngroups, groups);

    /* Check for AFS_LINUX26_ONEGROUP_ENV PAGs. */
# ifdef AFS_LINUX26_ENV
    for (i = 0; i < ngroups; i++)
        if (((groups[i] >> 24) & 0xff) == 'A') {
            free(groups);
            return 1;
        }
# endif

    /* Check for the PAG group pair. */
    if (ngroups < 2) {
        free(groups);
        return 0;
    }
    g0 = groups[0] & 0xffff;
    g1 = groups[1] & 0xffff;
    free(groups);
    g0 -= 0x3f00;
    g1 -= 0x3f00;
    if (g0 < 0xc000 && g1 < 0xc000) {
        l = ((g0 & 0x3fff) << 14) | (g1 & 0x3fff);
        h = (g0 >> 14);
        h = (g1 >> 14) + h + h + h;
        pag = ((h << 28) | l);
        if (((pag >> 24) & 0xff) == 'A')
            return 1;
        else
            return 0;
    }
    return 0;
}
#endif /* !AFS_AIX51_ENV */

int
k_haspag(void)
{
    int code;
    struct ViceIoctl iob;
    afs_uint32 pag;

    iob.in = NULL;
    iob.in_size = 0;
    iob.out = (caddr_t) &pag;
    iob.out_size = sizeof(afs_uint32);
    code = lpioctl(NULL, VIOC_GETPAG, &iob, 0);
    if (code == 0)
        return pag != (afs_uint32) -1;
    else
        return os_haspag();
}<|MERGE_RESOLUTION|>--- conflicted
+++ resolved
@@ -16,28 +16,12 @@
 
 #include <roken.h>
 
-<<<<<<< HEAD
-#include <afsconfig.h>
-#include <afs/param.h>
-
-#include <errno.h>
-#include <sys/types.h>
-#include <netinet/in.h>
-#include <signal.h>
-#include <stdlib.h>
-=======
->>>>>>> 11efae83
 #ifdef AFS_AIX51_ENV
 # include <sys/cred.h>
 # ifdef HAVE_SYS_PAG_H
 #  include <sys/pag.h>
 # endif
 #endif
-<<<<<<< HEAD
-#include <sys/param.h>
-#include <unistd.h>
-=======
->>>>>>> 11efae83
 
 #include <afs/afssyscalls.h>
 #include <kopenafs.h>
