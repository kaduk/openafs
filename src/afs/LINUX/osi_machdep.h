--- conflicted
+++ resolved
@@ -15,14 +15,6 @@
 #ifndef OSI_MACHDEP_H_
 #define OSI_MACHDEP_H_
 
-<<<<<<< HEAD
-#include <linux/version.h>
-#if LINUX_VERSION_CODE >= KERNEL_VERSION(2,6,4)
-# define AFS_LINUX26_ONEGROUP_ENV 1
-#endif
-
-=======
->>>>>>> 7442752b
 /* Only needed for xdr.h in glibc 2.1.x */
 #ifndef quad_t
 # define quad_t __quad_t
