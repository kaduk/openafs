--- conflicted
+++ resolved
@@ -389,18 +389,6 @@
 	if (code || !dirpos)
 	    break;
 
-<<<<<<< HEAD
-	code = afs_dir_GetVerifiedBlob(tdc, dirpos, &de);
-	if (code) {
-	    afs_warn("Corrupt directory (inode %lx, dirpos %d)",
-		     (unsigned long)&tdc->f.inode, dirpos);
-	    code = -ENOENT;
-	    goto unlock_out;
-        }
-
-	ino = afs_calc_inum(avc->f.fid.Cell, avc->f.fid.Fid.Volume,
-	                    ntohl(de->fid.vnode));
-=======
 	code = afs_dir_GetVerifiedBlob(tdc, dirpos, &entry);
 	if (code) {
 	    if (!(avc->f.states & CCorrupt)) {
@@ -422,7 +410,6 @@
 	de = (struct DirEntry *)entry.data;
 	ino = afs_calc_inum (avc->f.fid.Cell, avc->f.fid.Fid.Volume,
 			     ntohl(de->fid.vnode));
->>>>>>> 7442752b
 	len = strlen(de->name);
 
 	/* filldir returns -EINVAL when the buffer is full. */
@@ -479,16 +466,6 @@
     /* If filldir didn't fill in the last one this is still pointing to that
      * last attempt.
      */
-<<<<<<< HEAD
-#if defined(STRUCT_FILE_OPERATIONS_HAS_ITERATE)
-    ctx->pos = (loff_t) offset;
-#else
-    fp->f_pos = (loff_t) offset;
-#endif
-    code = 0;
-
-unlock_out:
-=======
     code = 0;
 
 unlock_out:
@@ -497,7 +474,6 @@
 #else
     fp->f_pos = (loff_t) offset;
 #endif
->>>>>>> 7442752b
     ReleaseReadLock(&tdc->lock);
     afs_PutDCache(tdc);
     UpgradeSToWLock(&avc->lock, 813);
@@ -895,7 +871,6 @@
 #if defined(D_ALIAS_IS_HLIST) && !defined(HLIST_ITERATOR_NO_NODE)
     struct hlist_node *p;
 #endif
-<<<<<<< HEAD
 
     /* general strategy:
      * if vcp->target_link is set, and can be found in ip->i_dentry, use that.
@@ -954,89 +929,6 @@
 
     return ret;
 }
-=======
->>>>>>> 7442752b
-
-    /* general strategy:
-     * if vcp->target_link is set, and can be found in ip->i_dentry, use that.
-     * otherwise, use the first dentry in ip->i_dentry.
-     * if ip->i_dentry is empty, use the 'dentry' argument we were given.
-     */
-    /* note that vcp->target_link specifies which dentry to use, but we have
-     * no reference held on that dentry. so, we cannot use or dereference
-     * vcp->target_link itself, since it may have been freed. instead, we only
-     * use it to compare to pointers in the ip->i_dentry list. */
-
-    d_prune_aliases(ip);
-
-<<<<<<< HEAD
-static inline void
-check_bad_parent(struct dentry *dp)
-{
-    cred_t *credp;
-    struct dentry *parent;
-    struct vcache *vcp, *pvc, *avc = NULL;
-    int code;
-=======
-# ifdef HAVE_DCACHE_LOCK
-    spin_lock(&dcache_lock);
-# else
-    spin_lock(&ip->i_lock);
-# endif
->>>>>>> 7442752b
-
-#if defined(D_ALIAS_IS_HLIST)
-# if defined(HLIST_ITERATOR_NO_NODE)
-    hlist_for_each_entry(cur, &ip->i_dentry, d_alias) {
-# else
-    hlist_for_each_entry(cur, p, &ip->i_dentry, d_alias) {
-# endif
-#else
-    list_for_each_entry_reverse(cur, &ip->i_dentry, d_alias) {
-#endif
-
-<<<<<<< HEAD
-    if (!vcp->mvid || vcp->mvid->Fid.Volume != pvc->f.fid.Fid.Volume) {	/* bad parent */
-	credp = crref();
-
-	/* force a lookup, so vcp->mvid is fixed up */
-	code = afs_lookup(pvc, (char *)dp->d_name.name, &avc, credp);
-	if (code || vcp != avc) {	/* bad, very bad.. */
-	    afs_Trace4(afs_iclSetp, CM_TRACE_TMP_1S3L, ICL_TYPE_STRING,
-		       "check_bad_parent: bad pointer returned from afs_lookup origvc newvc dentry",
-		       ICL_TYPE_POINTER, vcp, ICL_TYPE_POINTER, avc,
-		       ICL_TYPE_POINTER, dp);
-=======
-	if (!vcp->target_link || cur == vcp->target_link) {
-	    ret = cur;
-	    break;
-	}
-
-	if (!first) {
-	    first = cur;
->>>>>>> 7442752b
-	}
-    }
-    if (!ret && first) {
-	ret = first;
-    }
-
-    vcp->target_link = ret;
-
-# ifdef HAVE_DCACHE_LOCK
-    if (ret) {
-	dget_locked(ret);
-    }
-    spin_unlock(&dcache_lock);
-# else
-    if (ret) {
-	dget(ret);
-    }
-    spin_unlock(&ip->i_lock);
-# endif
-
-    return ret;
-}
 
 /**********************************************************************
  * AFS Linux dentry operations
@@ -1061,21 +953,6 @@
     code = afs_CreateAttr(&vattr);
     if (code) {
 	goto out;
-<<<<<<< HEAD
-    }
-
-#ifdef notyet
-    /* Make this a fast path (no crref), since it's called so often. */
-    if (vcp->f.states & CStatd) {
-
-	if (*dp->d_name.name != '/' && vcp->mvstat == 2)	/* root vnode */
-	    check_bad_parent(dp);	/* check and correct mvid */
-
-	AFS_GUNLOCK();
-	afs_DestroyAttr(vattr);
-	return 0;
-=======
->>>>>>> 7442752b
     }
 
     /* This avoids the crref when we don't have to do it. Watch for
@@ -1265,8 +1142,6 @@
     int valid;
     struct afs_fakestat_state fakestate;
     int force_drop = 0;
-<<<<<<< HEAD
-=======
     afs_uint32 parent_dv;
 
 #ifdef LOOKUP_RCU
@@ -1278,19 +1153,8 @@
 # endif
        return -ECHILD;
 #endif
->>>>>>> 7442752b
-
-#ifdef LOOKUP_RCU
-    /* We don't support RCU path walking */
-# if defined(DOP_REVALIDATE_TAKES_UNSIGNED)
-    if (flags & LOOKUP_RCU)
-# else
-    if (nd->flags & LOOKUP_RCU)
-# endif
-       return -ECHILD;
-#endif
-    AFS_GLOCK();
-
+
+    AFS_GLOCK();
     afs_InitFakeStat(&fakestate);
 
     if (dp->d_inode) {
@@ -1306,20 +1170,12 @@
 		struct vrequest *treq = NULL;
 
 		credp = crref();
-<<<<<<< HEAD
-=======
-
->>>>>>> 7442752b
+
 		code = afs_CreateReq(&treq, credp);
 		if (code) {
 		    goto bad_dentry;
 		}
-<<<<<<< HEAD
-		if (
-		    (strcmp(dp->d_name.name, ".directory") == 0)) {
-=======
 		if ((strcmp(dp->d_name.name, ".directory") == 0)) {
->>>>>>> 7442752b
 		    tryEvalOnly = 1;
 		}
 		if (tryEvalOnly)
@@ -1327,11 +1183,7 @@
 		else
 		    code = afs_EvalFakeStat(&vcp, &fakestate, treq);
 		afs_DestroyReq(treq);
-<<<<<<< HEAD
-		if ((tryEvalOnly && vcp->mvstat == 1) || code) {
-=======
 		if ((tryEvalOnly && vcp->mvstat == AFS_MVSTAT_MTPT) || code) {
->>>>>>> 7442752b
 		    /* a mount point, not yet replaced by its directory */
 		    goto bad_dentry;
 		}
@@ -1363,22 +1215,14 @@
 	 * isn't enough since the vnode may have been renamed.
 	 */
 
-<<<<<<< HEAD
-	if (hgetlo(pvcp->f.m.DataVersion) > dp->d_time || !(vcp->f.states & CStatd)) {
-=======
 	if (parent_dv > dp->d_time || !(vcp->f.states & CStatd)) {
->>>>>>> 7442752b
 	    struct vattr *vattr = NULL;
 	    int code;
 	    int lookup_good;
 
-<<<<<<< HEAD
-	    credp = crref();
-=======
 	    if (credp == NULL) {
 		credp = crref();
 	    }
->>>>>>> 7442752b
 	    code = afs_lookup(pvcp, (char *)dp->d_name.name, &tvc, credp);
 
 	    if (code) {
@@ -1432,11 +1276,7 @@
 	    }
 
 	    vattr2inode(AFSTOV(vcp), vattr);
-<<<<<<< HEAD
-	    dp->d_time = hgetlo(pvcp->f.m.DataVersion);
-=======
 	    dp->d_time = parent_dv;
->>>>>>> 7442752b
 
 	    afs_DestroyAttr(vattr);
 	}
@@ -1627,11 +1467,7 @@
 #if !defined(STRUCT_SUPER_BLOCK_HAS_S_D_OP)
 	dp->d_op = &afs_dentry_operations;
 #endif
-<<<<<<< HEAD
-	dp->d_time = hgetlo(VTOAFS(dip)->f.m.DataVersion);
-=======
 	dp->d_time = parent_vcache_dv(dip, credp);
->>>>>>> 7442752b
 	d_instantiate(dp, ip);
     }
 
@@ -1699,12 +1535,8 @@
 #if !defined(STRUCT_SUPER_BLOCK_HAS_S_D_OP)
     dp->d_op = &afs_dentry_operations;
 #endif
-<<<<<<< HEAD
-    dp->d_time = hgetlo(VTOAFS(dip)->f.m.DataVersion);
-=======
     dp->d_time = parent_vcache_dv(dip, credp);
 
->>>>>>> 7442752b
     AFS_GUNLOCK();
 
     if (ip && S_ISDIR(ip->i_mode)) {
@@ -1932,11 +1764,7 @@
 #if !defined(STRUCT_SUPER_BLOCK_HAS_S_D_OP)
 	dp->d_op = &afs_dentry_operations;
 #endif
-<<<<<<< HEAD
-	dp->d_time = hgetlo(VTOAFS(dip)->f.m.DataVersion);
-=======
 	dp->d_time = parent_vcache_dv(dip, credp);
->>>>>>> 7442752b
 	d_instantiate(dp, ip);
     }
     afs_DestroyAttr(vattr);
@@ -2937,14 +2765,6 @@
     int code = 0;
     int code1 = 0;
 
-<<<<<<< HEAD
-    if (PageReclaim(pp)) {
-	return AOP_WRITEPAGE_ACTIVATE;
-	/* XXX - Do we need to redirty the page here? */
-    }
-
-=======
->>>>>>> 7442752b
     get_page(pp);
 
     inode = mapping->host;
