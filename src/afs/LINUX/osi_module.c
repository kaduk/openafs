--- conflicted
+++ resolved
@@ -15,11 +15,7 @@
 #include "afs/param.h"
 
 RCSID
-<<<<<<< HEAD
-    ("$Header: /cvs/openafs/src/afs/LINUX/osi_module.c,v 1.52.2.30 2008/06/09 03:39:44 shadow Exp $");
-=======
     ("$Header: /cvs/openafs/src/afs/LINUX/osi_module.c,v 1.52.2.31 2008/08/22 19:17:02 shadow Exp $");
->>>>>>> 1949585d
 
 #include <linux/module.h> /* early to avoid printf->printk mapping */
 #include "afs/sysincludes.h"
