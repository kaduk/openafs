/*
 * Copyright 2000, International Business Machines Corporation and others.
 * All Rights Reserved.
 * 
 * This software has been released under the terms of the IBM Public
 * License.  For details, see the LICENSE file in the top-level source
 * directory or online at http://www.openafs.org/dl/license10.html
 */

#include <afsconfig.h>
#include "afs/param.h"


#include <linux/module.h> /* early to avoid printf->printk mapping */
#include "afs/sysincludes.h"	/* Standard vendor system headers */
#include "afsincludes.h"	/* Afs-based standard headers */
#include "afs/afs_stats.h"	/* afs statistics */
#include <linux/namei.h>

#if defined(HAVE_LINUX_EXPORTFS_H)
#include <linux/exportfs.h>
#endif
#include "osi_compat.h"

int cache_fh_type = -1;
int cache_fh_len = -1;

afs_lock_t afs_xosi;		/* lock is for tvattr */
extern struct osi_dev cacheDev;
extern struct vfsmount *afs_cacheMnt;
extern struct super_block *afs_cacheSBp;
#if defined(STRUCT_TASK_STRUCT_HAS_CRED)
extern struct cred *cache_creds;
#endif

/* Old export ops: decode_fh will call back here. Accept any dentry it suggests */
int
afs_fh_acceptable(void *context, struct dentry *dp)
{
    return 1;
}

struct file *
afs_linux_raw_open(afs_dcache_id_t *ainode)
{
    struct inode *tip = NULL;
    struct dentry *dp = NULL;
    struct file* filp;

    dp = afs_get_dentry_from_fh(afs_cacheSBp, ainode, cache_fh_len, cache_fh_type,
		afs_fh_acceptable);
    if ((!dp) || IS_ERR(dp))
           osi_Panic("Can't get dentry\n");
    tip = dp->d_inode;
    tip->i_flags |= S_NOATIME;	/* Disable updating access times. */

#if defined(STRUCT_TASK_STRUCT_HAS_CRED)
    /* Use stashed credentials - prevent selinux/apparmor problems  */
    filp = afs_dentry_open(dp, afs_cacheMnt, O_RDWR, cache_creds);
    if (IS_ERR(filp))
	filp = afs_dentry_open(dp, afs_cacheMnt, O_RDWR, current_cred());
#else
    filp = dentry_open(dget(dp), mntget(afs_cacheMnt), O_RDWR);
#endif
    if (IS_ERR(filp))
	osi_Panic("Can't open file: %d\n", (int) PTR_ERR(filp));

    dput(dp);

    return filp;
}

void *
osi_UFSOpen(afs_dcache_id_t *ainode)
{
    struct osi_file *afile = NULL;
    extern int cacheDiskType;

    AFS_STATCNT(osi_UFSOpen);
    if (cacheDiskType != AFS_FCACHE_TYPE_UFS) {
	osi_Panic("UFSOpen called for non-UFS cache\n");
    }
    if (!afs_osicred_initialized) {
	/* valid for alpha_osf, SunOS, Ultrix */
	memset(&afs_osi_cred, 0, sizeof(afs_ucred_t));
	crhold(&afs_osi_cred);	/* don't let it evaporate, since it is static */
	afs_osicred_initialized = 1;
    }
    AFS_GUNLOCK();
    afile = kmalloc(sizeof(struct osi_file), GFP_NOFS);
    if (!afile) {
	osi_Panic("osi_UFSOpen: Failed to allocate %d bytes for osi_file.\n",
		  (int)sizeof(struct osi_file));
    }
    memset(afile, 0, sizeof(struct osi_file));

    afile->filp = afs_linux_raw_open(ainode);
    afile->size = i_size_read(FILE_INODE(afile->filp));
    AFS_GLOCK();
    afile->offset = 0;
    afile->proc = (int (*)())0;
    return (void *)afile;
}

/*
 * Given a dentry, return the file handle as encoded by the filesystem.
 * We can't assume anything about the length (words, not bytes).
 * The cache has to live on a single filesystem with uniform file 
 * handles, otherwise we panic.
 */
void osi_get_fh(struct dentry *dp, afs_ufs_dcache_id_t *ainode) {
    int max_len;
    int type;

    if (cache_fh_len > 0)
	max_len = cache_fh_len;
    else
	max_len = MAX_FH_LEN;
    type = afs_get_fh_from_dentry(dp, ainode, &max_len);
    if (type == 255) {
	osi_Panic("File handle encoding failed\n");
    }
    if (cache_fh_type < 0)
	cache_fh_type = type;
    if (cache_fh_len < 0) {
	cache_fh_len = max_len;
    }
    if (type != cache_fh_type || max_len != cache_fh_len) {
	osi_Panic("Inconsistent file handles within cache\n");
    }
}

int
afs_osi_Stat(struct osi_file *afile, struct osi_stat *astat)
{
    AFS_STATCNT(osi_Stat);
    ObtainWriteLock(&afs_xosi, 320);
    astat->size = i_size_read(OSIFILE_INODE(afile));
    astat->mtime = OSIFILE_INODE(afile)->i_mtime.tv_sec;
    astat->atime = OSIFILE_INODE(afile)->i_atime.tv_sec;

    ReleaseWriteLock(&afs_xosi);
    return 0;
}

int
osi_UFSClose(struct osi_file *afile)
{
    AFS_STATCNT(osi_Close);
    if (afile) {
	if (OSIFILE_INODE(afile)) {
	    filp_close(afile->filp, NULL);
	}
    }
    kfree(afile);
    return 0;
}

int
osi_UFSTruncate(struct osi_file *afile, afs_int32 asize)
{
    afs_int32 code;
    struct osi_stat tstat;
    struct iattr newattrs;
    struct inode *inode = OSIFILE_INODE(afile);
    AFS_STATCNT(osi_Truncate);

    /* This routine only shrinks files, and most systems
     * have very slow truncates, even when the file is already
     * small enough.  Check now and save some time.
     */
    code = afs_osi_Stat(afile, &tstat);
    if (code || tstat.size <= asize)
	return code;
    ObtainWriteLock(&afs_xosi, 321);
    AFS_GUNLOCK();
    afs_linux_lock_inode(inode);
#ifdef STRUCT_INODE_HAS_I_ALLOC_SEM
    down_write(&inode->i_alloc_sem);
#endif
    newattrs.ia_size = asize;
    newattrs.ia_valid = ATTR_SIZE | ATTR_CTIME;
    newattrs.ia_ctime = CURRENT_TIME;

    /* avoid notify_change() since it wants to update dentry->d_parent */
#ifdef HAVE_LINUX_SETATTR_PREPARE
    code = setattr_prepare(file_dentry(afile->filp), &newattrs);
#else
    code = inode_change_ok(inode, &newattrs);
#endif
    if (!code)
	code = afs_inode_setattr(afile, &newattrs);
    if (!code)
	truncate_inode_pages(&inode->i_data, asize);
    code = -code;
#ifdef STRUCT_INODE_HAS_I_ALLOC_SEM
    up_write(&inode->i_alloc_sem);
#endif
    afs_linux_unlock_inode(inode);
    AFS_GLOCK();
    ReleaseWriteLock(&afs_xosi);
    return code;
}


/* Generic read interface */
int
afs_osi_Read(struct osi_file *afile, int offset, void *aptr,
	     afs_int32 asize)
{
    struct uio auio;
    struct iovec iov;
    afs_int32 code;

    memset(&auio, 0, sizeof(auio));
    memset(&iov, 0, sizeof(iov));

    AFS_STATCNT(osi_Read);

    /*
     * If the osi_file passed in is NULL, panic only if AFS is not shutting
     * down. No point in crashing when we are already shutting down
     */
    if (!afile) {
	if (afs_shuttingdown == AFS_RUNNING)
	    osi_Panic("osi_Read called with null param");
	else
	    return -EIO;
    }

    if (offset != -1)
	afile->offset = offset;
    setup_uio(&auio, &iov, aptr, afile->offset, asize, UIO_READ, AFS_UIOSYS);
    AFS_GUNLOCK();
    code = osi_rdwr(afile, &auio, UIO_READ);
    AFS_GLOCK();
    if (code == 0) {
	code = asize - auio.uio_resid;
	afile->offset += code;
    } else {
	afs_Trace2(afs_iclSetp, CM_TRACE_READFAILED, ICL_TYPE_INT32, auio.uio_resid,
		   ICL_TYPE_INT32, code);
	if (code > 0) {
<<<<<<< HEAD
	    code *= -1;
=======
	    code = -code;
>>>>>>> 7442752b
	}
    }
    return code;
}

/* Generic write interface */
int
afs_osi_Write(struct osi_file *afile, afs_int32 offset, void *aptr,
	      afs_int32 asize)
{
    struct uio auio;
    struct iovec iov;
    afs_int32 code;

    memset(&auio, 0, sizeof(auio));
    memset(&iov, 0, sizeof(iov));

    AFS_STATCNT(osi_Write);

    if (!afile) {
	if (afs_shuttingdown == AFS_RUNNING)
	    osi_Panic("afs_osi_Write called with null param");
	else
	    return -EIO;
    }

    if (offset != -1)
	afile->offset = offset;
    setup_uio(&auio, &iov, aptr, afile->offset, asize, UIO_WRITE, AFS_UIOSYS);
    AFS_GUNLOCK();
    code = osi_rdwr(afile, &auio, UIO_WRITE);
    AFS_GLOCK();
    if (code == 0) {
	code = asize - auio.uio_resid;
	afile->offset += code;
    } else {
	if (code == ENOSPC)
	    afs_warnuser
		("\n\n\n*** Cache partition is FULL - Decrease cachesize!!! ***\n\n");
	if (code > 0) {
<<<<<<< HEAD
	    code *= -1;
=======
	    code = -code;
>>>>>>> 7442752b
	}
    }

    if (afile->proc)
	(*afile->proc)(afile, code);

    return code;
}


/*  This work should be handled by physstrat in ca/machdep.c.
    This routine written from the RT NFS port strategy routine.
    It has been generalized a bit, but should still be pretty clear. */
int
afs_osi_MapStrategy(int (*aproc) (struct buf * bp), struct buf *bp)
{
    afs_int32 returnCode;

    AFS_STATCNT(osi_MapStrategy);
    returnCode = (*aproc) (bp);

    return returnCode;
}

void
shutdown_osifile(void)
{
    AFS_STATCNT(shutdown_osifile);
    if (afs_cold_shutdown) {
	afs_osicred_initialized = 0;
    }
}

/* Intialize cache device info and fragment size for disk cache partition. */
int
osi_InitCacheInfo(char *aname)
{
    int code;
    extern afs_dcache_id_t cacheInode;
    struct dentry *dp;
    extern struct osi_dev cacheDev;
    extern afs_int32 afs_fsfragsize;
    extern struct super_block *afs_cacheSBp;
    extern struct vfsmount *afs_cacheMnt;
    code = osi_lookupname_internal(aname, 1, &afs_cacheMnt, &dp);
    if (code)
	return ENOENT;

    osi_get_fh(dp, &cacheInode.ufs);
    cacheDev.dev = dp->d_inode->i_sb->s_dev;
    afs_fsfragsize = dp->d_inode->i_sb->s_blocksize - 1;
    afs_cacheSBp = dp->d_inode->i_sb;

    dput(dp);

    afs_init_sb_export_ops(afs_cacheSBp);

    return 0;
}


/* osi_rdwr
 * seek, then read or write to an open inode. addrp points to data in
 * kernel space.
 */
int
osi_rdwr(struct osi_file *osifile, struct uio *uiop, int rw)
{
    struct file *filp = osifile->filp;
    mm_segment_t old_fs = {0};
    int code = 0;
    struct iovec *iov;
    size_t count;
    unsigned long savelim;
    loff_t pos;

    savelim = current->TASK_STRUCT_RLIM[RLIMIT_FSIZE].rlim_cur;
    current->TASK_STRUCT_RLIM[RLIMIT_FSIZE].rlim_cur = RLIM_INFINITY;

    if (uiop->uio_seg == AFS_UIOSYS) {
	/* Switch into user space */
	old_fs = get_fs();
	set_fs(get_ds());
    }

    while (code == 0 && uiop->uio_resid > 0 && uiop->uio_iovcnt > 0) {
	iov = uiop->uio_iov;
	count = iov->iov_len;
	if (count == 0) {
	    uiop->uio_iov++;
	    uiop->uio_iovcnt--;
	    continue;
	}

	pos = uiop->uio_offset;
	if (rw == UIO_READ)
	    code = afs_file_read(filp, iov->iov_base, count, &pos);
	else
	    code = afs_file_write(filp, iov->iov_base, count, &pos);

	if (code < 0) {
	    code = -code;
	    break;
	} else if (code == 0) {
	    /*
	     * This is bad -- we can't read any more data from the
	     * file, but we have no good way of signaling a partial
	     * read either.
	     */
	    code = EIO;
	    break;
	}

	iov->iov_base += code;
	iov->iov_len -= code;
	uiop->uio_resid -= code;
	uiop->uio_offset += code;
	code = 0;
    }

    if (uiop->uio_seg == AFS_UIOSYS) {
	/* Switch back into kernel space */
	set_fs(old_fs);
    }

    current->TASK_STRUCT_RLIM[RLIMIT_FSIZE].rlim_cur = savelim;

    return code;
}

/* setup_uio 
 * Setup a uio struct.
 */
void
setup_uio(struct uio *uiop, struct iovec *iovecp, const char *buf, afs_offs_t pos,
	  int count, uio_flag_t flag, uio_seg_t seg)
{
    iovecp->iov_base = (char *)buf;
    iovecp->iov_len = count;
    uiop->uio_iov = iovecp;
    uiop->uio_iovcnt = 1;
    uiop->uio_offset = pos;
    uiop->uio_seg = seg;
    uiop->uio_resid = count;
    uiop->uio_flag = flag;
}


/* uiomove
 * UIO_READ : dp -> uio
 * UIO_WRITE : uio -> dp
 */
int
uiomove(char *dp, int length, uio_flag_t rw, struct uio *uiop)
{
    int count;
    struct iovec *iov;
    int code;

    while (length > 0 && uiop->uio_resid > 0 && uiop->uio_iovcnt > 0) {
	iov = uiop->uio_iov;
	count = iov->iov_len;

	if (!count) {
	    uiop->uio_iov++;
	    uiop->uio_iovcnt--;
	    continue;
	}

	if (count > length)
	    count = length;

	switch (uiop->uio_seg) {
	case AFS_UIOSYS:
	    switch (rw) {
	    case UIO_READ:
		memcpy(iov->iov_base, dp, count);
		break;
	    case UIO_WRITE:
		memcpy(dp, iov->iov_base, count);
		break;
	    default:
		printf("uiomove: Bad rw = %d\n", rw);
		return -EINVAL;
	    }
	    break;
	case AFS_UIOUSER:
	    switch (rw) {
	    case UIO_READ:
		AFS_COPYOUT(dp, iov->iov_base, count, code);
		break;
	    case UIO_WRITE:
		AFS_COPYIN(iov->iov_base, dp, count, code);
		break;
	    default:
		printf("uiomove: Bad rw = %d\n", rw);
		return -EINVAL;
	    }
	    break;
	default:
	    printf("uiomove: Bad seg = %d\n", uiop->uio_seg);
	    return -EINVAL;
	}

	dp += count;
	length -= count;
	iov->iov_base += count;
	iov->iov_len -= count;
	uiop->uio_offset += count;
	uiop->uio_resid -= count;
    }
    return 0;
}
<|MERGE_RESOLUTION|>--- conflicted
+++ resolved
@@ -241,11 +241,7 @@
 	afs_Trace2(afs_iclSetp, CM_TRACE_READFAILED, ICL_TYPE_INT32, auio.uio_resid,
 		   ICL_TYPE_INT32, code);
 	if (code > 0) {
-<<<<<<< HEAD
-	    code *= -1;
-=======
 	    code = -code;
->>>>>>> 7442752b
 	}
     }
     return code;
@@ -286,11 +282,7 @@
 	    afs_warnuser
 		("\n\n\n*** Cache partition is FULL - Decrease cachesize!!! ***\n\n");
 	if (code > 0) {
-<<<<<<< HEAD
-	    code *= -1;
-=======
 	    code = -code;
->>>>>>> 7442752b
 	}
     }
 
