--- conflicted
+++ resolved
@@ -115,12 +115,7 @@
 #endif
 
     /* used for inodes backing_dev_info field, also */
-<<<<<<< HEAD
-    afs_backing_dev_info = kmalloc(sizeof(struct backing_dev_info), GFP_NOFS);
-    memset(afs_backing_dev_info, 0, sizeof(struct backing_dev_info));
-=======
     afs_backing_dev_info = kzalloc(sizeof(struct backing_dev_info), GFP_NOFS);
->>>>>>> 7442752b
 #if defined(HAVE_LINUX_BDI_INIT)
     code = bdi_init(afs_backing_dev_info);
     if (code)
