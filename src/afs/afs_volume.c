--- conflicted
+++ resolved
@@ -325,8 +325,6 @@
 }				/*afs_MemGetVolSlot */
 
 /*!
-<<<<<<< HEAD
-=======
  * Setup a volume slot for cell:volume.
  *
  * Find the volume slot for the cell:volume, otherwise get
@@ -367,7 +365,6 @@
 }
 
 /*!
->>>>>>> 11efae83
  * Reset volume information for all volume structs that
  * point to a speicific server, skipping a given volume if provided.
  *
@@ -681,73 +678,9 @@
 
     tv = afs_SetupVolSlot(volid, tcell);
     if (!tv) {
-<<<<<<< HEAD
-	struct fvolume *tf = 0;
-
-	tv = afs_GetVolSlot();
-	if (!tv) {
-	    ReleaseWriteLock(&afs_xvolume);
-	    return NULL;
-	}
-	memset(tv, 0, sizeof(struct volume));
-
-	for (j = fvTable[FVHash(tcell->cellNum, volid)]; j != 0; j = tf->next) {
-	    if (afs_FVIndex != j) {
-		struct osi_file *tfile;
-	        tfile = osi_UFSOpen(&volumeInode);
-		err =
-		    afs_osi_Read(tfile, sizeof(struct fvolume) * j,
-				 &staticFVolume, sizeof(struct fvolume));
-		osi_UFSClose(tfile);
-		if (err != sizeof(struct fvolume)) {
-		    afs_warn("afs_SetupVolume: error %d reading volumeinfo\n",
-		             (int)err);
-		    /* put tv back on the free list; the data in it is not valid */
-		    tv->next = afs_freeVolList;
-		    afs_freeVolList = tv;
-		    /* staticFVolume contents are not valid */
-		    afs_FVIndex = -1;
-		    ReleaseWriteLock(&afs_xvolume);
-		    return NULL;
-		}
-		afs_FVIndex = j;
-	    }
-	    tf = &staticFVolume;
-	    if (tf->cell == tcell->cellNum && tf->volume == volid)
-		break;
-	}
-
-	tv->cell = tcell->cellNum;
-	AFS_RWLOCK_INIT(&tv->lock, "volume lock");
-	tv->next = afs_volumes[i];	/* thread into list */
-	afs_volumes[i] = tv;
-	tv->volume = volid;
-
-	if (tf && (j != 0)) {
-	    tv->vtix = afs_FVIndex;
-	    tv->mtpoint = tf->mtpoint;
-	    tv->dotdot = tf->dotdot;
-	    tv->rootVnode = tf->rootVnode;
-	    tv->rootUnique = tf->rootUnique;
-	} else {
-	    tv->vtix = -1;
-	    tv->rootVnode = tv->rootUnique = 0;
-            afs_GetDynrootMountFid(&tv->dotdot);
-            afs_GetDynrootMountFid(&tv->mtpoint);
-            tv->mtpoint.Fid.Vnode =
-              VNUM_FROM_TYPEID(VN_TYPE_MOUNT, tcell->cellIndex << 2);
-            tv->mtpoint.Fid.Unique = volid;
-	}
-    }
-    tv->refCount++;
-    tv->states &= ~VRecheck;	/* just checked it */
-    tv->accessTime = osi_Time();
-    ReleaseWriteLock(&afs_xvolume);
-=======
 	return NULL;
     }
 
->>>>>>> 11efae83
     if (type == 2) {
 	LockAndInstallUVolumeEntry(tv, uve, tcell->cellNum, tcell, areq);
     } else if (type == 1)
