--- conflicted
+++ resolved
@@ -50,54 +50,7 @@
 
 #ifndef AFS_PAG_MANAGER
 /* Forward declarations */
-<<<<<<< HEAD
-void afs_ResetAccessCache(afs_int32 uid, int alock);
-
-/*
- * Called with afs_xuser, afs_xserver and afs_xconn locks held, to delete
- * appropriate conn structures for au
- */
-static void
-RemoveUserConns(struct unixuser *au)
-{
-    int i;
-    struct server *ts;
-    struct srvAddr *sa;
-    struct afs_conn *tc, **lc;
-
-    AFS_STATCNT(RemoveUserConns);
-    for (i = 0; i < NSERVERS; i++) {
-	for (ts = afs_servers[i]; ts; ts = ts->next) {
-	    for (sa = ts->addr; sa; sa = sa->next_sa) {
-		lc = &sa->conns;
-		for (tc = *lc; tc; lc = &tc->next, tc = *lc) {
-		    if (tc->user == au && tc->refCount == 0) {
-			*lc = tc->next;
-			AFS_GUNLOCK();
-			rx_SetConnSecondsUntilNatPing(tc->id, 0);
-			rx_DestroyConnection(tc->id);
-			AFS_GLOCK();
-			if (tc->srvr->natping == tc) {
-			    struct afs_conn *nc = sa->conns;
-			    if (nc == tc)
-				nc = *lc;
-			    if (nc && nc->id) {
-				rx_SetConnSecondsUntilNatPing((nc->id), 20);
-				tc->srvr->natping = nc;
-			    }
-			}
-			afs_osi_Free(tc, sizeof(struct afs_conn));
-			break;	/* at most one instance per server */
-		    }		/*Found unreferenced connection for user */
-		}		/*For each connection on the server */
-	    }
-	}			/*For each server on chain */
-    }				/*For each chain */
-
-}				/*RemoveUserConns */
-=======
 void afs_ResetAccessCache(afs_int32 uid, afs_int32 cell, int alock);
->>>>>>> 11efae83
 #endif /* !AFS_PAG_MANAGER */
 
 
@@ -341,11 +294,8 @@
     ObtainWriteLock(&afs_xuser, 99);
     tu = afs_FindUserNoLock(auid, acell);
     ReleaseWriteLock(&afs_xuser);
-<<<<<<< HEAD
-=======
     if (tu)
 	afs_LockUser(tu, locktype, 365);
->>>>>>> 11efae83
     return tu;
 }				/*afs_FindUser */
 
@@ -550,13 +500,10 @@
 	    }
 	}
     }
-<<<<<<< HEAD
-=======
     /* no matching unixuser found; repurpose the tu pointer to
      * allocate a new unixuser.
      * xu will be insertion point for our new unixuser.
      */
->>>>>>> 11efae83
     tu = afs_osi_Alloc(sizeof(struct unixuser));
     osi_Assert(tu != NULL);
 #ifndef AFS_NOSTATS
