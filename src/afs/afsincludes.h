--- conflicted
+++ resolved
@@ -12,16 +12,11 @@
 
 #include <afsconfig.h>
 
-#include <afsconfig.h>
-
 #ifdef UKERNEL
 #include <UKERNEL/afsincludes.h>
 #else
 
-<<<<<<< HEAD
-=======
 
->>>>>>> 11efae83
 /* AFS based headers */
 #include "afs/stds.h"
 #ifdef	AFS_AIX_ENV
