--- conflicted
+++ resolved
@@ -176,11 +176,7 @@
 	afs_Trace2(afs_iclSetp, CM_TRACE_READFAILED, ICL_TYPE_INT32, resid,
 		   ICL_TYPE_INT32, code);
 	if (code > 0) {
-<<<<<<< HEAD
-	    code *= -1;
-=======
 	    code = -code;
->>>>>>> 7442752b
 	}
     }
     return code;
@@ -213,11 +209,7 @@
 	    afile->size = afile->offset;
     } else {
 	if (code > 0) {
-<<<<<<< HEAD
-	    code *= -1;
-=======
 	    code = -code;
->>>>>>> 7442752b
 	}
     }
 
