--- conflicted
+++ resolved
@@ -17,16 +17,6 @@
 generated: afs_trace.h afs_trace.msf unified_afs.c unified_afs.h
 
 afs_trace.h: afs_trace.et
-<<<<<<< HEAD
-	${COMPILE_ET_H} -v 2 -p ${srcdir} afs_trace.et
-
-afs_trace.msf: afs_trace.et
-	${COMPILE_ET_C} -v 2 -p ${srcdir} afs_trace.et
-
-unified_afs.h: unified_afs.et unified_afs.p.h
-	${COMPILE_ET_H} -p ${srcdir} unified_afs -h unified_afs
-
-=======
 	${COMPILE_ET_H} -v 2 -p ${srcdir} afs_trace
 
 afs_trace.msf: afs_trace.et
@@ -35,7 +25,6 @@
 unified_afs.h: unified_afs.et unified_afs.p.h
 	${COMPILE_ET_H} -p ${srcdir} unified_afs -h unified_afs
 
->>>>>>> 7442752b
 unified_afs.c: unified_afs.et
 	${COMPILE_ET_C} -p ${srcdir} unified_afs
 
@@ -44,11 +33,6 @@
 	case ${SYS_NAME} in \
 		sgi_* ) \
 			${GENCAT} -m afszcm.cat afs_trace.msf ;; \
-<<<<<<< HEAD
-		sun*_4* ) \
-			/usr/etc/gencat afszcm.cat afs_trace.msf ;; \
-=======
->>>>>>> 7442752b
 		*_linux* | *_umlinux* ) \
 			${GENCAT} --new afszcm.cat afs_trace.msf ;; \
 		*_darwin_* ) \
