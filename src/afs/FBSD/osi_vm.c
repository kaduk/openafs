/*
 * Copyright 2000, International Business Machines Corporation and others.
 * All Rights Reserved.
 * 
 * This software has been released under the terms of the IBM Public
 * License.  For details, see the LICENSE file in the top-level source
 * directory or online at http://www.openafs.org/dl/license10.html
 */


/* osi_vm.c implements:
 *
 * osi_VM_FlushVCache(avc)
 * osi_ubc_flush_dirty_and_wait(vp, flags)
 * osi_VM_StoreAllSegments(avc)
 * osi_VM_TryToSmush(avc, acred, sync)
 * osi_VM_FlushPages(avc, credp)
 * osi_VM_Truncate(avc, alen, acred)
 */

#include <afsconfig.h>
#include "afs/param.h"
#include <sys/param.h>
#include <sys/vnode.h>


#include "afs/sysincludes.h"	/* Standard vendor system headers */
#include "afsincludes.h"	/* Afs-based standard headers */
#include "afs/afs_stats.h"	/* statistics */
#include <vm/vm_object.h>
#include <vm/vm_map.h>
#include <sys/limits.h>
#if __FreeBSD_version >= 1000030
#include <sys/rwlock.h>
#endif

/*
 * FreeBSD implementation notes:
 * Most of these operations require us to frob vm_objects.  Most
 * functions require that the object be locked (with VM_OBJECT_*LOCK)
 * on entry and leave it locked on exit.  The locking protocol
 * requires that we access vp->v_object with the heavy vnode lock
 * held and the vnode interlock unlocked.
 *
 * The locking protocol for vnodes is defined in
 * kern/vnode_if.src and sys/vnode.h; unfortunately, it is not *quite*
 * constant from version to version so to be properly correct we must
 * check the VCS history of those files.
 */

#if defined(AFS_FBSD80_ENV)
#define	lock_vnode(v, f)	vn_lock((v), (f))
<<<<<<< HEAD
#define ilock_vnode(v)	vn_lock((v), LK_INTERLOCK|LK_EXCLUSIVE|LK_RETRY);
=======
#define ilock_vnode(v)	vn_lock((v), LK_INTERLOCK|LK_EXCLUSIVE|LK_RETRY)
>>>>>>> 7442752b
#define unlock_vnode(v)	VOP_UNLOCK((v), 0)
#define islocked_vnode(v)	VOP_ISLOCKED((v))
#else
#define	lock_vnode(v, f)	vn_lock((v), (f), curthread)
<<<<<<< HEAD
#define ilock_vnode(v)	vn_lock((v), LK_INTERLOCK|LK_EXCLUSIVE|LK_RETRY, curthread);
=======
#define ilock_vnode(v)	vn_lock((v), LK_INTERLOCK|LK_EXCLUSIVE|LK_RETRY, curthread)
>>>>>>> 7442752b
#define unlock_vnode(v)	VOP_UNLOCK((v), 0, curthread)
#define islocked_vnode(v)	VOP_ISLOCKED((v), curthread)
#endif

#if __FreeBSD_version >= 1000030
#define AFS_VM_OBJECT_WLOCK(o)	VM_OBJECT_WLOCK(o)
#define AFS_VM_OBJECT_WUNLOCK(o)	VM_OBJECT_WUNLOCK(o)
#else
#define AFS_VM_OBJECT_WLOCK(o)	VM_OBJECT_LOCK(o)
#define AFS_VM_OBJECT_WUNLOCK(o)	VM_OBJECT_UNLOCK(o)
#endif

/* Try to discard pages, in order to recycle a vcache entry.
 *
 * We also make some sanity checks:  ref count, open count, held locks.
 *
 * We also do some non-VM-related chores, such as releasing the cred pointer
 * (for AIX and Solaris) and releasing the gnode (for AIX).
 *
 * Locking:  afs_xvcache lock is held. It must not be dropped.
 *
 */
int
osi_VM_FlushVCache(struct vcache *avc)
{
<<<<<<< HEAD
    struct vnode *vp = AFSTOV(avc);

    if (!VI_TRYLOCK(vp)) /* need interlock to check usecount */
	return EBUSY;

    if (vp->v_usecount > 0) {
	VI_UNLOCK(vp);
	return EBUSY;
    }

    /* XXX
     * The value of avc->opens here came to be, at some point,
     * typically -1.  This was caused by incorrectly performing afs_close
     * processing on vnodes being recycled */
    if (avc->opens) {
	VI_UNLOCK(vp);
	return EBUSY;
    }

    /* if a lock is held, give up */
    if (CheckLock(&avc->lock)) {
	VI_UNLOCK(vp);
	return EBUSY;
    }

    if ((vp->v_iflag & VI_DOOMED) != 0) {
	VI_UNLOCK(vp);
	return (0);
    }
=======
    struct vnode *vp;
    int code;

    vp = AFSTOV(avc);

    if (!VI_TRYLOCK(vp))
	return EBUSY;
    code = osi_fbsd_checkinuse(avc);
    if (code) {
	VI_UNLOCK(vp);
	return code;
    }

    /* must hold the vnode before calling cache_purge()
     * This code largely copied from vfs_subr.c:vlrureclaim() */
    vholdl(vp);
    VI_UNLOCK(vp);
>>>>>>> 7442752b

    /* must hold the vnode before calling vgone()
     * This code largely copied from vfs_subr.c:vlrureclaim() */
    vholdl(vp);
    AFS_GUNLOCK();
<<<<<<< HEAD
    *slept = 1;
    /* use the interlock while locking, so no one else can DOOM this */
    ilock_vnode(vp);
    vgone(vp);
    unlock_vnode(vp);
    vdrop(vp);

    AFS_GLOCK();
=======
    cache_purge(vp);
    AFS_GLOCK();

    vdrop(vp);

>>>>>>> 7442752b
    return 0;
}

/* Try to store pages to cache, in order to store a file back to the server.
 *
 * Locking:  the vcache entry's lock is held.  It will usually be dropped and
 * re-obtained.
 */
void
osi_VM_StoreAllSegments(struct vcache *avc)
{
    struct vnode *vp;
    struct vm_object *obj;
    int anyio, tries;

    ReleaseWriteLock(&avc->lock);
    AFS_GUNLOCK();
    tries = 5;
    vp = AFSTOV(avc);

    /*
     * I don't understand this.  Why not just call vm_object_page_clean()
     * and be done with it?  I particularly don't understand why we're calling
     * vget() here.  Is there some reason to believe that the vnode might
     * be being recycled at this point?  I don't think there's any need for
     * this loop, either -- if we keep the vnode locked all the time,
     * that and the object lock will prevent any new pages from appearing.
     * The loop is what causes the race condition.  -GAW
     */
    do {
	anyio = 0;
	
	obj = vp->v_object;
	if (obj != NULL && obj->flags & OBJ_MIGHTBEDIRTY) {
	    if (!vget(vp, LK_EXCLUSIVE | LK_RETRY, curthread)) {
		    obj = vp->v_object;
		    if (obj != NULL) {
			AFS_VM_OBJECT_WLOCK(obj);
			vm_object_page_clean(obj, 0, 0, OBJPC_SYNC);
			AFS_VM_OBJECT_WUNLOCK(obj);
			anyio = 1;
		    }
		    vput(vp);
		}
	    }
    } while (anyio && (--tries > 0));
    AFS_GLOCK();
    ObtainWriteLock(&avc->lock, 94);
}

/* Try to invalidate pages, for "fs flush" or "fs flushv"; or
 * try to free pages, when deleting a file.
 *
 * Locking:  the vcache entry's lock is held.  It may be dropped and 
 * re-obtained.
 *
 * Since we drop and re-obtain the lock, we can't guarantee that there won't
 * be some pages around when we return, newly created by concurrent activity.
 */
void
osi_VM_TryToSmush(struct vcache *avc, afs_ucred_t *acred, int sync)
{
    struct vnode *vp;
    int tries, code;
    int islocked;

    vp = AFSTOV(avc);

    VI_LOCK(vp);
    if (vp->v_iflag & VI_DOOMED) {
	VI_UNLOCK(vp);
	return;
    }
    VI_UNLOCK(vp);

    islocked = islocked_vnode(vp);
    if (islocked == LK_EXCLOTHER)
	panic("Trying to Smush over someone else's lock");
    else if (islocked == LK_SHARED) {
	afs_warn("Trying to Smush with a shared lock");
	lock_vnode(vp, LK_UPGRADE);
    } else if (!islocked)
	lock_vnode(vp, LK_EXCLUSIVE);

    if (vp->v_bufobj.bo_object != NULL) {
	AFS_VM_OBJECT_WLOCK(vp->v_bufobj.bo_object);
	/*
	 * Do we really want OBJPC_SYNC?  OBJPC_INVAL would be
	 * faster, if invalidation is really what we are being
	 * asked to do.  (It would make more sense, too, since
	 * otherwise this function is practically identical to
	 * osi_VM_StoreAllSegments().)  -GAW
	 */

	/*
	 * Dunno.  We no longer resemble osi_VM_StoreAllSegments,
	 * though maybe that's wrong, now.  And OBJPC_SYNC is the
	 * common thing in 70 file systems, it seems.  Matt.
	 */

	vm_object_page_clean(vp->v_bufobj.bo_object, 0, 0, OBJPC_SYNC);
	AFS_VM_OBJECT_WUNLOCK(vp->v_bufobj.bo_object);
    }

    tries = 5;
    code = osi_vinvalbuf(vp, V_SAVE, PCATCH, 0);
    while (code && (tries > 0)) {
	afs_warn("TryToSmush retrying vinvalbuf");
	code = osi_vinvalbuf(vp, V_SAVE, PCATCH, 0);
	--tries;
    }
    if (islocked == LK_SHARED)
	lock_vnode(vp, LK_DOWNGRADE);
    else if (!islocked)
	unlock_vnode(vp);
}

/* Purge VM for a file when its callback is revoked.
 *
 * Locking:  No lock is held, not even the global lock.
 */
void
osi_VM_FlushPages(struct vcache *avc, afs_ucred_t *credp)
{
    struct vnode *vp;
    struct vm_object *obj;

    vp = AFSTOV(avc);
    ASSERT_VOP_LOCKED(vp, __func__);
    obj = vp->v_object;
    if (obj != NULL) {
	AFS_VM_OBJECT_WLOCK(obj);
	vm_object_page_remove(obj, 0, 0, FALSE);
	AFS_VM_OBJECT_WUNLOCK(obj);
    }
    osi_vinvalbuf(vp, 0, 0, 0);
}

/* Purge pages beyond end-of-file, when truncating a file.
 *
 * Locking:  no lock is held, not even the global lock.
 * activeV is raised.  This is supposed to block pageins, but at present
 * it only works on Solaris.
 */
void
osi_VM_Truncate(struct vcache *avc, int alen, afs_ucred_t *acred)
{
    vnode_pager_setsize(AFSTOV(avc), alen);
}<|MERGE_RESOLUTION|>--- conflicted
+++ resolved
@@ -50,20 +50,12 @@
 
 #if defined(AFS_FBSD80_ENV)
 #define	lock_vnode(v, f)	vn_lock((v), (f))
-<<<<<<< HEAD
-#define ilock_vnode(v)	vn_lock((v), LK_INTERLOCK|LK_EXCLUSIVE|LK_RETRY);
-=======
 #define ilock_vnode(v)	vn_lock((v), LK_INTERLOCK|LK_EXCLUSIVE|LK_RETRY)
->>>>>>> 7442752b
 #define unlock_vnode(v)	VOP_UNLOCK((v), 0)
 #define islocked_vnode(v)	VOP_ISLOCKED((v))
 #else
 #define	lock_vnode(v, f)	vn_lock((v), (f), curthread)
-<<<<<<< HEAD
-#define ilock_vnode(v)	vn_lock((v), LK_INTERLOCK|LK_EXCLUSIVE|LK_RETRY, curthread);
-=======
 #define ilock_vnode(v)	vn_lock((v), LK_INTERLOCK|LK_EXCLUSIVE|LK_RETRY, curthread)
->>>>>>> 7442752b
 #define unlock_vnode(v)	VOP_UNLOCK((v), 0, curthread)
 #define islocked_vnode(v)	VOP_ISLOCKED((v), curthread)
 #endif
@@ -89,37 +81,6 @@
 int
 osi_VM_FlushVCache(struct vcache *avc)
 {
-<<<<<<< HEAD
-    struct vnode *vp = AFSTOV(avc);
-
-    if (!VI_TRYLOCK(vp)) /* need interlock to check usecount */
-	return EBUSY;
-
-    if (vp->v_usecount > 0) {
-	VI_UNLOCK(vp);
-	return EBUSY;
-    }
-
-    /* XXX
-     * The value of avc->opens here came to be, at some point,
-     * typically -1.  This was caused by incorrectly performing afs_close
-     * processing on vnodes being recycled */
-    if (avc->opens) {
-	VI_UNLOCK(vp);
-	return EBUSY;
-    }
-
-    /* if a lock is held, give up */
-    if (CheckLock(&avc->lock)) {
-	VI_UNLOCK(vp);
-	return EBUSY;
-    }
-
-    if ((vp->v_iflag & VI_DOOMED) != 0) {
-	VI_UNLOCK(vp);
-	return (0);
-    }
-=======
     struct vnode *vp;
     int code;
 
@@ -137,28 +98,13 @@
      * This code largely copied from vfs_subr.c:vlrureclaim() */
     vholdl(vp);
     VI_UNLOCK(vp);
->>>>>>> 7442752b
-
-    /* must hold the vnode before calling vgone()
-     * This code largely copied from vfs_subr.c:vlrureclaim() */
-    vholdl(vp);
+
     AFS_GUNLOCK();
-<<<<<<< HEAD
-    *slept = 1;
-    /* use the interlock while locking, so no one else can DOOM this */
-    ilock_vnode(vp);
-    vgone(vp);
-    unlock_vnode(vp);
-    vdrop(vp);
-
-    AFS_GLOCK();
-=======
     cache_purge(vp);
     AFS_GLOCK();
 
     vdrop(vp);
 
->>>>>>> 7442752b
     return 0;
 }
 
