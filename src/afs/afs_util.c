--- conflicted
+++ resolved
@@ -194,11 +194,7 @@
 
 void
 print_internet_address(char *preamble, struct srvAddr *sa, char *postamble,
-<<<<<<< HEAD
-		       int flag, int code)
-=======
 		       int flag, int code, struct rx_connection *rxconn)
->>>>>>> 11efae83
 {
     struct server *aserver = sa->server;
     char *ptr = "\n";
@@ -222,8 +218,6 @@
 	     (address >> 16) & 0xff, (address >> 8) & 0xff, (address) & 0xff,
 	     aserver->cell->cellName, postamble, code, ptr);
 
-<<<<<<< HEAD
-=======
     if (flag == 1 && rxconn) {
 	/* server was marked down, check Rx to see if this was possibly due to
 	 * an ICMP error received from the network */
@@ -244,7 +238,6 @@
 	             errorigin, errtype, errcode, str1, errmsg, str2);
 	}
     }
->>>>>>> 11efae83
 }				/*print_internet_address */
 
 
@@ -392,14 +385,8 @@
 }
 
 #ifdef AFS_LINUX20_ENV
-<<<<<<< HEAD
-
-afs_int32
-afs_calc_inum(afs_int32 cell, afs_int32 volume, afs_int32 vnode)
-=======
 static_inline afs_int32
 afs_calc_inum_md5(afs_int32 cell, afs_int32 volume, afs_int32 vnode)
->>>>>>> 11efae83
 {
     afs_int32 ino = 0, vno = vnode;
     char digest[16];
@@ -407,19 +394,11 @@
 
     if (afs_new_inum) {
 	int offset;
-<<<<<<< HEAD
-	AFS_MD5_Init(&ct);
-	AFS_MD5_Update(&ct, &cell, 4);
-	AFS_MD5_Update(&ct, &volume, 4);
-	AFS_MD5_Update(&ct, &vnode, 4);
-	AFS_MD5_Final(digest, &ct);
-=======
 	MD5_Init(&ct);
 	MD5_Update(&ct, &cell, 4);
 	MD5_Update(&ct, &volume, 4);
 	MD5_Update(&ct, &vnode, 4);
 	MD5_Final(digest, &ct);
->>>>>>> 11efae83
 
 	/* Userspace may react oddly to an inode number of 0 or 1, so keep
 	 * reading more of the md5 digest if we get back one of those.
@@ -434,12 +413,6 @@
 	    ino ^= (ino ^ vno) & 1;
 	    ino &= 0x7fffffff;      /* Assumes 32 bit ino_t ..... */
 	}
-<<<<<<< HEAD
-    }
-    if (ino == 0 || ino == 1) {
-	ino = (volume << 16) + vnode;
-=======
->>>>>>> 11efae83
     }
     return ino;
 }
