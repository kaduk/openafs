/*
 * Copyright 2000, International Business Machines Corporation and others.
 * All Rights Reserved.
 *
 * This software has been released under the terms of the IBM Public
 * License.  For details, see the LICENSE file in the top-level source
 * directory or online at http://www.openafs.org/dl/license10.html
 */

#include <afsconfig.h>
#include <afs/param.h>
#include <afs/stds.h>

#include <roken.h>

#ifdef IGNORE_SOME_GCC_WARNINGS
# pragma GCC diagnostic warning "-Wdeprecated-declarations"
#endif

#define HC_DEPRECATED
#include <hcrypto/des.h>
#include <hcrypto/rand.h>

#include <rx/rxkad.h>
#if defined(USE_RXKAD_KEYTAB) && !defined(UKERNEL)
#include <afs/dirpath.h>
#define KERBEROS_APPLE_DEPRECATED(x)
#include <krb5.h>
#endif
#include <rx/rx.h>
<<<<<<< HEAD
#include <errno.h>
#include <afs/afsutil.h>
=======

#include <afs/pthread_glock.h>

>>>>>>> 11efae83
#include "cellconfig.h"
#include "keys.h"
#include "ktc.h"
#include "auth.h"
#if defined(USE_RXKAD_KEYTAB) && !defined(UKERNEL)
#include "akimpersonate.h"
#endif

/* return a null security object if nothing else can be done */
static afs_int32
QuickAuth(struct rx_securityClass **astr, afs_int32 *aindex)
{
    struct rx_securityClass *tc;
    tc = rxnull_NewClientSecurityObject();
    *astr = tc;
    *aindex = RX_SECIDX_NULL;
    return 0;
}

#if !defined(UKERNEL)
static int _afsconf_GetRxkadKrb5Key(void *arock, int kvno, int enctype, void *outkey,
				    size_t *keylen)
{
    struct afsconf_dir *adir = arock;
    struct afsconf_typedKey *kobj;
    struct rx_opaque *keymat;
    afsconf_keyType tktype;
    int tkvno, tenctype;
    int code;

    code = afsconf_GetKeyByTypes(adir, afsconf_rxkad_krb5, kvno, enctype, &kobj);
    if (code != 0)
	return code;
    afsconf_typedKey_values(kobj, &tktype, &tkvno, &tenctype, &keymat);
    if (*keylen < keymat->len) {
	afsconf_typedKey_put(&kobj);
	return AFSCONF_BADKEY;
    }
    memcpy(outkey, keymat->val, keymat->len);
    *keylen = keymat->len;
    afsconf_typedKey_put(&kobj);
    return 0;
}


/* Return an appropriate security class and index */
afs_int32
afsconf_ServerAuth(void *arock,
		   struct rx_securityClass **astr,
		   afs_int32 *aindex)
{
    struct afsconf_dir *adir = (struct afsconf_dir *) arock;
    struct rx_securityClass *tclass;
#ifdef USE_RXKAD_KEYTAB
    int keytab_enable = 0;
    char *csdb_name;
    size_t csdblen;
    char *keytab_name;
    size_t ktlen;
    csdblen = strlen(adir->name) + 1 + strlen(AFSDIR_CELLSERVDB_FILE) + 1;
    csdb_name = malloc(csdblen);
    ktlen = 5 + strlen(adir->name) + 1 + strlen(AFSDIR_RXKAD_KEYTAB_FILE) + 1;
    keytab_name = malloc(ktlen);
    if (csdb_name != NULL && keytab_name != NULL) {
	strcompose(csdb_name, csdblen, adir->name, "/",
	           AFSDIR_CELLSERVDB_FILE, (char *)NULL);
	strcompose(keytab_name, ktlen, "FILE:", adir->name, "/",
		   AFSDIR_RXKAD_KEYTAB_FILE, (char *)NULL);
	if (rxkad_InitKeytabDecrypt(csdb_name, keytab_name) == 0)
	    keytab_enable = 1;
    }
    free(csdb_name);
    free(keytab_name);
#endif
    LOCK_GLOBAL_MUTEX;
    tclass = (struct rx_securityClass *)
	rxkad_NewKrb5ServerSecurityObject(0, adir, afsconf_GetKey,
					  _afsconf_GetRxkadKrb5Key, NULL);
    if (tclass) {
	*astr = tclass;
	*aindex = RX_SECIDX_KAD;
#ifdef USE_RXKAD_KEYTAB
	if (keytab_enable)
	    rxkad_BindKeytabDecrypt(tclass);
#endif
	UNLOCK_GLOBAL_MUTEX;
	return 0;
    } else {
	UNLOCK_GLOBAL_MUTEX;
	return 2;
    }
}
#endif /* !defined(UKERNEL) */

#if defined(USE_RXKAD_KEYTAB) && !defined(UKERNEL)
static afs_int32
K5Auth(struct afsconf_dir *adir,
       struct rx_securityClass **astr,
       afs_int32 *aindex,
       rxkad_level enclevel)
{
    struct rx_securityClass *tclass;
    krb5_context context = NULL;
    krb5_creds* fake_princ = NULL;
    krb5_principal client_princ = NULL;
    krb5_error_code r = 0;
    struct ktc_encryptionKey session;
    char *keytab_name = NULL;
    size_t ktlen;

    ktlen = 5 + strlen(adir->name) + 1 + strlen(AFSDIR_RXKAD_KEYTAB_FILE) + 1;
    keytab_name = malloc(ktlen);
    if (!keytab_name) {
	return errno;
    }
    strcompose(keytab_name, ktlen, "FILE:", adir->name, "/",
	       AFSDIR_RXKAD_KEYTAB_FILE, (char *)NULL);

    r = krb5_init_context(&context);
    if (r)
	goto cleanup;

    r = krb5_build_principal(context, &client_princ, 1, "\0", "afs", NULL);
    if (r)
	goto cleanup;

    r = get_credv5_akimpersonate(context, keytab_name,
				 NULL, client_princ,
				 0, 0x7fffffff,
				 NULL,
				 &fake_princ);

    if (r == 0) {
	if (tkt_DeriveDesKey(get_creds_enctype(fake_princ),
			     get_cred_keydata(fake_princ),
			     get_cred_keylen(fake_princ),
			     &session) != 0) {
	    r = RXKADBADKEY;
	    goto cleanup;
	}
	tclass = (struct rx_securityClass *)
            rxkad_NewClientSecurityObject(enclevel, &session,
					  RXKAD_TKT_TYPE_KERBEROS_V5,
					  fake_princ->ticket.length,
					  fake_princ->ticket.data);
	if (tclass != NULL) {
	    *astr = tclass;
	    *aindex = RX_SECIDX_KAD;
	    r = 0;
	    goto cleanup;
	}
	r = 1;
    }

cleanup:
    free(keytab_name);
    if (fake_princ != NULL)
	krb5_free_creds(context, fake_princ);
    if (context != NULL)
	krb5_free_context(context);
    return r;
}
#endif

static afs_int32
GenericAuth(struct afsconf_dir *adir,
	    struct rx_securityClass **astr,
	    afs_int32 *aindex,
	    rxkad_level enclevel,
	    int noauth_fallback)
{
#ifdef UKERNEL
    return QuickAuth(astr, aindex);
#else
    int enctype_preflist[]={18, 17, 23, 16, 0};
    char tbuffer[512];
    struct ktc_encryptionKey key, session;
    struct rx_securityClass *tclass;
    afs_int32 kvno;
    afs_int32 ticketLen;
    afs_int32 code;
    int use_krb5=0;
    struct afsconf_typedKey *kobj;
    struct rx_opaque *keymat;
    int *et;

#if defined(USE_RXKAD_KEYTAB) && !defined(UKERNEL)
    /* Try to do things the v5 way, before switching down to v4 */
    code = K5Auth(adir, astr, aindex, enclevel);
    if (code == 0)
	return 0;
#endif

    /* first, find the right key and kvno to use */
<<<<<<< HEAD
    code = afsconf_GetLatestKey(adir, &kvno, &key);
    if (code) {
	goto error;
=======

    et = enctype_preflist;
    while(*et != 0) {
	code = afsconf_GetLatestKeyByTypes(adir, afsconf_rxkad_krb5, *et,
					   &kobj);
	if (code == 0) {
	    afsconf_keyType tktype;
	    int tenctype;
	    afsconf_typedKey_values(kobj, &tktype, &kvno, &tenctype, &keymat);
	    RAND_add(keymat->val, keymat->len, 0.0);
	    use_krb5 = 1;
	    break;
	}
	et++;
>>>>>>> 11efae83
    }

    if (use_krb5 == 0) {
	code = afsconf_GetLatestKey(adir, &kvno, &key);
	if (code) {
	    return QuickAuth(astr, aindex);
	}
	/* next create random session key, using key for seed to good random */
	DES_init_random_number_generator((DES_cblock *) &key);
    }
    code = DES_new_random_key((DES_cblock *) &session);
    if (code) {
<<<<<<< HEAD
	goto error;
=======
	if (use_krb5)
	    afsconf_typedKey_put(&kobj);
	return QuickAuth(astr, aindex);
>>>>>>> 11efae83
    }

    if (use_krb5) {
	ticketLen = sizeof(tbuffer);
	memset(tbuffer, '\0', sizeof(tbuffer));
	code =
	    tkt_MakeTicket5(tbuffer, &ticketLen, *et, &kvno, keymat->val,
			    keymat->len, AUTH_SUPERUSER, "", "", 0, 0x7fffffff,
			    &session, "afs", "");
	afsconf_typedKey_put(&kobj);
    } else {
	/* now create the actual ticket */
	ticketLen = sizeof(tbuffer);
	memset(tbuffer, '\0', sizeof(tbuffer));
	code =
	    tkt_MakeTicket(tbuffer, &ticketLen, &key, AUTH_SUPERUSER, "", "", 0,
			   0xffffffff, &session, 0, "afs", "");
	/* parms were buffer, ticketlen, key to seal ticket with, principal
	 * name, instance and cell, start time, end time, session key to seal
	 * in ticket, inet host, server name and server instance */
    }
    if (code) {
	goto error;
    }

    /* Next, we have ticket, kvno and session key, authenticate the connection.
     * We use a magic # instead of a constant because of basic compilation
     * order when compiling the system from scratch (rx/rxkad.h isn't installed
     * yet). */
    tclass = (struct rx_securityClass *)
	rxkad_NewClientSecurityObject(enclevel, &session, kvno, ticketLen,
				      tbuffer);
    *astr = tclass;
    *aindex = RX_SECIDX_KAD;
    return 0;
<<<<<<< HEAD

 error:
    if (noauth_fallback) {
	return QuickAuth(astr, aindex);
    }
    return code;
=======
#endif
>>>>>>> 11efae83
}

/* build a fake ticket for 'afs' using keys from adir, returning an
 * appropriate security class and index
 */
afs_int32
afsconf_ClientAuth(void *arock, struct rx_securityClass ** astr,
		   afs_int32 * aindex)
{
    struct afsconf_dir * adir = (struct afsconf_dir *) arock;
    afs_int32 rc;

    LOCK_GLOBAL_MUTEX;
    rc = GenericAuth(adir, astr, aindex, rxkad_clear, 1);
    UNLOCK_GLOBAL_MUTEX;
    return rc;
}

/* build a fake ticket for 'afs' using keys from adir, returning an
 * appropriate security class and index.  This one, unlike the above,
 * tells rxkad to encrypt the data, too.
 */
afs_int32
afsconf_ClientAuthSecure(void *arock,
			 struct rx_securityClass **astr,
			 afs_int32 *aindex)
{
    struct afsconf_dir *adir = (struct afsconf_dir *) arock;
    afs_int32 rc;

    LOCK_GLOBAL_MUTEX;
    rc = GenericAuth(adir, astr, aindex, rxkad_crypt, 1);
    UNLOCK_GLOBAL_MUTEX;
    return rc;
}

/*!
 * Build a security class from the user's current tokens
 *
 * This function constructs an RX security class from a user's current
 * tokens.
 *
 * @param[in] info	The cell information structure
 * @param[in] flags	Security flags describing the desired mechanism
 * @param[out] sc	The selected security class
 * @param[out] scIndex  The index of the selected class
 * @parma[out] expires  The expiry time of the tokens used to build the class
 *
 * Only the AFSCONF_SECOPTS_ALWAYSENCRYPT flag will modify the behaviour of
 * this function - it determines whether a cleartext, or encrypting, security
 * class is provided.
 *
 * @return
 *     0 on success, non-zero on failure. An error code of
 *     AFSCONF_NO_SECURITY_CLASS indicates that were were unable to build a
 *     security class using the selected tokens.
 */

afs_int32
afsconf_ClientAuthToken(struct afsconf_cell *info,
			afsconf_secflags flags,
			struct rx_securityClass **sc,
			afs_int32 *scIndex,
			time_t *expires)
{
    struct ktc_setTokenData *tokenSet = NULL;
    struct ktc_token ttoken;
    int encryptLevel;
    afs_int32 code;

    *sc = NULL;
    *scIndex = RX_SECIDX_NULL;

    code = ktc_GetTokenEx(info->name, &tokenSet);
    if (code)
	goto out;

    code = token_extractRxkad(tokenSet, &ttoken, NULL, NULL);
    if (code == 0) {
	/* XXX - We should think about how to handle this */
	if (ttoken.kvno < 0 || ttoken.kvno > 256) {
	     fprintf(stderr,
		    "funny kvno (%d) in ticket, proceeding\n",
		    ttoken.kvno);
	}
	if (flags & AFSCONF_SECOPTS_ALWAYSENCRYPT)
	    encryptLevel = rxkad_crypt;
	else
	    encryptLevel = rxkad_clear;
	*sc = rxkad_NewClientSecurityObject(encryptLevel,
					    &ttoken.sessionKey,
					    ttoken.kvno,
					    ttoken.ticketLen,
					    ttoken.ticket);
	*scIndex = RX_SECIDX_KAD;
	if (expires)
	    *expires = ttoken.endTime;
    }

out:
    token_FreeSet(&tokenSet);

    if (*sc == NULL)
	return AFSCONF_NO_SECURITY_CLASS;

    return code;
}

/*!
 * Set the security flags to be used for a particular configuration
 */
void
afsconf_SetSecurityFlags(struct afsconf_dir *dir,
			 afsconf_secflags flags)
{
    dir->securityFlags = flags;
}

/*!
 * Build a set of security classes suitable for a server accepting
 * incoming connections
 */
#if !defined(UKERNEL)
void
afsconf_BuildServerSecurityObjects(void *rock,
			           struct rx_securityClass ***classes,
			           afs_int32 *numClasses)
{
<<<<<<< HEAD
#ifdef USE_RXKAD_KEYTAB
    int keytab_enable = 0;
    char *csdb_name;
    size_t csdblen;
    char *keytab_name;
    size_t ktlen;
    csdblen = strlen(dir->name) + 1 + strlen(AFSDIR_CELLSERVDB_FILE) + 1;
    csdb_name = malloc(csdblen);
    ktlen = 5 + strlen(dir->name) + 1 + strlen(AFSDIR_RXKAD_KEYTAB_FILE) + 1;
    keytab_name = malloc(ktlen);
    if (csdb_name != NULL && keytab_name != NULL) {
	strcompose(csdb_name, csdblen, dir->name, "/",
	           AFSDIR_CELLSERVDB_FILE, (char *)NULL);
	strcompose(keytab_name, ktlen, "FILE:", dir->name, "/",
		   AFSDIR_RXKAD_KEYTAB_FILE, (char *)NULL);
	if (rxkad_InitKeytabDecrypt(csdb_name, keytab_name) == 0)
	    keytab_enable = 1;
    }
    free(csdb_name);
    free(keytab_name);
#endif
    if (flags & AFSCONF_SEC_OBJS_RXKAD_CRYPT)
=======
    struct afsconf_dir *dir = rock;

    if (dir->securityFlags & AFSCONF_SECOPTS_ALWAYSENCRYPT)
>>>>>>> 11efae83
	*numClasses = 4;
    else
	*numClasses = 3;

    *classes = calloc(*numClasses, sizeof(**classes));

<<<<<<< HEAD
    (*classes)[0] = rxnull_NewServerSecurityObject();
    (*classes)[1] = NULL;
    (*classes)[2] = rxkad_NewServerSecurityObject(0, dir,
						  afsconf_GetKey, NULL);
#ifdef USE_RXKAD_KEYTAB
    if (keytab_enable)
	rxkad_BindKeytabDecrypt((*classes)[2]);
#endif
    if (flags & AFSCONF_SEC_OBJS_RXKAD_CRYPT) {
	(*classes)[3] = rxkad_NewServerSecurityObject(rxkad_crypt, dir,
						      afsconf_GetKey, NULL);
#ifdef USE_RXKAD_KEYTAB
	if (keytab_enable)
	    rxkad_BindKeytabDecrypt((*classes)[3]);
#endif
    }
=======
    (*classes)[RX_SECIDX_NULL] = rxnull_NewServerSecurityObject();
    (*classes)[RX_SECIDX_VAB] = NULL;
    (*classes)[RX_SECIDX_KAD] =
	rxkad_NewKrb5ServerSecurityObject(0, dir, afsconf_GetKey,
					  _afsconf_GetRxkadKrb5Key, NULL);

    if (dir->securityFlags & AFSCONF_SECOPTS_ALWAYSENCRYPT)
	(*classes)[RX_SECIDX_KAE] =
	    rxkad_NewKrb5ServerSecurityObject(rxkad_crypt, dir, afsconf_GetKey,
					      _afsconf_GetRxkadKrb5Key, NULL);
>>>>>>> 11efae83
}
#endif

/*!
 * Pick a security class to use for an outgoing connection
 *
 * This function selects an RX security class to use for an outgoing
 * connection, based on the set of security flags provided.
 *
 * @param[in] dir
 * 	The configuration directory structure for this cell. If NULL,
 * 	no classes requiring local configuration will be returned.
 * @param[in] flags
 * 	A set of flags to determine the properties of the security class which
 * 	is selected
 * 	- AFSCONF_SECOPTS_NOAUTH - return an anonymous secirty class
 * 	- AFSCONF_SECOPTS_LOCALAUTH - use classes which have local key
 * 		material available.
 * 	- AFSCONF_SECOPTS_ALWAYSENCRYPT - use classes in encrypting, rather
 * 	 	than authentication or integrity modes.
 * 	- AFSCONF_SECOPTS_FALLBACK_NULL - if no suitable class can be found,
 * 		then fallback to the rxnull security class.
 * @param[in] info
 * 	The cell information structure for the current cell. If this is NULL,
 * 	then use a version locally obtained using the cellName.
 * @param[in] cellName
 * 	The cellName to use when obtaining cell information (may be NULL if
 * 	info is specified)
 * @param[out] sc
 * 	The selected security class
 * @param[out] scIndex
 * 	The index of the selected security class
 * @param[out] expires
 * 	The expiry time of the tokens used to construct the class. Will be
 * 	NEVER_DATE if the class has an unlimited lifetime. If NULL, the
 * 	function won't store the expiry date.
 *
 * @return
 * 	Returns 0 on success, or a com_err error code on failure.
 */
afs_int32
afsconf_PickClientSecObj(struct afsconf_dir *dir, afsconf_secflags flags,
		         struct afsconf_cell *info,
		         char *cellName, struct rx_securityClass **sc,
			 afs_int32 *scIndex, time_t *expires) {
    struct afsconf_cell localInfo;
    afs_int32 code = 0;

    *sc = NULL;
    *scIndex = RX_SECIDX_NULL;
    if (expires)
	*expires = 0;

    if ( !(flags & AFSCONF_SECOPTS_NOAUTH) ) {
	if (!dir)
	    return AFSCONF_NOCELLDB;

	if (flags & AFSCONF_SECOPTS_LOCALAUTH) {
<<<<<<< HEAD
	    int fallback = 0;
	    if (flags & AFSCONF_SECOPTS_FALLBACK_NULL)
		fallback = 1;

	    LOCK_GLOBAL_MUTEX;
=======
>>>>>>> 11efae83
	    if (flags & AFSCONF_SECOPTS_ALWAYSENCRYPT)
		code = GenericAuth(dir, sc, scIndex, rxkad_crypt, fallback);
	    else
		code = GenericAuth(dir, sc, scIndex, rxkad_clear, fallback);
	    UNLOCK_GLOBAL_MUTEX;

	    if (code)
		goto out;

	    /* The afsconf_ClientAuth functions will fall back to giving
	     * a rxnull object, which we don't want if localauth has been
	     * explicitly requested. Check for this, and bail out if we
	     * get one. Note that this leaks a security object at present
	     */
	    if (!(flags & AFSCONF_SECOPTS_FALLBACK_NULL) &&
		*scIndex == RX_SECIDX_NULL) {
		sc = NULL;
		code = AFSCONF_NOTFOUND;
		goto out;
	    }

	    if (expires)
		*expires = NEVERDATE;
	} else {
	    if (info == NULL) {
		code = afsconf_GetCellInfo(dir, cellName, NULL, &localInfo);
		if (code)
		    goto out;
		info = &localInfo;
	    }

	    code = afsconf_ClientAuthToken(info, flags, sc, scIndex, expires);
	    if (code && !(flags & AFSCONF_SECOPTS_FALLBACK_NULL))
		goto out;

	    /* If we didn't get a token, we'll just run anonymously */
	    code = 0;
	}
    }
    if (*sc == NULL) {
	*sc = rxnull_NewClientSecurityObject();
	*scIndex = RX_SECIDX_NULL;
	if (expires)
	    *expires = NEVERDATE;
    }

out:
    return code;
}<|MERGE_RESOLUTION|>--- conflicted
+++ resolved
@@ -22,27 +22,14 @@
 #include <hcrypto/rand.h>
 
 #include <rx/rxkad.h>
-#if defined(USE_RXKAD_KEYTAB) && !defined(UKERNEL)
-#include <afs/dirpath.h>
-#define KERBEROS_APPLE_DEPRECATED(x)
-#include <krb5.h>
-#endif
 #include <rx/rx.h>
-<<<<<<< HEAD
-#include <errno.h>
-#include <afs/afsutil.h>
-=======
 
 #include <afs/pthread_glock.h>
 
->>>>>>> 11efae83
 #include "cellconfig.h"
 #include "keys.h"
 #include "ktc.h"
 #include "auth.h"
-#if defined(USE_RXKAD_KEYTAB) && !defined(UKERNEL)
-#include "akimpersonate.h"
-#endif
 
 /* return a null security object if nothing else can be done */
 static afs_int32
@@ -89,27 +76,7 @@
 {
     struct afsconf_dir *adir = (struct afsconf_dir *) arock;
     struct rx_securityClass *tclass;
-#ifdef USE_RXKAD_KEYTAB
-    int keytab_enable = 0;
-    char *csdb_name;
-    size_t csdblen;
-    char *keytab_name;
-    size_t ktlen;
-    csdblen = strlen(adir->name) + 1 + strlen(AFSDIR_CELLSERVDB_FILE) + 1;
-    csdb_name = malloc(csdblen);
-    ktlen = 5 + strlen(adir->name) + 1 + strlen(AFSDIR_RXKAD_KEYTAB_FILE) + 1;
-    keytab_name = malloc(ktlen);
-    if (csdb_name != NULL && keytab_name != NULL) {
-	strcompose(csdb_name, csdblen, adir->name, "/",
-	           AFSDIR_CELLSERVDB_FILE, (char *)NULL);
-	strcompose(keytab_name, ktlen, "FILE:", adir->name, "/",
-		   AFSDIR_RXKAD_KEYTAB_FILE, (char *)NULL);
-	if (rxkad_InitKeytabDecrypt(csdb_name, keytab_name) == 0)
-	    keytab_enable = 1;
-    }
-    free(csdb_name);
-    free(keytab_name);
-#endif
+
     LOCK_GLOBAL_MUTEX;
     tclass = (struct rx_securityClass *)
 	rxkad_NewKrb5ServerSecurityObject(0, adir, afsconf_GetKey,
@@ -117,10 +84,6 @@
     if (tclass) {
 	*astr = tclass;
 	*aindex = RX_SECIDX_KAD;
-#ifdef USE_RXKAD_KEYTAB
-	if (keytab_enable)
-	    rxkad_BindKeytabDecrypt(tclass);
-#endif
 	UNLOCK_GLOBAL_MUTEX;
 	return 0;
     } else {
@@ -130,82 +93,11 @@
 }
 #endif /* !defined(UKERNEL) */
 
-#if defined(USE_RXKAD_KEYTAB) && !defined(UKERNEL)
-static afs_int32
-K5Auth(struct afsconf_dir *adir,
-       struct rx_securityClass **astr,
-       afs_int32 *aindex,
-       rxkad_level enclevel)
-{
-    struct rx_securityClass *tclass;
-    krb5_context context = NULL;
-    krb5_creds* fake_princ = NULL;
-    krb5_principal client_princ = NULL;
-    krb5_error_code r = 0;
-    struct ktc_encryptionKey session;
-    char *keytab_name = NULL;
-    size_t ktlen;
-
-    ktlen = 5 + strlen(adir->name) + 1 + strlen(AFSDIR_RXKAD_KEYTAB_FILE) + 1;
-    keytab_name = malloc(ktlen);
-    if (!keytab_name) {
-	return errno;
-    }
-    strcompose(keytab_name, ktlen, "FILE:", adir->name, "/",
-	       AFSDIR_RXKAD_KEYTAB_FILE, (char *)NULL);
-
-    r = krb5_init_context(&context);
-    if (r)
-	goto cleanup;
-
-    r = krb5_build_principal(context, &client_princ, 1, "\0", "afs", NULL);
-    if (r)
-	goto cleanup;
-
-    r = get_credv5_akimpersonate(context, keytab_name,
-				 NULL, client_princ,
-				 0, 0x7fffffff,
-				 NULL,
-				 &fake_princ);
-
-    if (r == 0) {
-	if (tkt_DeriveDesKey(get_creds_enctype(fake_princ),
-			     get_cred_keydata(fake_princ),
-			     get_cred_keylen(fake_princ),
-			     &session) != 0) {
-	    r = RXKADBADKEY;
-	    goto cleanup;
-	}
-	tclass = (struct rx_securityClass *)
-            rxkad_NewClientSecurityObject(enclevel, &session,
-					  RXKAD_TKT_TYPE_KERBEROS_V5,
-					  fake_princ->ticket.length,
-					  fake_princ->ticket.data);
-	if (tclass != NULL) {
-	    *astr = tclass;
-	    *aindex = RX_SECIDX_KAD;
-	    r = 0;
-	    goto cleanup;
-	}
-	r = 1;
-    }
-
-cleanup:
-    free(keytab_name);
-    if (fake_princ != NULL)
-	krb5_free_creds(context, fake_princ);
-    if (context != NULL)
-	krb5_free_context(context);
-    return r;
-}
-#endif
-
 static afs_int32
 GenericAuth(struct afsconf_dir *adir,
 	    struct rx_securityClass **astr,
 	    afs_int32 *aindex,
-	    rxkad_level enclevel,
-	    int noauth_fallback)
+	    rxkad_level enclevel)
 {
 #ifdef UKERNEL
     return QuickAuth(astr, aindex);
@@ -222,19 +114,7 @@
     struct rx_opaque *keymat;
     int *et;
 
-#if defined(USE_RXKAD_KEYTAB) && !defined(UKERNEL)
-    /* Try to do things the v5 way, before switching down to v4 */
-    code = K5Auth(adir, astr, aindex, enclevel);
-    if (code == 0)
-	return 0;
-#endif
-
     /* first, find the right key and kvno to use */
-<<<<<<< HEAD
-    code = afsconf_GetLatestKey(adir, &kvno, &key);
-    if (code) {
-	goto error;
-=======
 
     et = enctype_preflist;
     while(*et != 0) {
@@ -249,7 +129,6 @@
 	    break;
 	}
 	et++;
->>>>>>> 11efae83
     }
 
     if (use_krb5 == 0) {
@@ -262,13 +141,9 @@
     }
     code = DES_new_random_key((DES_cblock *) &session);
     if (code) {
-<<<<<<< HEAD
-	goto error;
-=======
 	if (use_krb5)
 	    afsconf_typedKey_put(&kobj);
 	return QuickAuth(astr, aindex);
->>>>>>> 11efae83
     }
 
     if (use_krb5) {
@@ -291,7 +166,7 @@
 	 * in ticket, inet host, server name and server instance */
     }
     if (code) {
-	goto error;
+	return QuickAuth(astr, aindex);
     }
 
     /* Next, we have ticket, kvno and session key, authenticate the connection.
@@ -304,16 +179,7 @@
     *astr = tclass;
     *aindex = RX_SECIDX_KAD;
     return 0;
-<<<<<<< HEAD
-
- error:
-    if (noauth_fallback) {
-	return QuickAuth(astr, aindex);
-    }
-    return code;
-=======
 #endif
->>>>>>> 11efae83
 }
 
 /* build a fake ticket for 'afs' using keys from adir, returning an
@@ -327,7 +193,7 @@
     afs_int32 rc;
 
     LOCK_GLOBAL_MUTEX;
-    rc = GenericAuth(adir, astr, aindex, rxkad_clear, 1);
+    rc = GenericAuth(adir, astr, aindex, rxkad_clear);
     UNLOCK_GLOBAL_MUTEX;
     return rc;
 }
@@ -345,7 +211,7 @@
     afs_int32 rc;
 
     LOCK_GLOBAL_MUTEX;
-    rc = GenericAuth(adir, astr, aindex, rxkad_crypt, 1);
+    rc = GenericAuth(adir, astr, aindex, rxkad_crypt);
     UNLOCK_GLOBAL_MUTEX;
     return rc;
 }
@@ -442,58 +308,15 @@
 			           struct rx_securityClass ***classes,
 			           afs_int32 *numClasses)
 {
-<<<<<<< HEAD
-#ifdef USE_RXKAD_KEYTAB
-    int keytab_enable = 0;
-    char *csdb_name;
-    size_t csdblen;
-    char *keytab_name;
-    size_t ktlen;
-    csdblen = strlen(dir->name) + 1 + strlen(AFSDIR_CELLSERVDB_FILE) + 1;
-    csdb_name = malloc(csdblen);
-    ktlen = 5 + strlen(dir->name) + 1 + strlen(AFSDIR_RXKAD_KEYTAB_FILE) + 1;
-    keytab_name = malloc(ktlen);
-    if (csdb_name != NULL && keytab_name != NULL) {
-	strcompose(csdb_name, csdblen, dir->name, "/",
-	           AFSDIR_CELLSERVDB_FILE, (char *)NULL);
-	strcompose(keytab_name, ktlen, "FILE:", dir->name, "/",
-		   AFSDIR_RXKAD_KEYTAB_FILE, (char *)NULL);
-	if (rxkad_InitKeytabDecrypt(csdb_name, keytab_name) == 0)
-	    keytab_enable = 1;
-    }
-    free(csdb_name);
-    free(keytab_name);
-#endif
-    if (flags & AFSCONF_SEC_OBJS_RXKAD_CRYPT)
-=======
     struct afsconf_dir *dir = rock;
 
     if (dir->securityFlags & AFSCONF_SECOPTS_ALWAYSENCRYPT)
->>>>>>> 11efae83
 	*numClasses = 4;
     else
 	*numClasses = 3;
 
     *classes = calloc(*numClasses, sizeof(**classes));
 
-<<<<<<< HEAD
-    (*classes)[0] = rxnull_NewServerSecurityObject();
-    (*classes)[1] = NULL;
-    (*classes)[2] = rxkad_NewServerSecurityObject(0, dir,
-						  afsconf_GetKey, NULL);
-#ifdef USE_RXKAD_KEYTAB
-    if (keytab_enable)
-	rxkad_BindKeytabDecrypt((*classes)[2]);
-#endif
-    if (flags & AFSCONF_SEC_OBJS_RXKAD_CRYPT) {
-	(*classes)[3] = rxkad_NewServerSecurityObject(rxkad_crypt, dir,
-						      afsconf_GetKey, NULL);
-#ifdef USE_RXKAD_KEYTAB
-	if (keytab_enable)
-	    rxkad_BindKeytabDecrypt((*classes)[3]);
-#endif
-    }
-=======
     (*classes)[RX_SECIDX_NULL] = rxnull_NewServerSecurityObject();
     (*classes)[RX_SECIDX_VAB] = NULL;
     (*classes)[RX_SECIDX_KAD] =
@@ -504,7 +327,6 @@
 	(*classes)[RX_SECIDX_KAE] =
 	    rxkad_NewKrb5ServerSecurityObject(rxkad_crypt, dir, afsconf_GetKey,
 					      _afsconf_GetRxkadKrb5Key, NULL);
->>>>>>> 11efae83
 }
 #endif
 
@@ -563,19 +385,10 @@
 	    return AFSCONF_NOCELLDB;
 
 	if (flags & AFSCONF_SECOPTS_LOCALAUTH) {
-<<<<<<< HEAD
-	    int fallback = 0;
-	    if (flags & AFSCONF_SECOPTS_FALLBACK_NULL)
-		fallback = 1;
-
-	    LOCK_GLOBAL_MUTEX;
-=======
->>>>>>> 11efae83
 	    if (flags & AFSCONF_SECOPTS_ALWAYSENCRYPT)
-		code = GenericAuth(dir, sc, scIndex, rxkad_crypt, fallback);
+		code = afsconf_ClientAuthSecure(dir, sc, scIndex);
 	    else
-		code = GenericAuth(dir, sc, scIndex, rxkad_clear, fallback);
-	    UNLOCK_GLOBAL_MUTEX;
+		code = afsconf_ClientAuth(dir, sc, scIndex);
 
 	    if (code)
 		goto out;
