/*
 * Copyright 2000, International Business Machines Corporation and others.
 * All Rights Reserved.
 * 
 * This software has been released under the terms of the IBM Public
 * License.  For details, see the LICENSE file in the top-level source
 * directory or online at http://www.openafs.org/dl/license10.html
 */

#include <afsconfig.h>
#include <afs/param.h>

RCSID
    ("$Header: /cvs/openafs/src/auth/userok.c,v 1.12.2.4 2009/03/19 03:44:59 shadow Exp $");

#include <afs/stds.h>
#include <afs/pthread_glock.h>
#include <sys/types.h>
#ifdef AFS_NT40_ENV
#include <winsock2.h>
#include <fcntl.h>
#include <io.h>
#else
#include <sys/file.h>
#include <netinet/in.h>
#include <netdb.h>
#endif
#include <sys/stat.h>
#include <stdlib.h>		/* for realpath() */
#include <errno.h>
#include <string.h>
#include <ctype.h>

#include <rx/xdr.h>
#include <rx/rx.h>
#include <stdio.h>
#include <afs/afsutil.h>
#include <afs/fileutil.h>

#ifdef AFS_ATHENA_STDENV
#include <krb.h>
#endif

#include "auth.h"
#include "cellconfig.h"
#include "keys.h"
#include "afs/audit.h"

#if !defined(UKERNEL)
int
afsconf_CheckAuth(register struct afsconf_dir *adir, 
		  register struct rx_call *acall)
{
    int rc;
    LOCK_GLOBAL_MUTEX;
    rc = ((afsconf_SuperUser(adir, acall, NULL) == 0) ? 10029 : 0);
    UNLOCK_GLOBAL_MUTEX;
    return rc;
}
#endif /* !defined(UKERNEL) */

static int
GetNoAuthFlag(struct afsconf_dir *adir)
{
    if (access(AFSDIR_SERVER_NOAUTH_FILEPATH, 0) == 0) {
	osi_audit(NoAuthEvent, 0, AUD_END);	/* some random server is running noauth */
	return 1;		/* if /usr/afs/local/NoAuth file exists, allow access */
    }
    return 0;
}


int
afsconf_GetNoAuthFlag(struct afsconf_dir *adir)
{
    int rc;

    LOCK_GLOBAL_MUTEX;
    rc = GetNoAuthFlag(adir);
    UNLOCK_GLOBAL_MUTEX;
    return rc;
}

void
afsconf_SetNoAuthFlag(struct afsconf_dir *adir, int aflag)
{
    register afs_int32 code;

    LOCK_GLOBAL_MUTEX;
    if (aflag == 0) {
	/* turn off noauth flag */
	code = (unlink(AFSDIR_SERVER_NOAUTH_FILEPATH) ? errno : 0);
	osi_audit(NoAuthDisableEvent, code, AUD_END);
    } else {
	/* try to create file */
	code =
	    open(AFSDIR_SERVER_NOAUTH_FILEPATH, O_CREAT | O_TRUNC | O_RDWR,
		 0666);
	if (code >= 0) {
	    close(code);
	    osi_audit(NoAuthEnableEvent, 0, AUD_END);
	} else
	    osi_audit(NoAuthEnableEvent, errno, AUD_END);
    }
    UNLOCK_GLOBAL_MUTEX;
}

/* deletes a user from the UserList file */
int
afsconf_DeleteUser(struct afsconf_dir *adir, register char *auser)
{
    char tbuffer[1024];
    char nbuffer[1024];
    register FILE *tf;
    register FILE *nf;
    register int flag;
    char tname[64 + 1];
    char *tp;
    int found;
    struct stat tstat;
    register afs_int32 code;

    LOCK_GLOBAL_MUTEX;
    strcompose(tbuffer, sizeof tbuffer, adir->name, "/",
	       AFSDIR_ULIST_FILE, NULL);
#ifndef AFS_NT40_ENV
    {
	/*
	 * We attempt to fully resolve this pathname, so that the rename
	 * of the temporary file will work even if UserList is a symlink
	 * into a different filesystem.
	 */
	char resolved_path[1024];

	if (realpath(tbuffer, resolved_path)) {
	    strcpy(tbuffer, resolved_path);
	}
    }
#endif /* AFS_NT40_ENV */
    tf = fopen(tbuffer, "r");
    if (!tf) {
	UNLOCK_GLOBAL_MUTEX;
	return -1;
    }
    code = stat(tbuffer, &tstat);
    if (code < 0) {
	UNLOCK_GLOBAL_MUTEX;
	return code;
    }
    strcpy(nbuffer, tbuffer);
    strcat(nbuffer, ".NXX");
    nf = fopen(nbuffer, "w+");
    if (!nf) {
	fclose(tf);
	UNLOCK_GLOBAL_MUTEX;
	return EIO;
    }
    flag = 0;
    found = 0;
    while (1) {
	/* check for our user id */
	tp = fgets(nbuffer, sizeof(nbuffer), tf);
	if (tp == NULL)
	    break;
	code = sscanf(nbuffer, "%64s", tname);
	if (code == 1 && strcmp(tname, auser) == 0) {
	    /* found the guy, don't copy to output file */
	    found = 1;
	} else {
	    /* otherwise copy original line  to output */
	    fprintf(nf, "%s", nbuffer);
	}
    }
    fclose(tf);
    if (ferror(nf))
	flag = 1;
    if (fclose(nf) == EOF)
	flag = 1;
    strcpy(nbuffer, tbuffer);
    strcat(nbuffer, ".NXX");	/* generate new file name again */
    if (flag == 0) {
	/* try the rename */
	flag = renamefile(nbuffer, tbuffer);
	if (flag == 0)
	    flag = chmod(tbuffer, tstat.st_mode);
    } else
	unlink(nbuffer);

    /* finally, decide what to return to the caller */
    UNLOCK_GLOBAL_MUTEX;
    if (flag)
	return EIO;		/* something mysterious went wrong */
    if (!found)
	return ENOENT;		/* entry wasn't found, no changes made */
    return 0;			/* everything was fine */
}

/* returns nth super user from the UserList file */
int
afsconf_GetNthUser(struct afsconf_dir *adir, afs_int32 an, char *abuffer, 
		   afs_int32 abufferLen)
{
    char tbuffer[256];
    register FILE *tf;
    char tname[64 + 1];
    register char *tp;
    register int flag;
    register afs_int32 code;

    LOCK_GLOBAL_MUTEX;
    strcompose(tbuffer, sizeof tbuffer, adir->name, "/",
	       AFSDIR_ULIST_FILE, NULL);
    tf = fopen(tbuffer, "r");
    if (!tf) {
	UNLOCK_GLOBAL_MUTEX;
	return 1;
    }
    flag = 1;
    while (1) {
	/* check for our user id */
	tp = fgets(tbuffer, sizeof(tbuffer), tf);
	if (tp == NULL)
	    break;
	code = sscanf(tbuffer, "%64s", tname);
	if (code == 1 && an-- == 0) {
	    flag = 0;
	    break;
	}
    }
    if (flag == 0)
	strcpy(abuffer, tname);
    fclose(tf);
    UNLOCK_GLOBAL_MUTEX;
    return flag;
}

/* returns true iff user is in the UserList file */
static int
FindUser(struct afsconf_dir *adir, register char *auser)
{
    char tbuffer[256];
    register bufio_p bp;
    char tname[64 + 1];
    register int flag;
    register afs_int32 code;
    int rc;

    strcompose(tbuffer, sizeof tbuffer, adir->name, "/", AFSDIR_ULIST_FILE,
	       NULL);
    bp = BufioOpen(tbuffer, O_RDONLY, 0);
    if (!bp)
	return 0;
    flag = 0;
    while (1) {
	/* check for our user id */
	rc = BufioGets(bp, tbuffer, sizeof(tbuffer));
	if (rc < 0)
	    break;
	code = sscanf(tbuffer, "%64s", tname);
	if (code == 1 && strcmp(tname, auser) == 0) {
	    flag = 1;
	    break;
	}
    }
    BufioClose(bp);
    return flag;
}

/* add a user to the user list, checking for duplicates */
int
afsconf_AddUser(struct afsconf_dir *adir, char *aname)
{
    FILE *tf;
    register afs_int32 code;
    char tbuffer[256];

    LOCK_GLOBAL_MUTEX;
    if (FindUser(adir, aname)) {
	UNLOCK_GLOBAL_MUTEX;
	return EEXIST;		/* already in the list */
    }

    strcompose(tbuffer, sizeof tbuffer, adir->name, "/", AFSDIR_ULIST_FILE,
	       NULL);
    tf = fopen(tbuffer, "a+");
    if (!tf) {
	UNLOCK_GLOBAL_MUTEX;
	return EIO;
    }
    fprintf(tf, "%s\n", aname);
    code = 0;
    if (ferror(tf))
	code = EIO;
    if (fclose(tf))
	code = EIO;
    UNLOCK_GLOBAL_MUTEX;
    return code;
}

/* special CompFindUser routine that builds up a princ and then
	calls finduser on it. If found, returns char * to user string, 
	otherwise returns NULL. The resulting string should be immediately
	copied to other storage prior to release of mutex. */
static char *
CompFindUser(struct afsconf_dir *adir, char *name, char *sep, char *inst, 
	     char *realm)
{
    static char fullname[MAXKTCNAMELEN + MAXKTCNAMELEN + MAXKTCREALMLEN + 3];

    /* always must have name */
    if (!name || !name[0]) {
	return NULL;
    }
    strcpy(fullname, name);

    /* might have instance */
    if (inst && inst[0]) {
	if (!sep || !sep[0]) {
	    return NULL;
	}

	strcat(fullname, sep);
	strcat(fullname, inst);
    }

    /* might have realm */
    if (realm && realm[0]) {
	strcat(fullname, "@");
	strcat(fullname, realm);
    }

    if (FindUser(adir, fullname)) {
	return fullname;
    } else {
	return NULL;
    }
}


/* make sure user authenticated on rx call acall is in list of valid
    users. Copy the "real name" of the authenticated user into namep
    if a pointer is passed.
*/
afs_int32
afsconf_SuperUser(struct afsconf_dir *adir, struct rx_call *acall, char *namep)
{
    register struct rx_connection *tconn;
    register afs_int32 code;
    int flag;

    LOCK_GLOBAL_MUTEX;
    if (!adir) {
	UNLOCK_GLOBAL_MUTEX;
	return 0;
    }

    if (afsconf_GetNoAuthFlag(adir)) {
	if (namep)
	    strcpy(namep, "<NoAuth>");
	UNLOCK_GLOBAL_MUTEX;
	return 1;
    }

    tconn = rx_ConnectionOf(acall);
    code = rx_SecurityClassOf(tconn);
    if (code == 0) {
	UNLOCK_GLOBAL_MUTEX;
	return 0;		/* not authenticated at all, answer is no */
    } else if (code == 1) {
	/* bcrypt tokens */
	UNLOCK_GLOBAL_MUTEX;
	return 0;		/* not supported any longer */
    } else if (code == 2) {
	char tname[MAXKTCNAMELEN];	/* authentication from ticket */
	char tinst[MAXKTCNAMELEN];
	char tcell[MAXKTCREALMLEN];
	char tcell_l[MAXKTCREALMLEN];
	char *tmp;

	/* keep track of which one actually authorized request */
	char uname[MAXKTCNAMELEN + MAXKTCNAMELEN + MAXKTCREALMLEN + 3];

	afs_uint32 exp;
	static char lcell[MAXCELLCHARS] = "";
	static char lrealms[AFS_NUM_LREALMS][AFS_REALM_SZ];
	static int  num_lrealms = -1;
	int lrealm_match = 0, i;

	/* get auth details from server connection */
	code =
	    rxkad_GetServerInfo(acall->conn, NULL, &exp, tname, tinst, tcell,
				NULL);
	if (code) {
	    UNLOCK_GLOBAL_MUTEX;
	    return 0;		/* bogus connection/other error */
	}

	/* don't bother checking anything else if tix have expired */
#ifdef AFS_PTHREAD_ENV
	if (exp < clock_Sec()) {
#else
	if (exp < FT_ApproxTime()) {
#endif
	    UNLOCK_GLOBAL_MUTEX;
	    return 0;		/* expired tix */
	}

	/* generate lowercased version of cell name */
	strcpy(tcell_l, tcell);
	tmp = tcell_l;
	while (*tmp) {
	    *tmp = tolower(*tmp);
	    tmp++;
	}

	/* determine local cell name. It's static, so will only get
	 * calculated the first time through */
	if (!lcell[0])
	    afsconf_GetLocalCell(adir, lcell, sizeof(lcell));

	/* if running a krb environment, also get the local realm */
	/* note - this assumes AFS_REALM_SZ <= MAXCELLCHARS */
	/* just set it to lcell if it fails */
	if (num_lrealms == -1) {
	    for (i=0; i<AFS_NUM_LREALMS; i++) {
		if (afs_krb_get_lrealm(lrealms[i], i) != 0 /*KSUCCESS*/)
		    break;
	    }

	    if (i == 0) {
		strncpy(lrealms[0], lcell, AFS_REALM_SZ);
		num_lrealms = 1;
	    } else {
		num_lrealms = i;
	    }
	}

	/* See if the ticket cell matches one of the local realms */
	lrealm_match = 0;
	for ( i=0;i<num_lrealms;i++ ) {
	    if (!strcasecmp(lrealms[i], tcell)) {
		lrealm_match = 1;
		break;
	    }
	}

<<<<<<< HEAD
	/* If yes, then make sure that the name is not present in
=======
	/* If yes, then make sure that the name is not present in 
>>>>>>> a75274d8
	 * an exclusion list */
	if (lrealm_match) {
	    if (tinst[0])
		snprintf(uname,sizeof(uname),"%s.%s@%s",tname,tinst,tcell);
	    else
		snprintf(uname,sizeof(uname),"%s@%s",tname,tcell);

	    if (afs_krb_exclusion(uname))
		lrealm_match = 0;
	}

	/* start with no uname and no authorization */
	strcpy(uname, "");
	flag = 0;

	/* localauth special case */
	if (strlen(tinst) == 0 && strlen(tcell) == 0
	    && !strcmp(tname, AUTH_SUPERUSER)) {
	    strcpy(uname, "<LocalAuth>");
	    flag = 1;

	    /* cell of connection matches local cell or one of the realms */
	} else if (!strcasecmp(tcell, lcell) || lrealm_match) {
	    if ((tmp = CompFindUser(adir, tname, ".", tinst, NULL))) {
		strcpy(uname, tmp);
		flag = 1;
#ifdef notyet
	    } else if ((tmp = CompFindUser(adir, tname, "/", tinst, NULL))) {
		strcpy(uname, tmp);
		flag = 1;
#endif
	    }
	    /* cell of conn doesn't match local cell or realm */
	} else {
	    if ((tmp = CompFindUser(adir, tname, ".", tinst, tcell))) {
		strcpy(uname, tmp);
		flag = 1;
#ifdef notyet
	    } else if ((tmp = CompFindUser(adir, tname, "/", tinst, tcell))) {
		strcpy(uname, tmp);
		flag = 1;
#endif
	    } else if ((tmp = CompFindUser(adir, tname, ".", tinst, tcell_l))) {
		strcpy(uname, tmp);
		flag = 1;
#ifdef notyet
	    } else if ((tmp = CompFindUser(adir, tname, "/", tinst, tcell_l))) {
		strcpy(uname, tmp);
		flag = 1;
#endif
	    }
	}

	if (namep)
	    strcpy(namep, uname);
	UNLOCK_GLOBAL_MUTEX;
	return flag;
    } else {			/* some other auth type */
	UNLOCK_GLOBAL_MUTEX;
	return 0;		/* mysterious, just say no */
    }
}<|MERGE_RESOLUTION|>--- conflicted
+++ resolved
@@ -444,11 +444,7 @@
 	    }
 	}
 
-<<<<<<< HEAD
-	/* If yes, then make sure that the name is not present in
-=======
 	/* If yes, then make sure that the name is not present in 
->>>>>>> a75274d8
 	 * an exclusion list */
 	if (lrealm_match) {
 	    if (tinst[0])
