# Copyright 2000, International Business Machines Corporation and others.
# All Rights Reserved.
# 
# This software has been released under the terms of the IBM Public
# License.  For details, see the LICENSE file in the top-level source
# directory or online at http://www.openafs.org/dl/license10.html

srcdir=@srcdir@
include @TOP_OBJDIR@/src/config/Makefile.config
include @TOP_OBJDIR@/src/config/Makefile.lwp
include @TOP_OBJDIR@/src/config/Makefile.lwptool

BASE_objs= cellconfig.lo keys.lo userok.lo writeconfig.lo authcon.lo \
	 acfg_errors.lo ktc_errors.lo netrestrict.lo token.xdr.lo token.lo \
	 realms.lo

LT_objs= ktc.lo $(BASE_objs)
KRB_objs = ktc.krb.lo $(BASE_objs)

LT_deps= $(top_builddir)/src/opr/liboafs_opr.la \
	 $(top_builddir)/src/comerr/liboafs_comerr.la \
	 $(top_builddir)/src/rx/liboafs_rx.la \
	 $(top_builddir)/src/rxkad/liboafs_rxkad.la \
	 $(top_builddir)/src/audit/liboafs_audit.la \
	 $(top_builddir)/src/util/liboafs_util.la \
	 $(top_builddir)/src/sys/liboafs_sys.la

LT_libs= $(LDFLAGS_roken) $(LIB_roken)

LIBS=libauth.a \
      ${TOP_LIBDIR}/librxkad.a \
      ${TOP_LIBDIR}/libafsrfc3961.a \
      ${TOP_LIBDIR}/librx.a \
      ${TOP_LIBDIR}/libsys.a \
      ${TOP_LIBDIR}/liblwp.a \
      ${TOP_LIBDIR}/util.a

INCLS=cellconfig.h auth.h keys.h internal.h token.h

<<<<<<< HEAD
all: liboafs_auth.la libauthent_auth.la libpam_auth.la \
=======
all: liboafs_auth.la libauth_pic.la libpam_auth.la \
>>>>>>> 3098656b
     ${TOP_LIBDIR}/libauth.a ${TOP_LIBDIR}/libauth.krb.a \
     depinstall

depinstall: ${TOP_INCDIR}/afs/keys.h \
	${TOP_INCDIR}/afs/cellconfig.h \
	${TOP_INCDIR}/afs/auth.h \
	${TOP_INCDIR}/afs/ktc.h \
	${TOP_INCDIR}/afs/token.h \
	token.h \
	Ktoken.xdr.c \
	token.xdr.c

${TOP_INCDIR}/afs/token.h: token.h
	${INSTALL_DATA} $? $@

generated: acfg_errors.c cellconfig.h ktc_errors.c auth.h

${TOP_INCDIR}/afs/keys.h: keys.h
	${INSTALL_DATA} $? $@

${TOP_INCDIR}/afs/cellconfig.h: cellconfig.h
	${INSTALL_DATA} cellconfig.h $@

${TOP_INCDIR}/afs/auth.h: auth.h
	${INSTALL_DATA} $? $@

${TOP_INCDIR}/afs/ktc.h: ktc.h
	${INSTALL_DATA} $? $@

${TOP_LIBDIR}/libauth.a: libauth.a
	${INSTALL_DATA} libauth.a $@

${TOP_LIBDIR}/libauth.krb.a: libauth.krb.a
	${INSTALL_DATA} libauth.krb.a $@

cellconfig.lo: cellconfig.c ${INCLS}
keys.lo: keys.c ${INCLS}
ktc.lo: ktc.c ${INCLS} ${TOP_INCDIR}/afs/vice.h
writeconfig.lo: writeconfig.c ${INCLS}
authcon.lo: authcon.c ${INCLS}
userok.lo: userok.c ${INCLS}
cellconfig.lo: cellconfig.c ${INCLS}
realms.lo: realms.c ${INCLS}
netrestrict.lo: ${INCLS}

copyauth.o: copyauth.c ${INCLS} AFS_component_version_number.o
setkey.o: setkey.c ${INCLS} AFS_component_version_number.o

$(LT_objs): $(INCLS)

CFLAGS_ktc.krb.lo = -DAFS_KERBEROS_ENV
ktc.krb.lo: ktc.c ${INCLS} ${TOP_INCDIR}/afs/vice.h
	$(LTLWP_CCRULE) $(srcdir)/ktc.c

libauth.a: $(LT_objs)
	$(LT_LDLIB_lwp) $(LT_objs)

libauth.krb.a: $(KRB_objs)
	$(LT_LDLIB_lwp) $(KRB_objs)

liboafs_auth.la: liboafs_auth.la.sym $(LT_objs) $(LT_deps)
	$(LT_LDLIB_shlib) $(LT_objs) $(LT_deps) $(LT_libs)

libauth_pic.la: $(LT_objs)
	$(LT_LDLIB_pic) $(LT_objs)

libpam_auth.la: $(BASE_objs)
	$(LT_LDLIB_pic) $(BASE_objs)

copyauth: copyauth.o ${LIBS}
	$(AFS_LDRULE) copyauth.o ${LIBS} ${XLIBS}

setkey: setkey.o ${LIBS}
	$(AFS_LDRULE) setkey.o ${LIBS} ${XLIBS}

acfg_errors.c: acfg_errors.et
	${COMPILE_ET_C} -p ${srcdir} acfg_errors

cellconfig.h: acfg_errors.et cellconfig.p.h
	${COMPILE_ET_H} -p ${srcdir} acfg_errors -h cellconfig

authcon.lo: cellconfig.h
cellconfig.lo: cellconfig.h
copyauth.o: cellconfig.h
keys.lo: cellconfig.h
ktc.lo: cellconfig.h
netrestrict.lo: cellconfig.h
realms.lo: cellconfig.h
setkey.o: cellconfig.h
userok.lo: cellconfig.h
writeconfig.lo: cellconfig.h

ktc_errors.c: ktc_errors.et
	${COMPILE_ET_C} -p ${srcdir} ktc_errors

auth.h: ktc_errors.et auth.p.h
	${COMPILE_ET_H} -p ${srcdir} ktc_errors -h auth

authcon.lo: auth.h
copyauth.o: auth.h
ktc.lo: auth.h
token.lo: auth.h
userok.lo: auth.h

Ktoken.xdr.c: token.xg
	$(RXGEN) -A -x -k -c -o $@ $(srcdir)/token.xg

token.xdr.c: token.xg
	$(RXGEN) -A -x -c -o $@ ${srcdir}/token.xg

token.h : token.xg
	$(RXGEN) -A -x -h -o $@ ${srcdir}/token.xg

#
# Install targets
#
install: libauth.a libauth.krb.a auth.h cellconfig.h
	${INSTALL} -d ${DESTDIR}${libdir}/afs
	${INSTALL} -d ${DESTDIR}${includedir}/afs
	${INSTALL_DATA} libauth.a ${DESTDIR}${libdir}/afs/libauth.a
	${INSTALL_DATA} libauth.krb.a ${DESTDIR}${libdir}/afs/libauth.krb.a
	${INSTALL_DATA} ${srcdir}/keys.h ${DESTDIR}${includedir}/afs/keys.h
	${INSTALL_DATA} cellconfig.h ${DESTDIR}${includedir}/afs/cellconfig.h
	${INSTALL_DATA} auth.h ${DESTDIR}${includedir}/afs/auth.h
	${INSTALL_DATA} ${srcdir}/ktc.h ${DESTDIR}${includedir}/afs/ktc.h

dest: libauth.a libauth.krb.a auth.h cellconfig.h
	${INSTALL} -d ${DEST}/lib/afs
	${INSTALL} -d ${DEST}/include/afs
	${INSTALL_DATA} libauth.a ${DEST}/lib/afs/libauth.a
	${INSTALL_DATA} libauth.krb.a ${DEST}/lib/afs/libauth.krb.a
	${INSTALL_DATA} ${srcdir}/keys.h ${DEST}/include/afs/keys.h
	${INSTALL_DATA} cellconfig.h ${DEST}/include/afs/cellconfig.h
	${INSTALL_DATA} auth.h ${DEST}/include/afs/auth.h
	${INSTALL_DATA} ${srcdir}/ktc.h ${DEST}/include/afs/ktc.h

#
# Misc. targets
#
test:
	cd test; $(MAKE)

clean:
	$(LT_CLEAN)
	$(RM) -f *.o *.a copyauth setkey auth.h cellconfig.h acfg_errors.c \
		ktc_errors.c token.h token.xdr.c core Ktoken.xdr.c \
		AFS_component_version_number.c

include ../config/Makefile.version<|MERGE_RESOLUTION|>--- conflicted
+++ resolved
@@ -37,11 +37,7 @@
 
 INCLS=cellconfig.h auth.h keys.h internal.h token.h
 
-<<<<<<< HEAD
-all: liboafs_auth.la libauthent_auth.la libpam_auth.la \
-=======
 all: liboafs_auth.la libauth_pic.la libpam_auth.la \
->>>>>>> 3098656b
      ${TOP_LIBDIR}/libauth.a ${TOP_LIBDIR}/libauth.krb.a \
      depinstall
 
