--- conflicted
+++ resolved
@@ -14,21 +14,6 @@
 	 acfg_errors.lo ktc_errors.lo netrestrict.lo token.xdr.lo token.lo \
 	 realms.lo
 
-<<<<<<< HEAD
-OBJS= cellconfig.o ktc.o userok.o writeconfig.o authcon.o \
-    acfg_errors.o ktc_errors.o @MAKE_KRB5@ akimpersonate.o akimpersonate_v5gen.o
-KOBJS= cellconfig.o ktc.krb.o userok.o writeconfig.o authcon.o \
-    acfg_errors.o ktc_errors.o @MAKE_KRB5@ akimpersonate.o akimpersonate_v5gen.o
-
-LIBS=libauth.a \
-      ${TOP_LIBDIR}/librxkad.a ${TOP_LIBDIR}/libdes.a \
-      ${TOP_LIBDIR}/librx.a ${TOP_LIBDIR}/libsys.a \
-      ${TOP_LIBDIR}/liblwp.a ${TOP_LIBDIR}/util.a
-INCLS=cellconfig.h auth.h keys.h akimpersonate.h akimpersonate_v5gen.h
-KSRCS=auth.h
-UKSRCS=${KSRCS} cellconfig.h acfg_errors.c keys.h cellconfig.c \
-       ktc.c authcon.c ktc_errors.c
-=======
 LT_objs= ktc.lo $(BASE_objs)
 KRB_objs = ktc.krb.lo $(BASE_objs)
 
@@ -49,7 +34,6 @@
       ${TOP_LIBDIR}/libsys.a \
       ${TOP_LIBDIR}/liblwp.a \
       ${TOP_LIBDIR}/util.a
->>>>>>> 11efae83
 
 INCLS=cellconfig.h auth.h keys.h internal.h token.h
 
@@ -59,7 +43,6 @@
 
 depinstall: ${TOP_INCDIR}/afs/keys.h \
 	${TOP_INCDIR}/afs/cellconfig.h \
-	${TOP_INCDIR}/afs/akimpersonate.h \
 	${TOP_INCDIR}/afs/auth.h \
 	${TOP_INCDIR}/afs/ktc.h \
 	${TOP_INCDIR}/afs/token.h \
@@ -78,9 +61,6 @@
 ${TOP_INCDIR}/afs/cellconfig.h: cellconfig.h
 	${INSTALL_DATA} cellconfig.h $@
 
-${TOP_INCDIR}/afs/akimpersonate.h: akimpersonate.h
-	${INSTALL_DATA} $? $@
-
 ${TOP_INCDIR}/afs/auth.h: auth.h
 	${INSTALL_DATA} $? $@
 
@@ -93,23 +73,6 @@
 ${TOP_LIBDIR}/libauth.krb.a: libauth.krb.a
 	${INSTALL_DATA} libauth.krb.a $@
 
-<<<<<<< HEAD
-cellconfig.o: cellconfig.c ${INCLS}
-ktc.o: ktc.c ${INCLS} ${TOP_INCDIR}/afs/vice.h
-writeconfig.o: writeconfig.c ${INCLS}
-
-authcon.o: authcon.c ${INCLS}
-	${CCOBJ} ${CFLAGS} -c ${srcdir}/authcon.c @KRB5_CPPFLAGS@
-
-akimpersonate.o: akimpersonate.c ${INCLS}
-	${CCOBJ} ${CFLAGS} -c ${srcdir}/akimpersonate.c @KRB5_CPPFLAGS@
-
-akimpersonate_v5gen.o: akimpersonate_v5gen.c ${INCLS}
-	${CCOBJ} ${CFLAGS} -c ${srcdir}/akimpersonate_v5gen.c @KRB5_CPPFLAGS@ -I${srcdir}/../rxkad -I../rxkad
-
-userok.o: userok.c ${INCLS}
-cellconfig.o: cellconfig.c ${INCLS}
-=======
 cellconfig.lo: cellconfig.c ${INCLS}
 keys.lo: keys.c ${INCLS}
 ktc.lo: ktc.c ${INCLS} ${TOP_INCDIR}/afs/vice.h
@@ -120,7 +83,6 @@
 realms.lo: realms.c ${INCLS}
 netrestrict.lo: ${INCLS}
 
->>>>>>> 11efae83
 copyauth.o: copyauth.c ${INCLS} AFS_component_version_number.o
 setkey.o: setkey.c ${INCLS} AFS_component_version_number.o
 
@@ -177,43 +139,14 @@
 token.lo: auth.h
 userok.lo: auth.h
 
-<<<<<<< HEAD
-acfg_errors.c: acfg_errors.et
-	${COMPILE_ET_C} -p ${srcdir} acfg_errors
-
-cellconfig.h: acfg_errors.et cellconfig.p.h
-	${COMPILE_ET_H} -p ${srcdir} acfg_errors -h cellconfig
-
-authcon.o: cellconfig.h
-cellconfig.o: cellconfig.h
-copyauth.o: cellconfig.h
-ktc.o: cellconfig.h
-setkey.o: cellconfig.h
-userok.o: cellconfig.h
-writeconfig.o: cellconfig.h
-=======
 Ktoken.xdr.c: token.xg
 	$(RXGEN) -A -x -k -c -o $@ $(srcdir)/token.xg
->>>>>>> 11efae83
 
 token.xdr.c: token.xg
 	$(RXGEN) -A -x -c -o $@ ${srcdir}/token.xg
 
-<<<<<<< HEAD
-ktc_errors.c: ktc_errors.et
-	${COMPILE_ET_C} -p ${srcdir} ktc_errors
-
-auth.h: ktc_errors.et auth.p.h
-	${COMPILE_ET_H} -p ${srcdir} ktc_errors -h auth
-
-authcon.o: auth.h
-copyauth.o: auth.h
-ktc.o: auth.h
-userok.o: auth.h
-=======
 token.h : token.xg
 	$(RXGEN) -A -x -h -o $@ ${srcdir}/token.xg
->>>>>>> 11efae83
 
 #
 # Install targets
