--- conflicted
+++ resolved
@@ -7,64 +7,6 @@
 
 srcdir=@srcdir@
 include @TOP_OBJDIR@/src/config/Makefile.config
-<<<<<<< HEAD
-INSTALL = @INSTALL@
-INSTALL_DATA = @INSTALL_DATA@
-INSTALL_PROGRAM = @INSTALL_PROGRAM@
-INSTALL_SCRIPT = @INSTALL_SCRIPT@
-
-
-  LIBSA = ${TOP_LIBDIR}/libprot.a ${TOP_LIBDIR}/libubik.a
-AFSLIBS = ${TOP_LIBDIR}/librxkad.a ${TOP_LIBDIR}/libsys.a \
-	  ${TOP_LIBDIR}/libdes.a ${TOP_LIBDIR}/librx.a \
-	  ${TOP_LIBDIR}/liblwp.a ${TOP_LIBDIR}/libaudit.a \
-          ${TOP_LIBDIR}/libcmd.a ${TOP_LIBDIR}/libafscom_err.a \
-	  ${TOP_LIBDIR}/util.a
-
-LDFLAGS = ${SHLIB_LDFLAGS}
-   LIBS = ${TOP_LIBDIR}/libafsauthent_pic.a ${TOP_LIBDIR}/libafsrpc_pic.a \
-	  ${PAM_LIBS} ${KRB5_LIBS} @LIB_AFSDB@ ${MT_LIBS}
-  KLIBS = ktc_krb.o ${TOP_LIBDIR}/libafsauthent_pic.a \
-	  ${TOP_LIBDIR}/libafsrpc_pic.a ${PAM_LIBS} ${KRB5_LIBS} \
-	  @LIB_AFSDB@ ${MT_LIBS}
- SHOBJS = afs_account.o afs_session.o afs_password.o \
-	  afs_pam_msg.o afs_message.o AFS_component_version_number.o
-   OBJS = $(SHOBJS) test_pam.o
-INCLUDES=-I${TOP_OBJDIR}/src/config -I${TOP_INCDIR} 
-CFLAGS =  ${PAM_DBG} ${PAM_OPTMZ} ${INCLUDES} ${PAM_CFLAGS}
-
-all: test_pam pam_afs.so.1 pam_afs.krb.so.1
-
-afs_setcred.o: afs_setcred.c afs_pam_msg.h afs_message.h afs_util.h
-	${CC} ${CFLAGS} -c ${srcdir}/afs_setcred.c -o afs_setcred.o
-
-afs_setcred_krb.o: afs_setcred.c afs_pam_msg.h afs_message.h afs_util.h
-	${CC} ${CFLAGS} -DAFS_KERBEROS_ENV -c ${srcdir}/afs_setcred.c -o afs_setcred_krb.o
-
-afs_auth.o: afs_auth.c afs_pam_msg.h afs_message.h afs_util.h
-	${CC} ${CFLAGS} -c ${srcdir}/afs_auth.c -o afs_auth.o
-
-afs_auth_krb.o: afs_auth.c afs_pam_msg.h afs_message.h afs_util.h
-	${CC} ${CFLAGS} -DAFS_KERBEROS_ENV -c ${srcdir}/afs_auth.c -o afs_auth_krb.o
-
-afs_util.o: afs_util.c afs_pam_msg.h afs_message.h afs_util.h
-	${CC} ${CFLAGS} -c ${srcdir}/afs_util.c -o afs_util.o
-
-afs_util_krb.o: afs_util.c afs_pam_msg.h afs_message.h afs_util.h
-	${CC} ${CFLAGS} -DAFS_KERBEROS_ENV -c ${srcdir}/afs_util.c -o afs_util_krb.o
-
-ktc_krb.o: ${srcdir}/../auth/ktc.c ${TOP_INCDIR}/afs/cellconfig.h \
-		${TOP_INCDIR}/afs/auth.h ${srcdir}/../auth/keys.h \
-		${TOP_INCDIR}/afs/vice.h
-	${CC} ${CFLAGS} -DAFS_KERBEROS_ENV -c ${srcdir}/../auth/ktc.c -o $@ -I../auth
-
-pam_afs.so.1: $(SHOBJS) afs_setcred.o afs_auth.o afs_util.o \
-		${TOP_LIBDIR}/libafsauthent_pic.a \
-		${TOP_LIBDIR}/libafsrpc_pic.a \
-		pam_afs.map
-	../config/shlib-build -d $(srcdir) -f pam_afs.so.1 -l pam_afs -- \
-		afs_setcred.o afs_auth.o afs_util.o ${SHOBJS} ${LIBS}
-=======
 include @TOP_OBJDIR@/src/config/Makefile.pthread
 include @TOP_OBJDIR@/src/config/Makefile.libtool
 
@@ -119,7 +61,6 @@
 		${TOP_INCDIR}/afs/auth.h ${srcdir}/../auth/keys.h \
 		${TOP_INCDIR}/afs/vice.h
 	$(LT_CCRULE) $(srcdir)/../auth/ktc.c
->>>>>>> 7442752b
 
 pam_afs.la: $(LT_objs) $(LT_deps) \
 		afs_setcred.lo afs_auth.lo afs_util.lo ktc.lo \
