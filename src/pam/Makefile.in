--- conflicted
+++ resolved
@@ -22,10 +22,6 @@
 	  $(top_builddir)/src/ubik/libauthent_ubik.la \
 	  $(top_builddir)/src/ptserver/libprot_pic.la \
 	  $(top_builddir)/src/kauth/libkauth_pic.la \
-<<<<<<< HEAD
-	  $(top_builddir)/src/auth/libpam_auth.la
-LT_deps =
-=======
 	  $(top_builddir)/src/auth/libpam_auth.la \
 	  $(top_builddir)/src/crypto/rfc3961/librfc3961_pic.la
 LT_deps =
@@ -34,7 +30,6 @@
 	$(LIB_hcrypto) $(LIB_roken) $(LIB_crypt) $(LIB_AFSDB)
 
 INSTALL_KAUTH = @INSTALL_KAUTH@
->>>>>>> e037c1b5
 
 MODULE_CFLAGS=${PAM_CFLAGS}
 
@@ -73,13 +68,7 @@
 	$(LIBTOOL) --quiet --mode=link --tag=CC $(MT_CC) $(XLDFLAGS) -rpath $(libdir) \
 		-module -no-undefined -o pam_afs.la \
 		afs_setcred.lo afs_auth.lo afs_util.lo ktc.lo \
-<<<<<<< HEAD
-		$(LT_objs) $(LT_deps) \
-		$(PAM_LIBS) $(LDFLAGS_hcrypto) $(LDFLAGS_roken) \
-		$(LIB_hcrypto) $(LIB_roken)
-=======
 		$(LT_objs) $(LT_deps) $(LT_libs)
->>>>>>> e037c1b5
 
 pam_afs.krb.la: $(LT_objs) $(LT_deps) \
 		afs_setcred_krb.lo afs_auth_krb.lo afs_util_krb.lo \
