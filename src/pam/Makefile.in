# Copyright 2000, International Business Machines Corporation and others.
# All Rights Reserved.
# 
# This software has been released under the terms of the IBM Public
# License.  For details, see the LICENSE file in the top-level source
# directory or online at http://www.openafs.org/dl/license10.html

srcdir=@srcdir@
include @TOP_OBJDIR@/src/config/Makefile.config
include @TOP_OBJDIR@/src/config/Makefile.pthread
include @TOP_OBJDIR@/src/config/Makefile.libtool

LT_objs = afs_account.lo afs_session.lo afs_password.lo \
<<<<<<< HEAD
	  afs_pam_msg.lo afs_message.lo AFS_component_version_number.lo \
=======
	  afs_pam_msg.lo afs_message.lo \
>>>>>>> 0d6342c1
	  $(top_builddir)/src/opr/libopr_pic.la \
	  $(top_builddir)/src/comerr/libcomerr_pic.la \
	  $(top_builddir)/src/rx/librx_pic.la \
	  $(top_builddir)/src/rxkad/librxkad_pic.la \
	  $(top_builddir)/src/audit/libaudit_pic.la \
	  $(top_builddir)/src/util/libafsutil_pic.la \
	  $(top_builddir)/src/sys/libsys_pic.la \
	  $(top_builddir)/src/ubik/libauthent_ubik.la \
	  $(top_builddir)/src/ptserver/libprot_pic.la \
	  $(top_builddir)/src/kauth/libkauth_pic.la \
<<<<<<< HEAD
	  $(top_builddir)/src/auth/libauth_pic.la
=======
	  $(top_builddir)/src/auth/libpam_auth.la
>>>>>>> 0d6342c1
LT_deps =

MODULE_CFLAGS=${PAM_CFLAGS}

all: test_pam pam_afs.la pam_afs.krb.la

CFLAGS_afs_setcred_krb.lo = -DAFS_KERBEROS_ENV
CFLAGS_afs_auth_krb.lo   = -DAFS_KERBEROS_ENV
CFLAGS_afs_util_krb.lo   = -DAFS_KERBEROS_ENV
CFLAGS_ktc_krb.lo        = -DAFS_KERBEROS_ENV -I../auth
CFLAGS_ktc.lo            = -I../auth

afs_setcred.lo: afs_setcred.c afs_pam_msg.h afs_message.h afs_util.h
afs_setcred_krb.lo: afs_setcred.c afs_pam_msg.h afs_message.h afs_util.h
	$(LT_CCRULE) ${srcdir}/afs_setcred.c

afs_auth.lo: afs_auth.c afs_pam_msg.h afs_message.h afs_util.h
afs_auth_krb.lo: afs_auth.c afs_pam_msg.h afs_message.h afs_util.h
	$(LT_CCRULE) ${srcdir}/afs_auth.c

afs_util.lo: afs_util.c afs_pam_msg.h afs_message.h afs_util.h
afs_util_krb.lo: afs_util.c afs_pam_msg.h afs_message.h afs_util.h
	$(LT_CCRULE) ${srcdir}/afs_util.c

ktc.lo: ${srcdir}/../auth/ktc.c ${TOP_INCDIR}/afs/cellconfig.h \
		${TOP_INCDIR}/afs/auth.h ${srcdir}/../auth/keys.h \
		${TOP_INCDIR}/afs/vice.h
	$(LT_CCRULE) $(srcdir)/../auth/ktc.c
ktc_krb.lo: ${srcdir}/../auth/ktc.c ${TOP_INCDIR}/afs/cellconfig.h \
		${TOP_INCDIR}/afs/auth.h ${srcdir}/../auth/keys.h \
		${TOP_INCDIR}/afs/vice.h
	$(LT_CCRULE) $(srcdir)/../auth/ktc.c

pam_afs.la: $(LT_objs) $(LT_deps) \
		afs_setcred.lo afs_auth.lo afs_util.lo ktc.lo \
		pam_afs.map
	$(LIBTOOL) --quiet --mode=link --tag=CC $(MT_CC) $(XLDFLAGS) -rpath $(libdir) \
		-module -no-undefined -o pam_afs.la \
		afs_setcred.lo afs_auth.lo afs_util.lo ktc.lo \
		$(LT_objs) $(LT_deps) \
		$(PAM_LIBS) $(LDFLAGS_hcrypto) $(LDFLAGS_roken) \
		$(LIB_hcrypto) $(LIB_roken)

pam_afs.krb.la: $(LT_objs) $(LT_deps) \
		afs_setcred_krb.lo afs_auth_krb.lo afs_util_krb.lo \
		ktc_krb.lo pam_afs.map
	$(LIBTOOL) --quiet --mode=link --tag=CC $(MT_CC) $(XLDFLAGS) -rpath $(libdir) \
		-module -no-undefined -o pam_afs.krb.la \
		afs_setcred_krb.lo afs_auth_krb.lo afs_util_krb.lo ktc_krb.lo \
		$(LT_objs) $(LT_deps) $(PAM_LIBS) $(LDFLAGS_hcrypto) $(LDFLAGS_roken) \
		$(LIB_hcrypto) $(LIB_roken)

test_pam: test_pam.o
	$(Q)set -x; \
	case "$(SYS_NAME)" in \
	hp_ux* | ia64_hpux*) \
		$(AFS_LDRULE_NOQ) test_pam.o ${PAM_LIBS};; \
	sun*_5*) \
		$(AFS_LDRULE_NOQ) test_pam.o ${PAM_LIBS};; \
	*linux*) \
		$(AFS_LDRULE_NOQ) -rdynamic test_pam.o -lpam -ldl;; \
	*fbsd*| *nbsd*) \
		$(AFS_LDRULE_NOQ) -rdynamic test_pam.o -lpam ;; \
	*) \
		echo No link line for system $(SYS_NAME). ;; \
	esac

install: pam_afs.la pam_afs.krb.la
	${INSTALL} -d ${DESTDIR}${libdir}
	$(INSTALL_DATA) .libs/pam_afs.so ${DESTDIR}${libdir}
	$(INSTALL_DATA) .libs/pam_afs.krb.so ${DESTDIR}${libdir}

dest: pam_afs.la pam_afs.krb.la
	${INSTALL} -d ${DEST}/lib
	$(INSTALL_DATA) .libs/pam_afs.so ${DEST}/lib
	$(INSTALL_DATA) .libs/pam_afs.krb.so ${DEST}/lib

afs_pam_msg.o: afs_pam_msg.c afs_pam_msg.h afs_message.h
afs_message.o: afs_message.c afs_message.h

#
# Misc. targets
#
clean:
	$(LT_CLEAN)
	$(RM) -f *.a *.o *.so.1 test_pam core *~ \
		AFS_component_version_number.c pam_afs.exp

include ../config/Makefile.version<|MERGE_RESOLUTION|>--- conflicted
+++ resolved
@@ -11,11 +11,7 @@
 include @TOP_OBJDIR@/src/config/Makefile.libtool
 
 LT_objs = afs_account.lo afs_session.lo afs_password.lo \
-<<<<<<< HEAD
-	  afs_pam_msg.lo afs_message.lo AFS_component_version_number.lo \
-=======
 	  afs_pam_msg.lo afs_message.lo \
->>>>>>> 0d6342c1
 	  $(top_builddir)/src/opr/libopr_pic.la \
 	  $(top_builddir)/src/comerr/libcomerr_pic.la \
 	  $(top_builddir)/src/rx/librx_pic.la \
@@ -26,11 +22,7 @@
 	  $(top_builddir)/src/ubik/libauthent_ubik.la \
 	  $(top_builddir)/src/ptserver/libprot_pic.la \
 	  $(top_builddir)/src/kauth/libkauth_pic.la \
-<<<<<<< HEAD
-	  $(top_builddir)/src/auth/libauth_pic.la
-=======
 	  $(top_builddir)/src/auth/libpam_auth.la
->>>>>>> 0d6342c1
 LT_deps =
 
 MODULE_CFLAGS=${PAM_CFLAGS}
