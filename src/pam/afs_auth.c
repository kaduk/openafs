--- conflicted
+++ resolved
@@ -174,13 +174,8 @@
     /* enhanced: use "ignore_uid <number>" to specify the largest uid
      * which should be ignored by this module
      */
-<<<<<<< HEAD
-#if	defined(AFS_HPUX_ENV) || defined(AFS_DARWIN100_ENV) || defined(AFS_SUN58_ENV)
-#if     defined(AFS_HPUX110_ENV) || defined(AFS_DARWIN100_ENV) || defined(AFS_SUN58_ENV)
-=======
 #if	defined(AFS_HPUX_ENV) || defined(AFS_DARWIN100_ENV) || defined(AFS_SUN5_ENV)
 #if     defined(AFS_HPUX110_ENV) || defined(AFS_DARWIN100_ENV) || defined(AFS_SUN5_ENV)
->>>>>>> 11efae83
     i = getpwnam_r(user, &unix_pwd, upwd_buf, sizeof(upwd_buf), &upwd);
 #else /* AFS_HPUX110_ENV */
     i = getpwnam_r(user, &unix_pwd, upwd_buf, sizeof(upwd_buf));
