--- conflicted
+++ resolved
@@ -9,15 +9,6 @@
 
 #include <afsconfig.h>
 #include <afs/param.h>
-<<<<<<< HEAD
-
-#include <syslog.h>
-#include <stdlib.h>
-#include <string.h>
-#include <pwd.h>
-#include <unistd.h>
-=======
->>>>>>> 11efae83
 
 #include <roken.h>
 
