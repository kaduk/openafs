# AC_TRY_KBUILD26([INCLUDES], [FUNCTION-BODY],
#                 [ACTION-IF-SUCCESS], [ACTION-IF-FAILURE])
#
AC_DEFUN([AC_TRY_KBUILD26],[  rm -fr conftest.dir
  if test "x$ac_linux_kbuild_requires_extra_cflags" = "xyes" ; then
    CFLAGS_PREFIX='EXTRA_'
  fi
  if mkdir conftest.dir &&
    cat >conftest.dir/Makefile <<_ACEOF &&
${CFLAGS_PREFIX}CFLAGS += $CPPFLAGS

obj-m += conftest.o
_ACEOF
    cat >conftest.dir/conftest.c <<\_ACEOF &&
/* confdefs.h */
_ACEOF
    cat confdefs.h >>conftest.dir/conftest.c &&
    cat >>conftest.dir/conftest.c <<\_ACEOF &&
/* end confdefs.h */
#include <linux/module.h>
$1

void conftest(void)
{ 
$2
} 

MODULE_LICENSE("http://www.openafs.org/dl/license10.html");
_ACEOF
    echo make -C $LINUX_KERNEL_BUILD M=$SRCDIR_PARENT/conftest.dir modules KBUILD_VERBOSE=1 >&AS_MESSAGE_LOG_FD &&
    make -C $LINUX_KERNEL_BUILD M=$SRCDIR_PARENT/conftest.dir modules KBUILD_VERBOSE=1 >&AS_MESSAGE_LOG_FD 2>conftest.err &&
    ! grep -i "WARNING: .* undefined!$" conftest.err >/dev/null 2>&1
    then [$3]
    else
      sed '/^ *+/d' conftest.err >&AS_MESSAGE_LOG_FD
      echo "$as_me: failed using Makefile:" >&AS_MESSAGE_LOG_FD
      sed 's/^/| /' conftest.dir/Makefile >&AS_MESSAGE_LOG_FD
      echo "$as_me: and program was:" >&AS_MESSAGE_LOG_FD
      sed 's/^/| /' conftest.dir/conftest.c >&AS_MESSAGE_LOG_FD
      [$4]
  fi; rm -fr conftest.err conftest.dir])

  
# AC_TRY_KBUILD24([INCLUDES], [FUNCTION-BODY],
#                 [ACTION-IF-SUCCESS], [ACTION-IF-FAILURE])
#
AC_DEFUN([AC_TRY_KBUILD24], [
  ac_save_CPPFLAGS="$CPPFLAGS"
  CPPFLAGS="-I$LINUX_KERNEL_PATH/include -D__KERNEL__ -Werror-implicit-function-declaration $CPPFLAGS"
  AC_TRY_COMPILE([
#include <linux/kernel.h>
$1], [$2], [$3], [$4])
  CPPFLAGS="$ac_save_CPPFLAGS"])


# AC_TRY_KBUILD([INCLUDES], [FUNCTION-BODY],
#               [ACTION-IF-SUCCESS], [ACTION-IF-FAILURE])
#
AC_DEFUN([AC_TRY_KBUILD], [
  if test $AFS_SYSKVERS -ge 26 ; then
    AC_TRY_KBUILD26([$1], [$2], [$3], [$4])
  else
    AC_TRY_KBUILD24([$1], [$2], [$3], [$4])
  fi])

AC_DEFUN([LINUX_KERNEL_COMPILE_WORKS], [
  AC_MSG_CHECKING([if linux kernel module build works])
  AC_TRY_KBUILD(
[#include <linux/sched.h>
#include <linux/fs.h>],
    [],:,AC_MSG_RESULT(no)
    AC_MSG_FAILURE([Fix problem or use --disable-kernel-module...]))
  AC_MSG_RESULT(yes)])

AC_DEFUN([LINUX_KBUILD_USES_EXTRA_CFLAGS], [
  AC_MSG_CHECKING([if linux kbuild requires EXTRA_CFLAGS])
  save_CPPFLAGS="$CPPFLAGS"
  CPPFLAGS=-Wall
  AC_TRY_KBUILD(
[#include <linux/sched.h>
#include <linux/fs.h>],
    [],
    ac_linux_kbuild_requires_extra_cflags=no,
    ac_linux_kbuild_requires_extra_cflags=yes)
    CPPFLAGS="$save_CPPFLAGS"
    AC_MSG_RESULT($ac_linux_kbuild_requires_extra_cflags)])

dnl AC_CHECK_LINUX_BUILD([msg], [var], [includes], [code], [define], [CFLAGS])
AC_DEFUN([AC_CHECK_LINUX_BUILD],
 [AS_VAR_PUSHDEF([ac_linux_build], [$2])dnl
  AC_CACHE_CHECK([$1], [ac_linux_build],
   [save_CPPFLAGS="$CPPFLAGS"
     CPPFLAGS="$CPPFLAGS $7"
     AC_TRY_KBUILD([$3], [$4],
		  AS_VAR_SET([ac_linux_build], [yes]),
		  AS_VAR_SET([ac_linux_build], [no]))
     CPPFLAGS="$save_CPPFLAGS"
   ])
  AS_IF([test AS_VAR_GET([ac_linux_build]) = yes],
        [AC_DEFINE([$5],1,[$6])])
 ])

dnl AC_CHECK_LINUX_HEADER(header)
AC_DEFUN([AC_CHECK_LINUX_HEADER],
 [AC_CHECK_LINUX_BUILD([for linux/$1], [ac_cv_linux_header_$1],
		       [#include <linux/$1>],
		       [return;],
		       AS_TR_CPP(HAVE_LINUX_$1),
		       [Define if your kernel has linux/$1])
 ])

dnl AC_CHECK_LINUX_FUNC([function], [includes], [code])
AC_DEFUN([AC_CHECK_LINUX_FUNC],
 [AS_VAR_PUSHDEF([ac_linux_func], [ac_cv_linux_func_$1])dnl
  AC_CACHE_CHECK([for $1], [ac_linux_func],
    [save_CPPFLAGS="$CPPFLAGS"
     CPPFLAGS="$CPPFLAGS -Werror-implicit-function-declaration"
     AC_TRY_KBUILD([$2], [$3],
		   AS_VAR_SET([ac_linux_func], [yes]),
		   AS_VAR_SET([ac_linux_func], [no]))
     CPPFLAGS="$save_CPPFLAGS"
    ])
  AS_IF([test AS_VAR_GET([ac_linux_func]) = yes],
	[AC_DEFINE(AS_TR_CPP(HAVE_LINUX_$1), 1,
		   [Define if your kernel has the $1 function])])
 ])

dnl AC_CHECK_LINUX_TYPE([type], [includes])
AC_DEFUN([AC_CHECK_LINUX_TYPE],
 [AC_CHECK_LINUX_BUILD([for $1],
                       [ac_cv_linux_type_$1_exists],
                       [#include <linux/$2>],
                       [$1 _test; ],
                       AS_TR_CPP(HAVE_LINUX_$1),
                       [Define if kernel defines $1])
 ])

dnl AC_CHECK_LINUX_STRUCT([structure], [element], [includes])
AC_DEFUN([AC_CHECK_LINUX_STRUCT],
 [AC_CHECK_LINUX_TYPED_STRUCT([struct $1], [$2], [$3])
 ])

dnl AC_CHECK_LINUX_TYPED_STRUCT([structure], [element], [includes])
AC_DEFUN([AC_CHECK_LINUX_TYPED_STRUCT],
 [AC_CHECK_LINUX_BUILD([for $2 in $1],
		       [ac_cv_linux_$1_has_$2],
		       [#include <linux/$3>],
		       [$1 _test; printk("%x\n", &_test.$2); ],
		       AS_TR_CPP($1_HAS_$2),
<<<<<<< HEAD
		       [Define if kernel typedef'd $1 has the $2 element])
=======
		       [Define if kernel $1 has the $2 element])
>>>>>>> 11efae83
 ])
<|MERGE_RESOLUTION|>--- conflicted
+++ resolved
@@ -147,9 +147,5 @@
 		       [#include <linux/$3>],
 		       [$1 _test; printk("%x\n", &_test.$2); ],
 		       AS_TR_CPP($1_HAS_$2),
-<<<<<<< HEAD
-		       [Define if kernel typedef'd $1 has the $2 element])
-=======
 		       [Define if kernel $1 has the $2 element])
->>>>>>> 11efae83
  ])
