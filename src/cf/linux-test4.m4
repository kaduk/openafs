--- conflicted
+++ resolved
@@ -23,23 +23,6 @@
 		       [EXPORTED_TASKLIST_LOCK],
 		       [define if tasklist_lock exported],
 		       [])
-<<<<<<< HEAD
-])
-
-AC_DEFUN([LINUX_COMPLETION_H_EXISTS], [
-  AC_CHECK_LINUX_BUILD([for linux/completion.h],
-		       [ac_cv_linux_completion_h_exists],
-[#include <linux/version.h>
-#include <linux/completion.h>],
-[struct completion _c;
-#if LINUX_VERSION_CODE <= KERNEL_VERSION(2,4,8)
-lose
-#endif],
-		       [HAVE_LINUX_COMPLETION_H]
-		       [Define if your kernel has a usable linux/completion.h],
-		       [])
-=======
->>>>>>> 7442752b
 ])
 
 
@@ -300,11 +283,7 @@
                         [dops.d_revalidate = reval;],
 		       [DOP_REVALIDATE_TAKES_NAMEIDATA],
 		       [define if your dops.d_revalidate takes a nameidata argument],
-<<<<<<< HEAD
-		       [])
-=======
 		       [-Werror])
->>>>>>> 7442752b
 ])
 
 
@@ -590,19 +569,6 @@
 		       [EXPORTED_KEY_TYPE_KEYRING],
 		       [define if key_type_keyring is exported],
 		       [])
-<<<<<<< HEAD
-])
-
-
-AC_DEFUN([LINUX_KEYS_HAVE_SESSION_TO_PARENT], [
-  AC_CHECK_LINUX_BUILD([for KEYCTL_SESSION_TO_PARENT],
-		       [ac_cv_linux_have_session_to_parent],
-		       [#include <linux/keyctl.h>],
-		       [int i = KEYCTL_SESSION_TO_PARENT;],
-		       [HAVE_SESSION_TO_PARENT],
-		       [define if keyctl has the KEYCTL_SESSION_TO_PARENT function])
-=======
->>>>>>> 7442752b
 ])
 
 
@@ -652,17 +618,10 @@
   AC_CHECK_LINUX_BUILD([whether dentry.d_op->d_delete takes a const argument],
 			[ac_cv_linux_dop_d_delete_takes_const],
 			[#include <linux/fs.h>
-<<<<<<< HEAD
-			#include <linux/dcache.h>],
-			[struct dentry_operations _d_ops;
-			int _d_del(const struct dentry *de) {return 0;};
-			_d_ops.d_delete = _d_del;],
-=======
 			#include <linux/dcache.h>
 			static int _d_del(const struct dentry *de) { return 0; }
 			struct dentry_operations _d_ops;],
 			[_d_ops.d_delete = _d_del;],
->>>>>>> 7442752b
 			[DOP_D_DELETE_TAKES_CONST],
 			[define if dentry.d_op->d_delete takes a const argument],
 			[-Werror])
@@ -672,17 +631,10 @@
 AC_DEFUN([LINUX_IOP_MKDIR_TAKES_UMODE_T], [
   AC_CHECK_LINUX_BUILD([whether inode.i_op->mkdir takes a umode_t argument],
 			[ac_cv_linux_iop_mkdir_takes_umode_t],
-<<<<<<< HEAD
-			[#include <linux/fs.h>],
-			[struct inode_operations _i_ops;
-			int _mkdir(struct inode *i, struct dentry *d, umode_t m) {return 0;};
-			_i_ops.mkdir = _mkdir;],
-=======
 			[#include <linux/fs.h>
 			static int _mkdir(struct inode *i, struct dentry *d, umode_t m) { return 0; }
 			struct inode_operations _i_ops;],
 			[_i_ops.mkdir = _mkdir;],
->>>>>>> 7442752b
 			[IOP_MKDIR_TAKES_UMODE_T],
 			[define if inode.i_op->mkdir takes a umode_t argument],
 			[-Werror])
@@ -706,18 +658,10 @@
 AC_DEFUN([LINUX_EXPORT_OP_ENCODE_FH_TAKES_INODES], [
   AC_CHECK_LINUX_BUILD([whether export operation encode_fh takes inode arguments],
 			[ac_cv_linux_export_op_encode_fh__takes_inodes],
-<<<<<<< HEAD
-			[#include <linux/exportfs.h>],
-			[struct export_operations _exp_ops;
-			int _encode_fh(struct inode *i, __u32 *fh, int *len, struct inode *p)
-				{return 0;};
-			_exp_ops.encode_fh = _encode_fh;],
-=======
 			[#include <linux/exportfs.h>
 			static int _encode_fh(struct inode *i, __u32 *fh, int *len, struct inode *p) { return 0; }
 			struct export_operations _exp_ops;],
 			[_exp_ops.encode_fh = _encode_fh;],
->>>>>>> 7442752b
 			[EXPORT_OP_ENCODE_FH_TAKES_INODES],
 			[define if encode_fh export op takes inode arguments],
 			[-Werror])
@@ -802,17 +746,10 @@
   AC_CHECK_LINUX_BUILD([whether dentry_operations.d_revalidate takes an unsigned int],
 			[ac_cv_linux_func_d_revalidate_takes_unsigned],
 			[#include <linux/fs.h>
-<<<<<<< HEAD
-			#include <linux/namei.h>],
-			[struct dentry_operations dops;
-			int reval(struct dentry *d, unsigned int i) { return 0; };
-			dops.d_revalidate = reval;],
-=======
 			#include <linux/namei.h>
 			static int reval(struct dentry *d, unsigned int i) { return 0; }
 			struct dentry_operations _d_ops;],
 			[_d_ops.d_revalidate = reval;],
->>>>>>> 7442752b
 		       [DOP_REVALIDATE_TAKES_UNSIGNED],
 		       [define if your dops.d_revalidate takes an unsigned int argument],
 		       [-Werror])
@@ -823,17 +760,10 @@
   AC_CHECK_LINUX_BUILD([whether inode operation lookup takes an unsigned int],
 			[ac_cv_linux_func_lookup_takes_unsigned],
 			[#include <linux/fs.h>
-<<<<<<< HEAD
-			#include <linux/namei.h>],
-			[struct inode_operations iops;
-			struct dentry *look(struct inode *i, struct dentry *d, unsigned int j) { return NULL; };
-			iops.lookup = look;],
-=======
 			#include <linux/namei.h>
 			static struct dentry *look(struct inode *i, struct dentry *d, unsigned int j) { return NULL; }
 			struct inode_operations _i_ops;],
 			[_i_ops.lookup = look;],
->>>>>>> 7442752b
 		       [IOP_LOOKUP_TAKES_UNSIGNED],
 		       [define if your iops.lookup takes an unsigned int argument],
 		       [-Werror])
