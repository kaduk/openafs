--- conflicted
+++ resolved
@@ -1043,8 +1043,6 @@
   AC_MSG_RESULT($ac_cv_linux_semaphore_h_exists)
   if test "x$ac_cv_linux_semaphore_h_exists" = "xyes"; then
     AC_DEFINE([LINUX_SEMAPHORE_H], 1, [define if linux/semaphore.h exists])
-<<<<<<< HEAD
-=======
   fi])
 
 AC_DEFUN([LINUX_HAVE_WRITE_BEGIN_AOP], [
@@ -1058,5 +1056,4 @@
   AC_MSG_RESULT($ac_cv_linux_write_begin)
   if test "x$ac_cv_linux_write_begin" = "xyes"; then
     AC_DEFINE([HAVE_WRITE_BEGIN], 1, [define if your kernel has a write_begin() address space op])
->>>>>>> 1949585d
   fi])