--- conflicted
+++ resolved
@@ -4,16 +4,9 @@
 dnl defaults, override in case below as needed
 XCFLAGS='${DBG} ${OPTMZ}'
 SHLIB_SUFFIX="so"
-<<<<<<< HEAD
 CCOBJ=$CC
 MT_CC=$CC
-XLIBS="${LIB_AFSDB}"
-=======
-CC="cc"
-CCOBJ="cc"
-MT_CC="cc"
 XLIBS="${LIB_AFSDB} ${XBSA_XLIBS}"
->>>>>>> 1949585d
 
 dnl debugging and optimization flag defaults
 dnl Note, these are all the defaults for if debug/optimize turned on, and
