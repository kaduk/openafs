/*
 * Copyright 2000, International Business Machines Corporation and others.
 * All Rights Reserved.
 *
 * This software has been released under the terms of the IBM Public
 * License.  For details, see the LICENSE file in the top-level source
 * directory or online at http://www.openafs.org/dl/license10.html
 */

#include <afsconfig.h>
#include <afs/param.h>

#include <roken.h>

#include <afs/afsutil.h>

<<<<<<< HEAD
#include <string.h>
#include <stdio.h>
#include <stdarg.h>
#include <stdlib.h>
#include <fcntl.h>
#include <sys/types.h>
#include <sys/stat.h>
#ifndef AFS_NT40_ENV
#include <sys/param.h>
#include <unistd.h>
#else
#include <io.h>
#endif
=======
>>>>>>> 11efae83
#include "audit-api.h"

static FILE *auditout;

static void
send_msg(void)
{
    fprintf(auditout, "\n");
    fflush(auditout);
}

static void
append_msg(const char *format, ...)
{
    va_list vaList;

    va_start(vaList, format);
    vfprintf(auditout, format, vaList);
    va_end(vaList);
}

static int
open_file(const char *fileName)
{
    int tempfd, flags;
    char *oldName;

#ifndef AFS_NT40_ENV
    struct stat statbuf;

    if ((lstat(fileName, &statbuf) == 0)
        && (S_ISFIFO(statbuf.st_mode))) {
        flags = O_WRONLY | O_NONBLOCK;
    } else
#endif
    {
<<<<<<< HEAD
	afs_asprintf(&oldName, "%s.old", fileName);
=======
	asprintf(&oldName, "%s.old", fileName);
>>>>>>> 11efae83
	if (oldName == NULL) {
	    printf("Warning: Unable to create backup filename. Auditing ignored\n");
	    return 1;
	}
<<<<<<< HEAD
        renamefile(fileName, oldName);
=======
        rk_rename(fileName, oldName);
>>>>>>> 11efae83
        flags = O_WRONLY | O_TRUNC | O_CREAT;
	free(oldName);
    }
    tempfd = open(fileName, flags, 0666);
    if (tempfd > -1) {
        auditout = fdopen(tempfd, "a");
        if (!auditout) {
            printf("Warning: auditlog %s not writable, ignored.\n", fileName);
            return 1;
        }
    } else {
        printf("Warning: auditlog %s not writable, ignored.\n", fileName);
        return 1;
    }
    return 0;
}

static void
print_interface_stats(FILE *out)
{
    return;
}

const struct osi_audit_ops audit_file_ops = {
    &send_msg,
    &append_msg,
    &open_file,
    &print_interface_stats,
};<|MERGE_RESOLUTION|>--- conflicted
+++ resolved
@@ -14,22 +14,6 @@
 
 #include <afs/afsutil.h>
 
-<<<<<<< HEAD
-#include <string.h>
-#include <stdio.h>
-#include <stdarg.h>
-#include <stdlib.h>
-#include <fcntl.h>
-#include <sys/types.h>
-#include <sys/stat.h>
-#ifndef AFS_NT40_ENV
-#include <sys/param.h>
-#include <unistd.h>
-#else
-#include <io.h>
-#endif
-=======
->>>>>>> 11efae83
 #include "audit-api.h"
 
 static FILE *auditout;
@@ -66,20 +50,12 @@
     } else
 #endif
     {
-<<<<<<< HEAD
-	afs_asprintf(&oldName, "%s.old", fileName);
-=======
 	asprintf(&oldName, "%s.old", fileName);
->>>>>>> 11efae83
 	if (oldName == NULL) {
 	    printf("Warning: Unable to create backup filename. Auditing ignored\n");
 	    return 1;
 	}
-<<<<<<< HEAD
-        renamefile(fileName, oldName);
-=======
         rk_rename(fileName, oldName);
->>>>>>> 11efae83
         flags = O_WRONLY | O_TRUNC | O_CREAT;
 	free(oldName);
     }
