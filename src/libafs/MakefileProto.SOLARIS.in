# Copyright 2000, International Business Machines Corporation and others.
# All Rights Reserved.
# 
# This software has been released under the terms of the IBM Public
# License.  For details, see the LICENSE file in the top-level source
# directory or online at http://www.openafs.org/dl/license10.html

srcdir=@srcdir@
include @TOP_OBJDIR@/src/config/Makefile.config
INSTALL = @INSTALL@
INSTALL_DATA = @INSTALL_DATA@
INSTALL_PROGRAM = @INSTALL_PROGRAM@
INSTALL_SCRIPT = @INSTALL_SCRIPT@


# OS specific object files:
AFS_OS_OBJS = \
	osi_crypto.o \
	osi_gcpags.o \
	osi_groups.o \
	osi_inode.o \
<sunx86_511 sun4x_511>
	osi_ioctl.o \
<all>
	osi_file.o \
	osi_sleep.o \
	osi_vcache.o \
	osi_vm.o \
	osi_vnodeops.o

AFS_OS_NFSOBJS = \
	osi_vfsops_nfs.o

AFS_OS_NONFSOBJS = \
	osi_vfsops.o

# System specific build commands and flags
DEFINES= -DAFSDEBUG -DKERNEL -DAFS -DVICE -DNFS -DUFS -DINET -DQUOTA -DGETMOUNT
#These are redundant
#LD = /usr/ccs/bin/ld
#LORDER = /usr/ccs/bin/lorder
#CC = /opt/SUNWspro/bin/cc
KDEFS= -D_KERNEL -DSYSV -dn ${ARCH_DEFS}

<sun4x_58 sun4x_59 sun4x_510 sun4x_511>
KDEFS_32 = -xarch=v8
KDEFS_64 = -xarch=v9 

<sunx86_58 sunx86_59 sunx86_510 sunx86_511>
KDEFS_32 = 
KDEFS_64 = -xarch=amd64 -xmodel=kernel

<all>
CFLAGS=-I. -I.. -I${TOP_OBJDIR}/src/config ${FSINCLUDES} $(DEFINES) $(KDEFS) $(KOPTS) ${DBUG}

<sun4x_58 sunx86_58 sun4x_59 sunx86_59>
LDFLAGS=-r -dy -N drv/ip -N drv/udp -N strmod/rpcmod

<sun4x_510 sunx86_510 sun4x_511 sunx86_511>
LDFLAGS=-r -dy -N drv/ip -N drv/udp -N strmod/rpcmod -N fs/ufs

# Name of directory to hold object files and libraries.
<<<<<<< HEAD
<all -sun4x_57 -sun4x_58 -sun4x_59 -sun4x_510 -sun4x_511 -sunx86_57 -sunx86_58 -sunx86_59 -sunx86_510 -sunx86_511>
KOBJ = MODLOAD
<sun4x_57 sun4x_58 sun4x_59 sunx86_57 sunx86_58 sunx86_59 sunx86_510>
=======
<all -sun4x_510 sun4x_511 sunx86_511>
>>>>>>> 7442752b
KOBJ = MODLOAD32 MODLOAD64
<sun4x_510 sun4x_511 sunx86_511>
KOBJ = MODLOAD64

# This tells Makefile.common to use it's single directory build target.
<all>
COMPDIRS = solaris_compdirs
INSTDIRS = solaris_instdirs
DESTDIRS = solaris_destdirs

include Makefile.common


setup:
	-$(RM) -f  h net netinet rpc ufs nfs  machine sys inet
	-ln -fs /usr/include/sys h
	-ln -fs /usr/include/net net
	-ln -fs /usr/include/netinet netinet
	-ln -fs /usr/include/rpc rpc
	-ln -fs /usr/include/sys sys
	-ln -fs /usr/include/nfs nfs
	-ln -fs /usr/include/inet inet
	-ln -fs /usr/include/ufs ufs
	for t in ${KOBJ} ; do \
		echo Making directory: $$t; \
		mkdir -p $$t; \
		$(RM) -f $$t/Makefile.common $$t/Makefile $$t/config ; \
		ln -fs ../Makefile.common $$t/Makefile.common ; \
		ln -fs ../Makefile $$t/Makefile ;\
		ln -fs ../config $$t/config ;\
	done


## This is the target for a Solaris 7. Here we build both the 32 bit and
## the 64 bit libafs in MODLOAD32 and MODLOAD64 directories respectively

${COMPDIRS} ${INSTDIRS} ${DESTDIRS}:
	for t in ${KOBJ} ; do \
		echo Building directory: $$t ; \
		case $$t in \
			MODLOAD32) \
			 ARCH_DEFS="${KDEFS_32}" ; \
			 BITS="" ;; \
			MODLOAD64) \
			 ARCH_DEFS="${KDEFS_64}" ; \
			 BITS="64" ;; \
		esac ; \
		export ARCH_DEFS ; \
		export BITS ; \
		cd $$t  ; \
		$(MAKE) $@_libafs || exit $$? ; \
		cd ../ ;\
	done

solaris_compdirs_libafs: depsrcs libafs
solaris_instdirs_libafs: install_libafs
solaris_destdirs_libafs: dest_libafs

# Below this line are targets when in the COMMON directory:
LIBAFS = libafs.o
LIBAFSNONFS = libafs.nonfs.o

INST_LIBAFSNONFS = ${DESTDIR}${afskerneldir}/libafs${BITS}.nonfs.o
INST_LIBAFS = ${DESTDIR}${afskerneldir}/libafs${BITS}.o

DEST_LIBAFSNONFS = ${DEST}/root.client/usr/vice/etc/modload/libafs${BITS}.nonfs.o
DEST_LIBAFS = ${DEST}/root.client/usr/vice/etc/modload/libafs${BITS}.o

# Without this line, gmake tries to build libafs.o
.PHONY: libafs

libafs:	$(LIBAFSNONFS) $(LIBAFS)

install_libafs:	$(LIBAFS) $(LIBAFSNONFS)
	${INSTALL} -d ${DESTDIR}${afskerneldir}
	${INSTALL} -m 644 $(LIBAFS) $(INST_LIBAFS)
	${INSTALL} -m 644 $(LIBAFSNONFS) $(INST_LIBAFSNONFS)

dest_libafs: $(LIBAFS) $(LIBAFSNONFS)
	${INSTALL} -d ${DEST}/root.client/usr/vice/etc/modload
	${INSTALL} -m 644 $(LIBAFS) $(DEST_LIBAFS)
	${INSTALL} -m 644 $(LIBAFSNONFS) $(DEST_LIBAFSNONFS)

${LIBAFS}: $(AFSAOBJS) $(AFSNFSOBJS)
	$(RM) -f $@
	$(LD) $(LDFLAGS) -o $@ $(AFSAOBJS) ${AFSNFSOBJS}

${LIBAFSNONFS}:  $(AFSAOBJS) $(AFSNONFSOBJS)
	$(RM) -f $@
	$(LD) $(LDFLAGS) -o $@ $(AFSAOBJS) ${AFSNONFSOBJS}
<|MERGE_RESOLUTION|>--- conflicted
+++ resolved
@@ -60,13 +60,7 @@
 LDFLAGS=-r -dy -N drv/ip -N drv/udp -N strmod/rpcmod -N fs/ufs
 
 # Name of directory to hold object files and libraries.
-<<<<<<< HEAD
-<all -sun4x_57 -sun4x_58 -sun4x_59 -sun4x_510 -sun4x_511 -sunx86_57 -sunx86_58 -sunx86_59 -sunx86_510 -sunx86_511>
-KOBJ = MODLOAD
-<sun4x_57 sun4x_58 sun4x_59 sunx86_57 sunx86_58 sunx86_59 sunx86_510>
-=======
 <all -sun4x_510 sun4x_511 sunx86_511>
->>>>>>> 7442752b
 KOBJ = MODLOAD32 MODLOAD64
 <sun4x_510 sun4x_511 sunx86_511>
 KOBJ = MODLOAD64
