/*
 * Copyright 2000, International Business Machines Corporation and others.
 * All Rights Reserved.
 * 
 * This software has been released under the terms of the IBM Public
 * License.  For details, see the LICENSE file in the top-level source
 * directory or online at http://www.openafs.org/dl/license10.html
 */

#include <afsconfig.h>
#include "afs/param.h"


#include "rx/rx_kcommon.h"
#include "rx/rx_atomic.h"
#include "rx/rx_internal.h"
#include "rx/rx_packet.h"
#include "rx/rx_stats.h"

#ifdef AFS_DARWIN80_ENV
#define soclose sock_close
#endif

#ifdef RXK_UPCALL_ENV
<<<<<<< HEAD
extern int rxinit_status;
=======
extern rx_atomic_t rxinit_status;
>>>>>>> 11efae83

void
rx_upcall(socket_t so, void *arg, __unused int waitflag)
{
    mbuf_t m;
    int error = 0;
    int i, flags = 0;
    struct msghdr msg;
    struct sockaddr_storage ss;
    struct sockaddr *sa = NULL;
    struct sockaddr_in from;
    struct rx_packet *p;
    afs_int32 rlen;
    afs_int32 tlen;
    afs_int32 savelen;          /* was using rlen but had aliasing problems */
    size_t nbytes, resid, noffset;

<<<<<<< HEAD
    /* if rx is shut down, but the socket is not closed yet, we
       can't process packets. just return now. */
    if (rxinit_status)
=======
    /* we stopped rx but the socket isn't closed yet */
    if (rx_atomic_test_bit(&rxinit_status, 0))
>>>>>>> 11efae83
	return;

    /* See if a check for additional packets was issued */
    rx_CheckPackets();

    p = rxi_AllocPacket(RX_PACKET_CLASS_RECEIVE);
    rx_computelen(p, tlen);
    rx_SetDataSize(p, tlen);    /* this is the size of the user data area */
    tlen += RX_HEADER_SIZE;     /* now this is the size of the entire packet */
    rlen = rx_maxJumboRecvSize; /* this is what I am advertising.  Only check
				 * it once in order to avoid races.  */
    tlen = rlen - tlen;
    if (tlen > 0) {
	tlen = rxi_AllocDataBuf(p, tlen, RX_PACKET_CLASS_RECV_CBUF);
	if (tlen > 0) {
	    tlen = rlen - tlen;
	} else
	    tlen = rlen;
    } else
	tlen = rlen;
    /* add some padding to the last iovec, it's just to make sure that the
     * read doesn't return more data than we expect, and is done to get around
     * our problems caused by the lack of a length field in the rx header. */
    savelen = p->wirevec[p->niovecs - 1].iov_len;
    p->wirevec[p->niovecs - 1].iov_len = savelen + RX_EXTRABUFFERSIZE;

    resid = nbytes = tlen + sizeof(afs_int32);

    memset(&msg, 0, sizeof(struct msghdr));
    msg.msg_name = &ss;
    msg.msg_namelen = sizeof(struct sockaddr_storage);
    sa =(struct sockaddr *) &ss;

    do {
	m = NULL;
	error = sock_receivembuf(so, &msg, &m, MSG_DONTWAIT, &nbytes);
	if (!error) {
	    size_t sz, offset = 0;
	    noffset = 0;
	    resid = nbytes;
	    for (i=0;i<p->niovecs && resid;i++) {
		sz=MIN(resid, p->wirevec[i].iov_len);
		error = mbuf_copydata(m, offset, sz, p->wirevec[i].iov_base);
		if (error)
		    break;
		resid-=sz;
		offset+=sz;
		noffset += sz;
	    }
	}
    } while (0);

    mbuf_freem(m);

    /* restore the vec to its correct state */
    p->wirevec[p->niovecs - 1].iov_len = savelen;

    if (error == EWOULDBLOCK && noffset > 0)
	error = 0;

    if (!error) {
	int host, port;

	nbytes -= resid;

	if (sa->sa_family == AF_INET)
	    from = *(struct sockaddr_in *)sa;

	p->length = nbytes - RX_HEADER_SIZE;;
	if ((nbytes > tlen) || (p->length & 0x8000)) {  /* Bogus packet */
	    if (nbytes <= 0) {
		if (rx_stats_active) {
		    MUTEX_ENTER(&rx_stats_mutex);
<<<<<<< HEAD
		    rx_stats.bogusPacketOnRead++;
=======
		    rx_atomic_inc(&rx_stats.bogusPacketOnRead);
>>>>>>> 11efae83
		    rx_stats.bogusHost = from.sin_addr.s_addr;
		    MUTEX_EXIT(&rx_stats_mutex);
		}
		dpf(("B: bogus packet from [%x,%d] nb=%d",
		     from.sin_addr.s_addr, from.sin_port, nbytes));
	    }
	    return;
	} else {
	    /* Extract packet header. */
	    rxi_DecodePacketHeader(p);

	    host = from.sin_addr.s_addr;
	    port = from.sin_port;
	    if (p->header.type > 0 && p->header.type < RX_N_PACKET_TYPES) {
		if (rx_stats_active) {
<<<<<<< HEAD
		    MUTEX_ENTER(&rx_stats_mutex);
		    rx_stats.packetsRead[p->header.type - 1]++;
		    MUTEX_EXIT(&rx_stats_mutex);
=======
		    rx_atomic_inc(&rx_stats.packetsRead[p->header.type - 1]);
>>>>>>> 11efae83
		}
	    }

#ifdef RX_TRIMDATABUFS
	    /* Free any empty packet buffers at the end of this packet */
	    rxi_TrimDataBufs(p, 1);
#endif
	    /* receive pcket */
	    p = rxi_ReceivePacket(p, so, host, port, 0, 0);
	}
    }
    /* free packet? */
    if (p)
	rxi_FreePacket(p);

    return;
}

/* in listener env, the listener shutdown does this. we have no listener */
void
osi_StopNetIfPoller(void)
{
    shutdown_rx();
    soclose(rx_socket);
    if (afs_termState == AFSOP_STOP_NETIF) {
	afs_termState = AFSOP_STOP_COMPLETE;
	osi_rxWakeup(&afs_termState);
    }
}
#elif defined(RXK_LISTENER_ENV)
int
osi_NetReceive(osi_socket so, struct sockaddr_in *addr, struct iovec *dvec,
	       int nvecs, int *alength)
{
#ifdef AFS_DARWIN80_ENV
    socket_t asocket = (socket_t)so;
    struct msghdr msg;
    struct sockaddr_storage ss;
    int rlen;
    mbuf_t m;
#else
    struct socket *asocket = (struct socket *)so;
    struct uio u;
#endif
    int i;
    struct iovec iov[RX_MAXIOVECS];
    struct sockaddr *sa = NULL;
    int code;
    size_t resid;

    int haveGlock = ISAFS_GLOCK();
    /*AFS_STATCNT(osi_NetReceive); */

    if (nvecs > RX_MAXIOVECS)
	osi_Panic("osi_NetReceive: %d: Too many iovecs.\n", nvecs);

    for (i = 0; i < nvecs; i++)
	iov[i] = dvec[i];

    if ((afs_termState == AFSOP_STOP_RXK_LISTENER) ||
	(afs_termState == AFSOP_STOP_COMPLETE))
	return -1;

    if (haveGlock)
	AFS_GUNLOCK();
#if defined(KERNEL_FUNNEL)
    thread_funnel_switch(KERNEL_FUNNEL, NETWORK_FUNNEL);
#endif
#ifdef AFS_DARWIN80_ENV
    resid = *alength;
    memset(&msg, 0, sizeof(struct msghdr));
    msg.msg_name = &ss;
    msg.msg_namelen = sizeof(struct sockaddr_storage);
    sa =(struct sockaddr *) &ss;
    code = sock_receivembuf(asocket, &msg, &m, 0, alength);
    if (!code) {
        size_t offset=0,sz;
        resid = *alength;
        for (i=0;i<nvecs && resid;i++) {
            sz=MIN(resid, iov[i].iov_len);
            code = mbuf_copydata(m, offset, sz, iov[i].iov_base);
            if (code)
                break;
            resid-=sz;
            offset+=sz;
        }
    }
    mbuf_freem(m);
#else

    u.uio_iov = &iov[0];
    u.uio_iovcnt = nvecs;
    u.uio_offset = 0;
    u.uio_resid = *alength;
    u.uio_segflg = UIO_SYSSPACE;
    u.uio_rw = UIO_READ;
    u.uio_procp = NULL;
    code = soreceive(asocket, &sa, &u, NULL, NULL, NULL);
    resid = u.uio_resid;
#endif

#if defined(KERNEL_FUNNEL)
    thread_funnel_switch(NETWORK_FUNNEL, KERNEL_FUNNEL);
#endif
    if (haveGlock)
	AFS_GLOCK();

    if (code)
	return code;
    *alength -= resid;
    if (sa) {
	if (sa->sa_family == AF_INET) {
	    if (addr)
		*addr = *(struct sockaddr_in *)sa;
	} else
	    printf("Unknown socket family %d in NetReceive\n", sa->sa_family);
#ifndef AFS_DARWIN80_ENV
	FREE(sa, M_SONAME);
#endif
    }
    return code;
}

extern int rxk_ListenerPid;
void
osi_StopListener(void)
{
    struct proc *p;

#if defined(KERNEL_FUNNEL)
    thread_funnel_switch(KERNEL_FUNNEL, NETWORK_FUNNEL);
#endif
    soclose(rx_socket);
#if defined(KERNEL_FUNNEL)
    thread_funnel_switch(NETWORK_FUNNEL, KERNEL_FUNNEL);
#endif
#ifndef AFS_DARWIN80_ENV
    p = pfind(rxk_ListenerPid);
    if (p)
	psignal(p, SIGUSR1);
#endif
}
#else
#error need upcall or listener
#endif

int
osi_NetSend(osi_socket so, struct sockaddr_in *addr, struct iovec *dvec,
	    int nvecs, afs_int32 alength, int istack)
{
#ifdef AFS_DARWIN80_ENV
    socket_t asocket = (socket_t)so;
    struct msghdr msg;
    size_t slen;
#else
    struct socket *asocket = (struct socket *)so;
    struct uio u;
#endif
    afs_int32 code;
    int i;
    struct iovec iov[RX_MAXIOVECS];
    int haveGlock = ISAFS_GLOCK();

    AFS_STATCNT(osi_NetSend);
    if (nvecs > RX_MAXIOVECS)
	osi_Panic("osi_NetSend: %d: Too many iovecs.\n", nvecs);

    for (i = 0; i < nvecs; i++)
	iov[i] = dvec[i];

    addr->sin_len = sizeof(struct sockaddr_in);

    if ((afs_termState == AFSOP_STOP_RXK_LISTENER) ||
	(afs_termState == AFSOP_STOP_COMPLETE))
	return -1;

    if (haveGlock)
	AFS_GUNLOCK();

#if defined(KERNEL_FUNNEL)
    thread_funnel_switch(KERNEL_FUNNEL, NETWORK_FUNNEL);
#endif
#ifdef AFS_DARWIN80_ENV
    memset(&msg, 0, sizeof(struct msghdr));
    msg.msg_name = addr;
    msg.msg_namelen = ((struct sockaddr *)addr)->sa_len;
    msg.msg_iov = &iov[0];
    msg.msg_iovlen = nvecs;
    code = sock_send(asocket, &msg, 0, &slen);
#else
    u.uio_iov = &iov[0];
    u.uio_iovcnt = nvecs;
    u.uio_offset = 0;
    u.uio_resid = alength;
    u.uio_segflg = UIO_SYSSPACE;
    u.uio_rw = UIO_WRITE;
    u.uio_procp = NULL;
    code = sosend(asocket, (struct sockaddr *)addr, &u, NULL, NULL, 0);
#endif

#if defined(KERNEL_FUNNEL)
    thread_funnel_switch(NETWORK_FUNNEL, KERNEL_FUNNEL);
#endif
    if (haveGlock)
	AFS_GLOCK();
    return code;
}<|MERGE_RESOLUTION|>--- conflicted
+++ resolved
@@ -22,11 +22,7 @@
 #endif
 
 #ifdef RXK_UPCALL_ENV
-<<<<<<< HEAD
-extern int rxinit_status;
-=======
 extern rx_atomic_t rxinit_status;
->>>>>>> 11efae83
 
 void
 rx_upcall(socket_t so, void *arg, __unused int waitflag)
@@ -44,14 +40,8 @@
     afs_int32 savelen;          /* was using rlen but had aliasing problems */
     size_t nbytes, resid, noffset;
 
-<<<<<<< HEAD
-    /* if rx is shut down, but the socket is not closed yet, we
-       can't process packets. just return now. */
-    if (rxinit_status)
-=======
     /* we stopped rx but the socket isn't closed yet */
     if (rx_atomic_test_bit(&rxinit_status, 0))
->>>>>>> 11efae83
 	return;
 
     /* See if a check for additional packets was issued */
@@ -125,11 +115,7 @@
 	    if (nbytes <= 0) {
 		if (rx_stats_active) {
 		    MUTEX_ENTER(&rx_stats_mutex);
-<<<<<<< HEAD
-		    rx_stats.bogusPacketOnRead++;
-=======
 		    rx_atomic_inc(&rx_stats.bogusPacketOnRead);
->>>>>>> 11efae83
 		    rx_stats.bogusHost = from.sin_addr.s_addr;
 		    MUTEX_EXIT(&rx_stats_mutex);
 		}
@@ -145,13 +131,7 @@
 	    port = from.sin_port;
 	    if (p->header.type > 0 && p->header.type < RX_N_PACKET_TYPES) {
 		if (rx_stats_active) {
-<<<<<<< HEAD
-		    MUTEX_ENTER(&rx_stats_mutex);
-		    rx_stats.packetsRead[p->header.type - 1]++;
-		    MUTEX_EXIT(&rx_stats_mutex);
-=======
 		    rx_atomic_inc(&rx_stats.packetsRead[p->header.type - 1]);
->>>>>>> 11efae83
 		}
 	    }
 
