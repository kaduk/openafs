--- conflicted
+++ resolved
@@ -7,70 +7,98 @@
  * directory or online at http://www.openafs.org/dl/license10.html
  */
 
-/*
- * AFS system call opcodes
- */
-
 #ifndef _AFS_ARGS_H_
 #define _AFS_ARGS_H_
 
-#define	AFSOP_START_RXCALLBACK	  0	/* no aux parms */
-#define	AFSOP_START_AFS		  1	/* no aux parms */
-#define	AFSOP_START_BKG		  2	/* no aux parms */
-#define	AFSOP_START_TRUNCDAEMON	  3	/* no aux parms */
+/*
+ * AFS system call opcodes
+ */
+
+#define AFSOP_START_RXCALLBACK	  0	/* no aux parms */
+#define AFSOP_START_AFS		  1	/* no aux parms */
+#define AFSOP_START_BKG		  2	/* no aux parms */
+#define AFSOP_START_TRUNCDAEMON	  3	/* no aux parms */
 #define AFSOP_START_CS		  4	/* no aux parms */
-
-#define	AFSOP_ADDCELL		  5	/* parm 2 = cell str */
-#define	AFSOP_CACHEINIT		  6	/* parms 2-4 -> cache sizes */
-#define	AFSOP_CACHEINFO		  7	/* the cacheinfo file */
-#define	AFSOP_VOLUMEINFO	  8	/* the volumeinfo file */
-#define	AFSOP_CACHEFILE		  9	/* a random cache file (V*) */
-#define	AFSOP_CACHEINODE	 10	/* random cache file by inode */
-#define	AFSOP_AFSLOG		 11	/* output log file */
-#define	AFSOP_ROOTVOLUME	 12	/* non-standard root volume name */
-#define	AFSOP_STARTLOG		 14	/* temporary: Start afs logging */
-#define	AFSOP_ENDLOG		 15	/* temporary: End afs logging */
+#define AFSOP_ADDCELL		  5	/* parm 2 = cell str */
+#define AFSOP_CACHEINIT		  6	/* parms 2-4 -> cache sizes */
+#define AFSOP_CACHEINFO		  7	/* the cacheinfo file */
+#define AFSOP_VOLUMEINFO	  8	/* the volumeinfo file */
+#define AFSOP_CACHEFILE		  9	/* a random cache file (V*) */
+#define AFSOP_CACHEINODE	 10	/* random cache file by inode */
+#define AFSOP_AFSLOG		 11	/* output log file */
+#define AFSOP_ROOTVOLUME	 12	/* non-standard root volume name */
+
+#define AFSOP_STARTLOG		 14	/* temporary: Start afs logging */
+#define AFSOP_ENDLOG		 15	/* temporary: End afs logging */
 #define AFSOP_AFS_VFSMOUNT	 16	/* vfsmount cover for hpux */
 #define AFSOP_ADVISEADDR	 17	/* to init rx cid generator */
-#define AFSOP_CLOSEWAIT 	 18	/* make all closes synchronous */
-#define	AFSOP_RXEVENT_DAEMON	 19	/* rxevent daemon */
-#define	AFSOP_GETMTU		 20	/* stand-in for SIOCGIFMTU, for now */
-#define	AFSOP_GETIFADDRS	 21	/* get machine's ethernet interfaces */
-
-#define	AFSOP_ADDCELL2		 29	/* 2nd add cell protocol interface */
-#define	AFSOP_AFSDB_HANDLER	 30	/* userspace AFSDB lookup handler */
-#define	AFSOP_SET_DYNROOT	 31	/* enable/disable dynroot support */
-#define	AFSOP_ADDCELLALIAS	 32	/* create alias for existing cell */
-#define	AFSOP_SET_FAKESTAT	 33	/* enable/disable fakestat support */
-#define	AFSOP_CELLINFO		 34	/* set the cellinfo file name */
-#define	AFSOP_SET_THISCELL	 35	/* set the primary cell */
+#define AFSOP_CLOSEWAIT		 18	/* make all closes synchronous */
+#define AFSOP_RXEVENT_DAEMON	 19	/* rxevent daemon */
+#define AFSOP_GETMTU		 20	/* stand-in for SIOCGIFMTU, for now */
+#define AFSOP_GETIFADDRS	 21	/* get machine's ethernet interfaces */
+
+#define AFSOP_ADDCELL2		 29	/* 2nd add cell protocol interface */
+#define AFSOP_AFSDB_HANDLER	 30	/* userspace AFSDB lookup handler */
+#define AFSOP_SET_DYNROOT	 31	/* enable/disable dynroot support */
+#define AFSOP_ADDCELLALIAS	 32	/* create alias for existing cell */
+#define AFSOP_SET_FAKESTAT	 33	/* enable/disable fakestat support */
+#define AFSOP_CELLINFO		 34	/* set the cellinfo file name */
+#define AFSOP_SET_THISCELL	 35	/* set the primary cell */
 #define AFSOP_BASIC_INIT	 36	/* used to be part of START_AFS */
 #define AFSOP_SET_BACKUPTREE	 37	/* enable backup tree support */
 #define AFSOP_SET_RXPCK		 38	/* set rx_extraPackets*/
-#define AFSOP_BUCKETPCT          39     /* bucket percentage */
-#define AFSOP_SET_RXMAXMTU       40     /* set rx_MyMaxSendSize,rx_maxReceiveSizeUser,rx_maxReceiveSize */
-#define AFSOP_BKG_HANDLER        41     /* userspace-capable Bkg daemon */
-#define AFSOP_SET_RXMAXFRAGS     43     /* set rxi_nSendFrags, rxi_nRecvFrags */
-#define AFSOP_SET_RMTSYS_FLAG    44     /* set flag if rmtsys is enabled */
-<<<<<<< HEAD
-#define AFSOP_SEED_ENTROPY       45     /* Give the kernel hcrypto entropy */
-=======
-
->>>>>>> 62d19df6
-#define AFSOP_SET_INUMCALC       46     /* set inode number calculation method */
+#define AFSOP_BUCKETPCT		 39	/* bucket percentage */
+#define AFSOP_SET_RXMAXMTU	 40	/* set rx_MyMaxSendSize,rx_maxReceiveSizeUser,rx_maxReceiveSize */
+#define AFSOP_BKG_HANDLER	 41	/* userspace-capable Bkg daemon */
+#define AFSOP_GETMASK		 42	/* stand-in for SIOCGIFNETMASK */
+#define AFSOP_SET_RXMAXFRAGS	 43	/* set rxi_nSendFrags, rxi_nRecvFrags */
+#define AFSOP_SET_RMTSYS_FLAG	 44	/* set flag if rmtsys is enabled */
+#define AFSOP_SEED_ENTROPY	 45	/* Give the kernel hcrypto entropy */
+#define AFSOP_SET_INUMCALC	 46	/* set inode number calculation method */
+#define AFSOP_SET_VOLUME_TTL     47     /* set the vldb cache timeout */
+
+#define AFSOP_RXLISTENER_DAEMON  48	/* starts kernel RX listener */
+
+#define AFSOP_CACHEBASEDIR	 50	/* cache base dir */
+#define AFSOP_CACHEDIRS		 51	/* number of files per dir */
+#define AFSOP_CACHEFILES	 52	/* number of files */
+
+#define AFSOP_SETINT		 60	/* set key/value pairs for ints */
+
+#define AFSOP_GO		100	/* whether settime is being done */
+
+#define AFSOP_CHECKLOCKS	200	/* dump lock state */
+#define AFSOP_SHUTDOWN		201	/* Totally shutdown afs (deallocate all) */
+
+#define AFSOP_STOP_RXCALLBACK	210	/* Stop CALLBACK process */
+#define AFSOP_STOP_AFS		211	/* Stop AFS process */
+#define AFSOP_STOP_BKG		212	/* Stop BKG process */
+#define AFSOP_STOP_TRUNCDAEMON	213	/* Stop cache truncate daemon */
+/* AFSOP_STOP_RXEVENT	        214	   defined in osi.h */
+/* AFSOP_STOP_COMPLETE	        215	   defined in osi.h */
+#define AFSOP_STOP_CS		216	/* Stop CheckServer daemon */
+/* AFSOP_STOP_RXK_LISTENER	217	   defined in osi.h */
+#define AFSOP_STOP_AFSDB	218	/* Stop AFSDB handler */
+#define AFSOP_STOP_NETIF	219	/* Stop Netif poller */
+
+#define AFSOP_MAX_OPCODE	AFSOP_STOP_NETIF /* Largest defined opcode. */
+
+/*
+ * AFS system call types and flags.
+ */
 
 /* The range 20-30 is reserved for AFS system offsets in the afs_syscall */
-#define	AFSCALL_PIOCTL		20
-#define	AFSCALL_SETPAG		21
-#define	AFSCALL_IOPEN		22
-#define	AFSCALL_ICREATE		23
-#define	AFSCALL_IREAD		24
-#define	AFSCALL_IWRITE		25
-#define	AFSCALL_IINC		26
-#define	AFSCALL_IDEC		27
-#define	AFSCALL_CALL		28
-
-#define AFSCALL_ICL             30
+#define AFSCALL_PIOCTL		20
+#define AFSCALL_SETPAG		21
+#define AFSCALL_IOPEN		22
+#define AFSCALL_ICREATE		23
+#define AFSCALL_IREAD		24
+#define AFSCALL_IWRITE		25
+#define AFSCALL_IINC		26
+#define AFSCALL_IDEC		27
+#define AFSCALL_CALL		28
+
+#define AFSCALL_ICL		30
 
 /* 64 bit versions of inode system calls. */
 #define AFSCALL_IOPEN64		41
@@ -86,18 +114,6 @@
 #define AFSCALL_INIT_KERNEL_CONFIG 47	/* set vnode glue ops. */
 #endif
 
-#define	AFSOP_GETMASK		 42	/* stand-in for SIOCGIFNETMASK */
-/* For SGI, this can't interfere with any of the 64 bit inode calls. */
-#define AFSOP_RXLISTENER_DAEMON  48	/* starts kernel RX listener */
-
-/* skip 64 bit calls */
-#define AFSOP_CACHEBASEDIR       50     /* cache base dir */
-#define AFSOP_CACHEDIRS          51     /* number of files per dir */
-#define AFSOP_CACHEFILES         52     /* number of files */
-
-#define AFSOP_SETINT             60     /* we should just set key/value pairs
-                                          for things which are just ints */
-
 /* these are for initialization flags */
 
 #define AFSCALL_INIT_MEMCACHE 0x1
@@ -109,26 +125,9 @@
 #define AFSCALL_RXSTATS_DISABLE	0x2	/* Disable RX stats */
 #define AFSCALL_RXSTATS_CLEAR	0x4	/* Clear RX stats */
 
-#define	AFSOP_GO		100	/* whether settime is being done */
-/* not for initialization: debugging assist */
-#define	AFSOP_CHECKLOCKS	200	/* dump lock state */
-#define	AFSOP_SHUTDOWN		201	/* Totally shutdown afs (deallocate all) */
-
-/* The following aren't used by afs_initState but by afs_termState! */
-#define	AFSOP_STOP_RXCALLBACK	210	/* Stop CALLBACK process */
-#define	AFSOP_STOP_AFS		211	/* Stop AFS process */
-#define AFSOP_STOP_CS		216	/* Stop CheckServer daemon. */
-#define	AFSOP_STOP_BKG		212	/* Stop BKG process */
-#define	AFSOP_STOP_TRUNCDAEMON	213	/* Stop cache truncate daemon */
-/* #define AFSOP_STOP_RXEVENT   214     defined in osi.h	      */
-/* #define AFSOP_STOP_COMPLETE     215  defined in osi.h	      */
-/* #define AFSOP_STOP_RXK_LISTENER   217     defined in osi.h	      */
-#define AFSOP_STOP_AFSDB	218	/* Stop AFSDB handler */
-#define AFSOP_STOP_NETIF        219     /* Stop Netif poller */
-
 /* Main afs syscall entry; this number may vary per system (i.e. defined in afs/param.h) */
 #ifndef	AFS_SYSCALL
-#define	AFS_SYSCALL		31
+#define AFS_SYSCALL		31
 #endif
 
 /* arguments passed by afsd */
@@ -188,9 +187,9 @@
 /* Used in rx.c as well as afs directory. */
 #if	defined(AFS_AIX32_ENV) || defined(AFS_HPUX_ENV)
 /* XXX Because of rxkad_cprivate... XXX */
-#define	AFS_SMALLOCSIZ 	(38*sizeof(void *))	/* "Small" allocated size */
+#define AFS_SMALLOCSIZ 	(38*sizeof(void *))	/* "Small" allocated size */
 #else
-#define	AFS_SMALLOCSIZ 	(64*sizeof(void *))	/*  "Small" allocated size */
+#define AFS_SMALLOCSIZ 	(64*sizeof(void *))	/*  "Small" allocated size */
 #endif
 #define AFS_LRALLOCSIZ  4096    /* "Large" allocated size */
 
