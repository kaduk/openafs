--- conflicted
+++ resolved
@@ -60,9 +60,6 @@
 
 /* Define if you have the socket function.  */
 #define HAVE_SOCKET
-
-/* Define if you have the strnlen function.  */
-#define HAVE_STRNLEN 1
 
 /* Define if you have the <direct.h> header file.  */
 #undef HAVE_DIRECT_H
@@ -243,14 +240,6 @@
 #define S_ISVTX  0001000
 #endif
 
-<<<<<<< HEAD
-#ifndef S_ISDIR
-#define S_ISDIR(m)      (((m)&(S_IFMT)) == (S_IFDIR))
-#endif
-
-#define HAVE_CONIO_H 1
-#define HAVE_KRB5_CREDS_KEYBLOCK_ENCTYPE 1
-=======
 #define HAVE_CONIO_H 1
 
 #define HAVE_FSYNC 1
@@ -288,5 +277,4 @@
 #define ROKEN_LIB_DYNAMIC 1
 
 #define MAX(a,b) (((a) > (b)) ? (a) : (b))
-#define MIN(a,b) (((a) < (b)) ? (a) : (b))
->>>>>>> 11efae83
+#define MIN(a,b) (((a) < (b)) ? (a) : (b))