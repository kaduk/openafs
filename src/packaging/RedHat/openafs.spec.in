--- conflicted
+++ resolved
@@ -8,13 +8,47 @@
 
 %{!?build_dkmspkg: %define build_dkmspkg 1}
 
-# Determine presence of rpmbuild command line --define arguments used for
-# option specification
+#
+# Determine presence of rpmbuild command line --define arguments and set
+# defaults if not present.
+#
 %define kernvers_on_cmdline %{?kernvers:1}%{!?kernvers:0}
 %define build_userspace_on_cmdline %{?build_userspace:1}%{!?build_userspace:0}
 %define build_modules_on_cmdline %{?build_modules:1}%{!?build_modules:0}
-%define build_authlibs_on_cmdline %{?build_authlibs:1}%{!?build_authlibs:0}
-
+%define debugspec_on_cmdline %{?debugspec:1}%{!?debugspec:0}
+
+%if !%{kernvers_on_cmdline}
+%define kernvers %(uname -r)
+%endif
+%if !%{build_userspace_on_cmdline}
+%define build_userspace 1
+%endif
+%if !%{build_modules_on_cmdline}
+%define build_modules 1
+%endif
+%if !%{debugspec_on_cmdline}
+%define debugspec 0
+%endif
+
+# Specify '--with kauth' if you want to build packages containing the legacy
+# kaserver and related programs.
+%define kauth_support %{?_with_kauth:1}%{!?_with_kauth:0}
+
+# Specify '--without authlibs' if you do not want to build the openafs-authlibs
+# package.
+%define build_authlibs %{?_without_authlibs:0}%{!?_without_authlibs:1}
+
+# Specify '--without krb5' if you do not want to build the openafs-krb5 package
+# to distribute aklog, asetkey, and akeyconvert.
+%define krb5support %{?_without_krb5:0}%{!?_without_krb5:1}
+
+# Specify '--with bootkernel' if you want to build the
+# kernel module for Red Hat BOOT Kernels on x86.
+%define bootkernelsupport %{?_with_bootkernel:1}%{!?_with_bootkernel:0}
+
+#
+# Definitions
+#
 %if 0%{?fedora} >= 17 || 0%{?rhel} >= 7
 %define depmod /usr/sbin/depmod
 %else
@@ -39,20 +73,6 @@
 
 %define dkms_version %{pkgvers}-%{pkgrel}%{?dist}
 
-# Set 'debugspec' to 1 if you want to debug the spec file.  This will
-# not remove the installed tree as part of the %clean operation
-%if %{?debugspec:0}%{!?debugspec:1}
-%define debugspec 0
-%endif
-
-# Set 'krb5support' to 1 if you want to build the openafs-krb5 package
-# to distribute aklog and asetkey
-%define krb5support %{?_without_krb5:0}%{!?_without_krb5:1}
-
-# Set 'bootkernelsupport' to 1 if you want to build the
-# kernel module for Red Hat BOOT Kernels on x86.
-%define bootkernelsupport %{?_with_bootkernel:1}%{!?_with_bootkernel:0}
-
 # Define the location of your init.d directory
 %define initdir /etc/rc.d/init.d
 
@@ -61,45 +81,6 @@
 
 # Define the location of the PAM security module directory
 %define pamdir /%{_lib}/security
-
-#######################################################################
-# You probably don't need to change anything beyond this line
-# NOTE: If you do, please email me!!!
-
-# Determine which elements of OpenAFS to build.  For non-x86 arches
-# (subject to the ExclusiveArch setting, below), we build both userspace
-# and modules.  For most x86 arches, we build just the kernel modules.  For
-# i386, we build just the userspace.  If you're running an i386 kernel,
-# you'll need to tweak that last bit.
-%if !%{build_userspace_on_cmdline} && !%{build_modules_on_cmdline}
-
-%define build_userspace 1
-%define build_modules 1
-%ifarch %{ix86} x86_64 ia64
-%define build_authlibs 1
-%else
-%define build_authlibs 0
-%endif
-
-%else
-%if !%{build_userspace_on_cmdline}
-%define build_userspace 0
-%endif
-%if !%{build_modules_on_cmdline}
-%define build_modules 0
-%endif
-%endif
-
-%if !%{build_authlibs_on_cmdline}
-%if %{build_userspace_on_cmdline}
-%define build_authlibs 1
-%else
-%define build_authlibs 0
-%endif
-%endif
-
-# Make sure RPM doesn't complain about installed but non-packaged files.
-#define __check_files  %{nil}
 
 Summary: OpenAFS distributed filesystem
 Name: openafs
@@ -155,7 +136,7 @@
 The OpenAFS SRPM can be rebuilt with the following options to control
 what gets built:
 
- --define "kernvers 3.19.3-100.fc20.i686" Specify the specific kernel version 
+ --define "kernvers 3.19.3-100.fc20.i686" Specify the specific kernel version
                                   to build modules against. The default is
                                   to build against the currently-running
                                   kernel.
@@ -164,16 +145,16 @@
                                   The build will define ksrvdir as
                                   %%{kbase}<kernvers>%%{kend}
 
+ --without authlibs               Disable authlibs package (default: with authlibs)
  --without krb5                   Disable krb5 support (default: with krb5)
  --with bitmap-later              Enable "bitmap later" support
  --with bos-restricted            Enable "bos restricted" mode
  --with supergroups               Enable "supergroups"
+ --with kauth                     Build the openafs-kauth-server and openafs-kauth-client
+                                  packages which contain the legacy kaserver and
+                                  related programs. (default: --without kauth)
 
  --target=i386                    The target architecture to build for.
-                                  When building for a non-default target
-                                  the build may choose whether to build
-                                  userspace or kernel modules automatically.
-                                  The defaults are probably what you want.
 
  --define "build_userspace 1"     Request building of userspace tools
  --define "build_modules 1"       Request building of kernel modules
@@ -189,7 +170,7 @@
                                   <variants> is a space seperated list which
                                   may contain one or more of
                                   '' (for the generic kernel), smp, PAE, xen
-                                  or kdump 
+                                  or kdump
 
 To a kernel module for your running kernel, just run:
   rpmbuild --rebuild --target=`uname -m` openafs-%{pkgvers}-%{pkgrel}%{?dist}.src.rpm
@@ -277,9 +258,9 @@
 Facilities are provided for access control, authentication, backup and
 administrative management.
 
-This package provides a shared version of libafsrpc and libafsauthent. 
-None of the programs included with OpenAFS currently use these shared 
-libraries; however, third-party software that wishes to perform AFS 
+This package provides a shared version of libafsrpc and libafsauthent.
+None of the programs included with OpenAFS currently use these shared
+libraries; however, third-party software that wishes to perform AFS
 authentication may link against them.
 %endif
 
@@ -297,8 +278,8 @@
 Facilities are provided for access control, authentication, backup and
 administrative management.
 
-This package includes the static versions of libafsrpc and 
-libafsauthent, and symlinks required for building against the dynamic 
+This package includes the static versions of libafsrpc and
+libafsauthent, and symlinks required for building against the dynamic
 libraries.
 
 %package devel
@@ -362,19 +343,38 @@
 applications and scripts that hard-code the location of AFS client
 programs.
 
-%package kpasswd
-Summary: OpenAFS KA kpasswd support
+%if %{kauth_support}
+%package kauth-client
+Summary: OpenAFS Kauth Client support
 Requires: openafs
 Group: Networking/Filesystems
 
-%description kpasswd
+%description kauth-client
 The AFS distributed filesystem.  AFS is a distributed filesystem
 allowing cross-platform sharing of files among multiple computers.
 Facilities are provided for access control, authentication, backup and
 administrative management.
 
-This package provides the kpasswd executable, renamed to kapasswd to avoid
-clashes, for sites still using KAserver instead of Krb5.
+This package provides the legacy KAServer client programs and the PAM module
+for authentication with the OpenAFS KAserver; a deprecated authentication
+service.  Generally you should not install this package for new cells or for
+cells using Kerberos v5.
+
+%package kauth-server
+Summary: OpenAFS Kauth Server support
+Requires: openafs
+Group: Networking/Filesystems
+
+%description kauth-server
+The AFS distributed filesystem.  AFS is a distributed filesystem
+allowing cross-platform sharing of files among multiple computers.
+Facilities are provided for access control, authentication, backup and
+administrative management.
+
+This package provides the legacy OpenAFS KAServer; a deprecated authentication
+service. Generally you should not install this package for new cells or for
+cells using Kerberos v5.
+%endif
 
 %if %{krb5support}
 %package krb5
@@ -548,6 +548,7 @@
 }
 
 config_opts="--enable-redhat-buildsys \
+	%{?_with_kauth:--enable-kauth} \
 	%{?_with_bitmap_later:--enable-bitmap-later} \
 	%{?_with_bos_restricted:--enable-bos-restricted-mode} \
 	%{?_with_supergroups:--enable-supergroups} \
@@ -555,7 +556,7 @@
 
 # Configure AFS
 
-# If we're using Fedora kmods, work out which is the best kernel module to 
+# If we're using Fedora kmods, work out which is the best kernel module to
 # use for the userland configuration step. If no variants have been specified,
 # then use the standard kernel. If variants are specified, use the standard kernel
 # if it's listed, otherwise pick the first listed kernel.
@@ -651,7 +652,7 @@
 
 %if %{build_userspace}
 # Build the user-space AFS stuff
-make dest_nolibafs || exit 1
+make all_nolibafs
 %endif
 
 %if %{build_modules}
@@ -662,95 +663,166 @@
     make all
     popd
   else
-    make dest_only_libafs
+    make libafs
   fi
 done
 %endif
 
 
 ##############################################################################
-#
-# installation
-#
+###
+### install
+###
 ##############################################################################
 %install
 
-export DONT_GPRINTIFY=1
+export DONT_GPRINTIFY=1 # Do not modify initscripts.
 
 [ $RPM_BUILD_ROOT != / ] && rm -rf $RPM_BUILD_ROOT
 
-case %{_arch} in
-       x86_64)                         sysname=amd64_linux26        ;;
-       alpha*)                         sysname=alpha_linux_26       ;;
-       i386|i486|i586|i686|athlon)     sysname=i386_linux26         ;;
-       *)                              sysname=%{_arch}_linux26     ;;
-esac
-
-# Build install tree
+##############################################################################
+###
+### Install userspace
+###
+##############################################################################
 %if %{build_userspace}
-mkdir -p $RPM_BUILD_ROOT%{_sbindir}
-mkdir -p $RPM_BUILD_ROOT%{_libdir}
+
+#-----------------------------------------------------------------------------
+# Install userspace files
+#-----------------------------------------------------------------------------
+make install_nolibafs DESTDIR="$RPM_BUILD_ROOT"
+
+# Set the executable bit on libraries in libdir, so rpmbuild knows to
+# create "Provides" entries in the package metadata for the libraries
+chmod +x $RPM_BUILD_ROOT%{_libdir}/*.so*
+
+# Exclude duplicated files.
+rm -f $RPM_BUILD_ROOT%{_prefix}/afs/bin/bos
+rm -f $RPM_BUILD_ROOT%{_prefix}/afs/bin/fs
+%if %{kauth_support}
+rm -f $RPM_BUILD_ROOT%{_prefix}/afs/bin/kas
+rm -f $RPM_BUILD_ROOT%{_prefix}/afs/bin/klog
+rm -f $RPM_BUILD_ROOT%{_prefix}/afs/bin/klog.krb
+rm -f $RPM_BUILD_ROOT%{_prefix}/afs/bin/kpwvalid
+rm -f $RPM_BUILD_ROOT%{_sbindir}/kpwvalid
+%endif
+rm -f $RPM_BUILD_ROOT%{_prefix}/afs/bin/pts
+rm -f $RPM_BUILD_ROOT%{_prefix}/afs/bin/tokens
+rm -f $RPM_BUILD_ROOT%{_prefix}/afs/bin/tokens.krb
+rm -f $RPM_BUILD_ROOT%{_prefix}/afs/bin/udebug
+rm -f $RPM_BUILD_ROOT%{_prefix}/afs/bin/vos
+
+# Exclude obsolete or unused files.
+rm -f $RPM_BUILD_ROOT%{_bindir}/dlog
+rm -f $RPM_BUILD_ROOT%{_bindir}/dpass
+rm -f $RPM_BUILD_ROOT%{_bindir}/install
+rm -f $RPM_BUILD_ROOT%{_bindir}/knfs
+rm -f $RPM_BUILD_ROOT%{_bindir}/livesys
+rm -f $RPM_BUILD_ROOT%{_prefix}/afs/bin/kdb
+rm -f $RPM_BUILD_ROOT%{_sbindir}/rmtsysd
+rm -rf $RPM_BUILD_ROOT%{_sbindir}/kdump*
+%if !%{build_authlibs}
+rm -f $RPM_BUILD_ROOT%{_libdir}/libafsauthent.so*
+rm -f $RPM_BUILD_ROOT%{_libdir}/libafsrpc.so*
+rm -f $RPM_BUILD_ROOT%{_libdir}/libkopenafs.so*
+%endif
+rm -f $RPM_BUILD_ROOT%{_sbindir}/afsd.fuse
+
+# Relocate afsd to legacy path to match init scripts.
+mv $RPM_BUILD_ROOT%{_sbindir}/afsd $RPM_BUILD_ROOT%{_prefix}/vice/etc/afsd
+
+# Relocate admin utilities to a modern path.
+%if %{kauth_support}
+mv $RPM_BUILD_ROOT%{_prefix}/afs/bin/kadb_check $RPM_BUILD_ROOT%{_sbindir}/kadb_check
+%endif
+mv $RPM_BUILD_ROOT%{_prefix}/afs/bin/prdb_check $RPM_BUILD_ROOT%{_sbindir}/prdb_check
+mv $RPM_BUILD_ROOT%{_prefix}/afs/bin/vldb_check $RPM_BUILD_ROOT%{_sbindir}/vldb_check
+mv $RPM_BUILD_ROOT%{_prefix}/afs/bin/vldb_convert $RPM_BUILD_ROOT%{_sbindir}/vldb_convert
+%if %{krb5support}
+mv $RPM_BUILD_ROOT%{_prefix}/afs/bin/akeyconvert $RPM_BUILD_ROOT%{_sbindir}/akeyconvert
+mv $RPM_BUILD_ROOT%{_prefix}/afs/bin/asetkey $RPM_BUILD_ROOT%{_sbindir}/asetkey
+%endif
+
+%if %{kauth_support}
+# Relocate PAM files to the standard PAM module path.
+mkdir -p $RPM_BUILD_ROOT%{pamdir}
+mv $RPM_BUILD_ROOT%{_libdir}/pam_afs.krb.so $RPM_BUILD_ROOT%{pamdir}
+mv $RPM_BUILD_ROOT%{_libdir}/pam_afs.so $RPM_BUILD_ROOT%{pamdir}
+ln -sf pam_afs.so $RPM_BUILD_ROOT%{pamdir}/pam_afs.so.1
+ln -sf pam_afs.krb.so $RPM_BUILD_ROOT%{pamdir}/pam_afs.krb.so.1
+
+# Rename kpasswd to avoid conflicting with krb5 kpasswd.
+mv $RPM_BUILD_ROOT%{_bindir}/kpasswd $RPM_BUILD_ROOT%{_bindir}/kapasswd
+mv $RPM_BUILD_ROOT%{_mandir}/man1/kpasswd.1 $RPM_BUILD_ROOT%{_mandir}/man1/kapasswd.1
+%endif
+
+# Exclude obsolete or unused man pages.
+rm -f $RPM_BUILD_ROOT%{_mandir}/man1/afs_ftpd.1
+rm -f $RPM_BUILD_ROOT%{_mandir}/man1/afs_inetd.1
+rm -f $RPM_BUILD_ROOT%{_mandir}/man1/afs_login.1
+rm -f $RPM_BUILD_ROOT%{_mandir}/man1/afs_rcp.1
+rm -f $RPM_BUILD_ROOT%{_mandir}/man1/afs_rlogind.1
+rm -f $RPM_BUILD_ROOT%{_mandir}/man1/afs_rsh.1
+rm -f $RPM_BUILD_ROOT%{_mandir}/man1/dkload.1
+rm -f $RPM_BUILD_ROOT%{_mandir}/man1/knfs.1
+rm -f $RPM_BUILD_ROOT%{_mandir}/man1/package.1
+rm -f $RPM_BUILD_ROOT%{_mandir}/man1/runntp.1
+rm -f $RPM_BUILD_ROOT%{_mandir}/man1/symlink.1
+rm -f $RPM_BUILD_ROOT%{_mandir}/man1/symlink_list.1
+rm -f $RPM_BUILD_ROOT%{_mandir}/man1/symlink_make.1
+rm -f $RPM_BUILD_ROOT%{_mandir}/man1/symlink_remove.1
+rm -f $RPM_BUILD_ROOT%{_mandir}/man1/dlog.*
+rm -f $RPM_BUILD_ROOT%{_mandir}/man1/copyauth.*
+rm -f $RPM_BUILD_ROOT%{_mandir}/man1/dpass.*
+rm -f $RPM_BUILD_ROOT%{_mandir}/man1/livesys.*
+rm -f $RPM_BUILD_ROOT%{_mandir}/man8/rmtsysd.*
+rm -f $RPM_BUILD_ROOT%{_mandir}/man8/aklog_dynamic_auth.*
+rm -f $RPM_BUILD_ROOT%{_mandir}/man8/kdb.*
+rm -f $RPM_BUILD_ROOT%{_mandir}/man8/xfs_size_check.*
+rm -f $RPM_BUILD_ROOT%{_mandir}/man1/package_test.*
+rm -f $RPM_BUILD_ROOT%{_mandir}/man5/package.*
+rm -f $RPM_BUILD_ROOT%{_mandir}/man8/package.*
+%if !%{krb5support}
+rm -f $RPM_BUILD_ROOT%{_mandir}/man8/akeyconvert.*
+rm -f $RPM_BUILD_ROOT%{_mandir}/man8/asetkey.*
+%endif
+
+#-----------------------------------------------------------------------------
+# Install client and server initscripts/systemd files
+#-----------------------------------------------------------------------------
 mkdir -p $RPM_BUILD_ROOT/etc/sysconfig
+install -m 755 src/packaging/RedHat/openafs.sysconfig $RPM_BUILD_ROOT/etc/sysconfig/openafs
 %if 0%{?fedora} < 15 && 0%{?rhel} < 7
 mkdir -p $RPM_BUILD_ROOT%{initdir}
+install -m 755 src/packaging/RedHat/openafs-client.init $RPM_BUILD_ROOT%{initdir}/openafs-client
+install -m 755 src/packaging/RedHat/openafs-server.init $RPM_BUILD_ROOT%{initdir}/openafs-server
 %else
 mkdir -p $RPM_BUILD_ROOT%{_unitdir}
 mkdir -p $RPM_BUILD_ROOT%{_sysconfdir}/sysconfig/modules
-%endif
-mkdir -p $RPM_BUILD_ROOT/etc/openafs
-mkdir -p $RPM_BUILD_ROOT%{pamdir}
+install -m 644 src/packaging/RedHat/openafs-client.service $RPM_BUILD_ROOT%{_unitdir}/openafs-client.service
+install -m 755 src/packaging/RedHat/openafs-client.modules $RPM_BUILD_ROOT%{_sysconfdir}/sysconfig/modules/openafs-client.modules
+install -m 644 src/packaging/RedHat/openafs-server.service $RPM_BUILD_ROOT%{_unitdir}/openafs-server.service
+%endif
+
+#-----------------------------------------------------------------------------
+# Install server directories.
+#-----------------------------------------------------------------------------
 mkdir -p $RPM_BUILD_ROOT%{_prefix}/afs/etc
 mkdir -p $RPM_BUILD_ROOT%{_prefix}/afs/logs
+
+#-----------------------------------------------------------------------------
+# Install client directories and config files.
+#-----------------------------------------------------------------------------
 mkdir -p $RPM_BUILD_ROOT%{_prefix}/vice/etc
 mkdir -p $RPM_BUILD_ROOT%{_prefix}/vice/cache
 chmod 700 $RPM_BUILD_ROOT%{_prefix}/vice/cache
-mkdir -p $RPM_BUILD_ROOT%{_mandir}
-
-# Copy files from dest to the appropriate places in BuildRoot
-tar cf - -C ${sysname}/dest bin include | tar xf - -C $RPM_BUILD_ROOT%{_prefix}
-tar cf - -C ${sysname}/dest/lib . | tar xf - -C $RPM_BUILD_ROOT%{_libdir}
-tar cf - -C ${sysname}/dest/etc . | tar xf - -C $RPM_BUILD_ROOT%{_sbindir}
-tar cf - -C ${sysname}/dest/root.server%{_prefix}/afs bin | tar xf - -C $RPM_BUILD_ROOT%{_prefix}/afs
-tar cf - -C ${sysname}/dest/root.client%{_prefix}/vice/etc afsd C | tar xf - -C $RPM_BUILD_ROOT%{_prefix}/vice/etc
-
-# Set the executable bit on libraries in libdir, so rpmbuild knows to 
-# create "Provides" entries in the package metadata for the libraries
-chmod +x $RPM_BUILD_ROOT%{_libdir}/*.so*
-
-# Fix the location of restorevol, since it should be available for
-# any user in /usr/bin
-mv $RPM_BUILD_ROOT%{_prefix}/afs/bin/restorevol $RPM_BUILD_ROOT%{_bindir}/restorevol
-
-# Rename kpasswd to kapasswd
-mv -f $RPM_BUILD_ROOT%{_bindir}/kpasswd $RPM_BUILD_ROOT%{_bindir}/kapasswd
-
-# Copy root.client config files
-install -m 755 src/packaging/RedHat/openafs.sysconfig $RPM_BUILD_ROOT/etc/sysconfig/openafs
-%if 0%{?fedora} < 15 && 0%{?rhel} < 7
-install -m 755 src/packaging/RedHat/openafs-client.init $RPM_BUILD_ROOT%{initdir}/openafs-client
-install -m 755 src/packaging/RedHat/openafs-server.init $RPM_BUILD_ROOT%{initdir}/openafs-server
-%else
-install -m 644 src/packaging/RedHat/openafs-client.service $RPM_BUILD_ROOT%{_unitdir}/openafs-client.service
-install -m 755 src/packaging/RedHat/openafs-client.modules $RPM_BUILD_ROOT%{_sysconfdir}/sysconfig/modules/openafs-client.modules
-install -m 644 src/packaging/RedHat/openafs-server.service $RPM_BUILD_ROOT%{_unitdir}/openafs-server.service
-%endif
-
-# Copy PAM modules
-install -m 755 ${sysname}/dest/lib/pam* $RPM_BUILD_ROOT%{pamdir}
-
-# PAM symlinks
-ln -sf pam_afs.so.1 $RPM_BUILD_ROOT%{pamdir}/pam_afs.so
-ln -sf pam_afs.krb.so.1 $RPM_BUILD_ROOT%{pamdir}/pam_afs.krb.so
-
-# Populate /usr/vice/etc
-uve=$RPM_BUILD_ROOT%{_prefix}/vice/etc
-install -p -m 644 src/packaging/RedHat/openafs-ThisCell $uve/ThisCell
-install -p -m 644 %{SOURCE20} $uve/CellServDB.dist
-install -p -m 644 src/packaging/RedHat/openafs-cacheinfo $uve/cacheinfo
-
-#
-# install dkms source
-#
+install -p -m 644 src/packaging/RedHat/openafs-ThisCell $RPM_BUILD_ROOT%{_prefix}/vice/etc/ThisCell
+install -p -m 644 %{SOURCE20} $RPM_BUILD_ROOT%{_prefix}/vice/etc/CellServDB.dist
+install -p -m 644 src/packaging/RedHat/openafs-cacheinfo $RPM_BUILD_ROOT%{_prefix}/vice/etc/cacheinfo
+
+#-----------------------------------------------------------------------------
+# Install DKMS source.
+#-----------------------------------------------------------------------------
 install -d -m 755 $RPM_BUILD_ROOT%{_prefix}/src
 cp -a libafs_tree $RPM_BUILD_ROOT%{_prefix}/src/%{name}-%{dkms_version}
 
@@ -758,7 +830,7 @@
 
 PACKAGE_VERSION="%{dkms_version}"
 
-# Items below here should not have to change with each driver version
+# Items below here should not have to change with each driver version.
 PACKAGE_NAME="%{name}"
 MAKE[0]='./configure --with-linux-kernel-headers=${kernel_source_dir} --with-linux-kernel-packaging && make && case "${kernelver_array[0]}${kernelver[0]}" in 2.4.*) mv src/libafs/MODLOAD-*/libafs-* openafs.o ;; *) mv src/libafs/MODLOAD-*/openafs.ko . ;; esac'
 CLEAN="make -C src/libafs clean"
@@ -770,85 +842,258 @@
 
 EOF
 
-#
-# install kernel-source
-#
-
-# Install the kernel module source tree
+#-----------------------------------------------------------------------------
+# Install the kernel module source tree.
+#-----------------------------------------------------------------------------
 mkdir -p $RPM_BUILD_ROOT%{_prefix}/src/openafs-kernel-%{afsvers}/src
 tar cf - -C libafs_tree . | \
 	tar xf - -C $RPM_BUILD_ROOT%{_prefix}/src/openafs-kernel-%{afsvers}/src
-
-# Next, copy the LICENSE Files, README
 install -m 644 LICENSE $RPM_BUILD_ROOT%{_prefix}/src/openafs-kernel-%{afsvers}/LICENSE.IBM
 install -m 644 src/packaging/RedHat/openafs-LICENSE.Sun $RPM_BUILD_ROOT%{_prefix}/src/openafs-kernel-%{afsvers}/LICENSE.Sun
 install -m 644 src/packaging/RedHat/openafs-README $RPM_BUILD_ROOT%{_prefix}/src/openafs-kernel-%{afsvers}/README
 
-#
-# Install DOCUMENTATION
-#
-
-# Build the DOC directory
+#-----------------------------------------------------------------------------
+# Install documentation.
+#-----------------------------------------------------------------------------
 mkdir -p $RPM_BUILD_ROOT/$RPM_DOC_DIR/openafs-%{afsvers}
 tar cf - -C doc LICENSE html pdf | \
     tar xf - -C $RPM_BUILD_ROOT/$RPM_DOC_DIR/openafs-%{afsvers}
 install -m 644 %{SOURCE10} $RPM_BUILD_ROOT/$RPM_DOC_DIR/openafs-%{afsvers}
 install -m 644 %{SOURCE11} $RPM_BUILD_ROOT/$RPM_DOC_DIR/openafs-%{afsvers}
 
-#
-# man pages
-#
-tar cf - -C doc/man-pages man1 man5 man8 | \
-    tar xf - -C $RPM_BUILD_ROOT%{_mandir}
-
-# Copy the uninstalled krb5 files (or delete the unused krb5 files)
-%if %{krb5support}
-mv $RPM_BUILD_ROOT%{_prefix}/afs/bin/asetkey $RPM_BUILD_ROOT%{_sbindir}/asetkey
+#-----------------------------------------------------------------------------
+# Install compatiblity links.
+#-----------------------------------------------------------------------------
+mkdir -p $RPM_BUILD_ROOT%{_prefix}/afsws/bin
+mkdir -p $RPM_BUILD_ROOT%{_prefix}/afsws/etc
+ln -sf %{_prefix}/bin/afsmonitor    $RPM_BUILD_ROOT%{_prefix}/afsws/bin/afsmonitor
+ln -sf %{_prefix}/bin/bos           $RPM_BUILD_ROOT%{_prefix}/afsws/bin/bos
+ln -sf %{_prefix}/bin/fs            $RPM_BUILD_ROOT%{_prefix}/afsws/bin/fs
+%if %{kauth_support}
+ln -sf %{_prefix}/bin/kapasswd      $RPM_BUILD_ROOT%{_prefix}/afsws/bin/kapasswd
+ln -sf %{_prefix}/bin/klog          $RPM_BUILD_ROOT%{_prefix}/afsws/bin/klog
+ln -sf %{_prefix}/bin/klog.krb      $RPM_BUILD_ROOT%{_prefix}/afsws/bin/klog.krb
+%endif
+ln -sf %{_prefix}/bin/pagsh         $RPM_BUILD_ROOT%{_prefix}/afsws/bin/pagsh
+ln -sf %{_prefix}/bin/pagsh.krb     $RPM_BUILD_ROOT%{_prefix}/afsws/bin/pagsh.krb
+ln -sf %{_prefix}/bin/pts           $RPM_BUILD_ROOT%{_prefix}/afsws/bin/pts
+ln -sf %{_prefix}/bin/restorevol    $RPM_BUILD_ROOT%{_prefix}/afsws/bin/restorevol
+ln -sf %{_prefix}/bin/scout         $RPM_BUILD_ROOT%{_prefix}/afsws/bin/scout
+ln -sf %{_prefix}/bin/sys           $RPM_BUILD_ROOT%{_prefix}/afsws/bin/sys
+ln -sf %{_prefix}/bin/tokens        $RPM_BUILD_ROOT%{_prefix}/afsws/bin/tokens
+ln -sf %{_prefix}/bin/tokens.krb    $RPM_BUILD_ROOT%{_prefix}/afsws/bin/tokens.krb
+ln -sf %{_prefix}/bin/translate_et  $RPM_BUILD_ROOT%{_prefix}/afsws/bin/translate_et
+ln -sf %{_prefix}/bin/xstat_cm_test $RPM_BUILD_ROOT%{_prefix}/afsws/bin/xstat_cm_test
+ln -sf %{_prefix}/bin/xstat_fs_test $RPM_BUILD_ROOT%{_prefix}/afsws/bin/xstat_fs_test
+ln -sf %{_prefix}/bin/udebug        $RPM_BUILD_ROOT%{_prefix}/afsws/bin/udebug
+ln -sf %{_prefix}/bin/unlog         $RPM_BUILD_ROOT%{_prefix}/afsws/bin/unlog
+ln -sf %{_prefix}/sbin/backup       $RPM_BUILD_ROOT%{_prefix}/afsws/etc/backup
+ln -sf %{_prefix}/sbin/butc         $RPM_BUILD_ROOT%{_prefix}/afsws/etc/butc
+ln -sf %{_prefix}/sbin/fms          $RPM_BUILD_ROOT%{_prefix}/afsws/etc/fms
+ln -sf %{_prefix}/sbin/fstrace      $RPM_BUILD_ROOT%{_prefix}/afsws/etc/fstrace
+%if %{kauth_support}
+ln -sf %{_prefix}/sbin/kas          $RPM_BUILD_ROOT%{_prefix}/afsws/etc/kas
+%endif
+ln -sf %{_prefix}/sbin/read_tape    $RPM_BUILD_ROOT%{_prefix}/afsws/etc/read_tape
+ln -sf %{_prefix}/sbin/rxdebug      $RPM_BUILD_ROOT%{_prefix}/afsws/etc/rxdebug
+ln -sf %{_prefix}/sbin/uss          $RPM_BUILD_ROOT%{_prefix}/afsws/etc/uss
+ln -sf %{_prefix}/sbin/vos          $RPM_BUILD_ROOT%{_prefix}/afsws/etc/vos
+ln -sf %{_prefix}/sbin/vsys         $RPM_BUILD_ROOT%{_prefix}/afsws/etc/vsys
+
+%endif
+
+##############################################################################
+###
+### Install modules
+###
+##############################################################################
+%if %{build_modules}
+
+for kvariant in %{kvariants}
+do
+  if [ -n "$kvariant" ] ; then
+    if [ -d _kmod_build_$kvariant/src/libafs/MODLOAD-%{kverrel}${kvariant}-SP ] ; then
+      srcdir=_kmod_build_$kvariant/src/libafs/MODLOAD-%{kverrel}${kvariant}-SP
+      dstdir=$RPM_BUILD_ROOT/lib/modules/%{kverrel}${kvariant}/extra/openafs
+    elif [ -d _kmod_build_$kvariant/src/libafs/MODLOAD-%{kverrel}.%{_target_cpu}+${kvariant}-SP ] ; then
+      srcdir=_kmod_build_$kvariant/src/libafs/MODLOAD-%{kverrel}.%{_target_cpu}+${kvariant}-SP
+      dstdir=$RPM_BUILD_ROOT/lib/modules/%{kverrel}.%{_target_cpu}+${kvariant}/extra/openafs
+    else
+      srcdir=_kmod_build_$kvariant/src/libafs/MODLOAD-%{kverrel}.%{_target_cpu}.${kvariant}-SP
+      dstdir=$RPM_BUILD_ROOT/lib/modules/%{kverrel}.%{_target_cpu}.${kvariant}/extra/openafs
+    fi
+  else
+    if [ -d src/libafs/MODLOAD-%{kverrel}-SP ] ; then
+      srcdir=src/libafs/MODLOAD-%{kverrel}-SP
+      dstdir=$RPM_BUILD_ROOT/lib/modules/%{kverrel}/extra/openafs
+    else
+      srcdir=src/libafs/MODLOAD-%{kverrel}.%{_target_cpu}-SP
+      dstdir=$RPM_BUILD_ROOT/lib/modules/%{kverrel}.%{_target_cpu}/extra/openafs
+    fi
+  fi
+
+  mkdir -p ${dstdir}
+  install -m 755 ${srcdir}/openafs.ko ${dstdir}/openafs.ko
+done
+%endif
+
+##############################################################################
+###
+### clean
+###
+##############################################################################
+%clean
+[ "$RPM_BUILD_ROOT" != "/" -a "x%{debugspec}" != "x1" ] && \
+	rm -fr $RPM_BUILD_ROOT
+
+
+##############################################################################
+###
+### scripts
+###
+##############################################################################
+%if %{build_userspace}
+
+%pre compat
+if [ -e %{_prefix}/afsws ]; then
+        /bin/rm -fr %{_prefix}/afsws
+fi
+
+%post client
+%if 0%{?fedora} < 15 && 0%{?rhel} < 7
+chkconfig --add openafs-client
 %else
-rm -f $RPM_BUILD_ROOT%{_mandir}/man8/asetkey.*
-%endif
-
-# remove unused man pages
-for x in afs_ftpd afs_inetd afs_login afs_rcp afs_rlogind afs_rsh \
-    dkload knfs package runntp symlink symlink_list symlink_make \
-    symlink_remove; do
-	rm -f $RPM_BUILD_ROOT%{_mandir}/man1/${x}.1
-done
-
-# rename kpasswd to kapasswd
-mv $RPM_BUILD_ROOT%{_mandir}/man1/kpasswd.1 $RPM_BUILD_ROOT%{_mandir}/man1/kapasswd.1
-
-# gzip man pages
-gzip -9 $RPM_BUILD_ROOT%{_mandir}/man*/*
-
-# create list of man pages that go in the 'openafs' package
-/bin/ls $RPM_BUILD_ROOT%{_mandir}/man1 \
-<<<<<<< HEAD
-	|egrep '^afs|^fs|^kas|^klog|pagsh|^pts|^restorevol|^rxdebug|scout|^sys|tokens|translate|^xstat|udebug|unlog|^uss|^vos' \
-	|egrep -v '^afs_compile_et' \
-=======
-	|egrep '^afs|^fs|^kas|^klog|kapasswd|pagsh|^pts|^restorevol|^rxdebug|scout|^sys|tokens|translate|^xstat|udebug|unlog|^uss|^vos' \
-	|egrep -v '^afs_compile_et|^klog\.krb5' \
->>>>>>> 62d19df6
-	>openafs-man1files
-
-/bin/ls $RPM_BUILD_ROOT%{_mandir}/man5 \
-	|egrep 'CellServDB|ThisCell|afsmonitor|^butc|^uss' \
-	>openafs-man5files
-
-/bin/ls $RPM_BUILD_ROOT%{_mandir}/man8 \
-	|egrep '^backup|^bos|^butc|^fms|^fssync-debug|^fstrace|^kas|^read_tape|^uss' \
-	>openafs-man8files
-
-#
-# create filelist
-#
-grep -v "^#" >openafs-file-list <<EOF-openafs-file-list
+if [ $1 -eq 1 ] ; then
+    # Initial installation
+    /bin/systemctl daemon-reload >/dev/null 2>&1 || :
+fi
+%endif
+if [ ! -d /afs ]; then
+	mkdir /afs
+	chown root.root /afs
+	chmod 0755 /afs
+	[ -x /sbin/restorecon ] && /sbin/restorecon /afs
+fi
+
+# Create the CellServDB
+[ -f /usr/vice/etc/CellServDB.local ] || touch /usr/vice/etc/CellServDB.local
+
+( cd /usr/vice/etc ; \
+  if [ -h CellServDB ]; then \
+    rm -f CellServDB; \
+  fi; \
+  cat CellServDB.local CellServDB.dist > CellServDB ; \
+  chmod 644 CellServDB )
+
+%post server
+#on an upgrade, don't enable if we were disabled
+%if 0%{?fedora} < 15 && 0%{?rhel} < 7
+if [ $1 = 1 ] ; then
+  chkconfig --add openafs-server
+fi
+%{initdir}/openafs-server condrestart
+%else
+if [ $1 -eq 1 ] ; then
+    # Initial installation
+    /bin/systemctl daemon-reload >/dev/null 2>&1 || :
+fi
+%endif
+
+%if %{build_authlibs}
+%post authlibs
+/sbin/ldconfig
+
+%postun authlibs
+/sbin/ldconfig
+%endif
+
+%preun
+if [ $1 = 0 ] ; then
+	[ -d /afs ] && rmdir /afs
+	:
+fi
+
+%preun client
+%if 0%{?fedora} < 15 && 0%{?rhel} < 7
+if [ $1 = 0 ] ; then
+        %{initdir}/openafs-client stop
+        chkconfig --del openafs-client
+fi
+%else
+if [ $1 -eq 0 ] ; then
+    	# Package removal, not upgrade
+    	/bin/systemctl --no-reload disable openafs-client.service > /dev/null 2>&1 || :
+    	/bin/systemctl stop openafs-client.service > /dev/null 2>&1 || :
+fi
+%endif
+
+%preun server
+%if 0%{?fedora} < 15 && 0%{?rhel} < 7
+if [ $1 = 0 ] ; then
+        %{initdir}/openafs-server stop
+        chkconfig --del openafs-server
+fi
+%else
+if [ $1 -eq 0 ] ; then
+    	/bin/systemctl --no-reload disable openafs-server.service > /dev/null 2>&1 || :
+    	/bin/systemctl stop openafs-server.service > /dev/null 2>&1 || :
+fi
+%endif
+
+%if 0%{?fedora} >= 15 || 0%{?rhel} >= 7
+%postun client
+/bin/systemctl daemon-reload >/dev/null 2>&1 || :
+
+%postun server
+/bin/systemctl daemon-reload >/dev/null 2>&1 || :
+%endif
+
+%if %{build_dkmspkg}
+%post -n dkms-%{name}
+dkms add -m %{name} -v %{dkms_version} --rpm_safe_upgrade
+dkms build -m %{name} -v %{dkms_version} --rpm_safe_upgrade
+dkms install -m %{name} -v %{dkms_version} --rpm_safe_upgrade
+
+%preun -n dkms-%{name}
+dkms remove -m %{name} -v %{dkms_version} --rpm_safe_upgrade --all ||:
+%endif
+%endif
+
+%if 0%{?fedora} >= 15 || 0%{?rhel} >= 7
+%triggerun -- openafs-client < 1.6.0-1
+# Save the current service runlevel info
+# User must manually run systemd-sysv-convert --apply httpd
+# to migrate them to systemd targets
+/usr/bin/systemd-sysv-convert --save openafs-client >/dev/null 2>&1 ||:
+
+# Run this because the SysV package being removed won't do it
+/sbin/chkconfig --del openafs-client >/dev/null 2>&1 || :
+
+%triggerun -- openafs-server < 1.6.0-1
+# Save the current service runlevel info
+# User must manually run systemd-sysv-convert --apply httpd
+# to migrate them to systemd targets
+/usr/bin/systemd-sysv-convert --save openafs-server >/dev/null 2>&1 ||:
+
+# Run this because the SysV package being removed won't do it
+/sbin/chkconfig --del openafs-server >/dev/null 2>&1 || :
+%endif
+
+##############################################################################
+###
+### file lists
+###
+##############################################################################
+%if %{build_userspace}
+
+%files
+%defattr(-,root,root)
+%config(noreplace) /etc/sysconfig/openafs
+%doc %{_docdir}/openafs-%{afsvers}/LICENSE
+%exclude %{_mandir}/man1/klog.krb5.*
 %{_bindir}/afsmonitor
 %{_bindir}/bos
 %{_bindir}/fs
-%{_bindir}/klog
-%{_bindir}/klog.krb
 %{_bindir}/pagsh
 %{_bindir}/pagsh.krb
 %{_bindir}/pts
@@ -866,265 +1111,50 @@
 %{_sbindir}/butc
 %{_sbindir}/fms
 %{_sbindir}/fstrace
-%{_sbindir}/kas
 %{_sbindir}/read_tape
 %{_sbindir}/rxdebug
 %{_sbindir}/uss
 %{_sbindir}/vos
 %{_sbindir}/vsys
-EOF-openafs-file-list
-
-# add man pages to the list
-cat openafs-man1files \
-	| ( while read x; do echo "%{_mandir}/man1/$x"; done ) \
-	>>openafs-file-list
-cat openafs-man5files \
-	| ( while read x; do echo "%{_mandir}/man5/$x"; done ) \
-	>>openafs-file-list
-cat openafs-man8files \
-	| ( while read x; do echo "%{_mandir}/man8/$x"; done ) \
-	>>openafs-file-list
-
-#
-# Install compatiblity links
-#
-for d in bin:bin etc:sbin; do
-  olddir=`echo $d | sed 's/:.*$//'`
-  newdir=`echo $d | sed 's/^.*://'`
-  mkdir -p $RPM_BUILD_ROOT%{_prefix}/afsws/$olddir
-  for f in `cat openafs-file-list`; do
-    if echo $f | grep -q /$newdir/; then
-      fb=`basename $f`
-      ln -sf %{_prefix}/$newdir/$fb $RPM_BUILD_ROOT%{_prefix}/afsws/$olddir/$fb
-    fi
-  done
-done
-
-#
-# Remove files we're not installing
-#
-
-# remove duplicated files from /usr/afs/bin
-for f in bos fs kas klog klog.krb kpwvalid pts tokens tokens.krb udebug vos ; do
-  rm -f $RPM_BUILD_ROOT%{_prefix}/afs/bin/$f
-done
-
-# the rest are not needed.
-for f in dlog dpass install knfs livesys ; do
-  rm -f $RPM_BUILD_ROOT%{_bindir}/$f
-done
-
-# not supported on Linux or duplicated
-for f in kdb rmtsysd kpwvalid ; do
-  rm -f $RPM_BUILD_ROOT%{_sbindir}/$f
-done
-# sometimes install sucks and puts down a directory. kill it all.
-rm -rf $RPM_BUILD_ROOT%{_sbindir}/kdump*
-
-# remove man pages from programs deleted above
-for f in 1/dlog 1/copyauth 1/dpass 1/livesys 8/rmtsysd 8/aklog_dynamic_auth 8/kdb 8/kpwvalid 8/xfs_size_check 1/package_test 5/package 8/package ; do
-  rm -f $RPM_BUILD_ROOT%{_mandir}/man$f.*
-done
-
-# PAM modules are doubly-installed  Remove the version we don't need
-for f in pam_afs.krb.so.1 pam_afs.so.1 ; do
-  rm -f $RPM_BUILD_ROOT%{_libdir}/$f
-done
-
-%if !%{build_authlibs}
-rm -f $RPM_BUILD_ROOT%{_libdir}/libafsauthent.so
-rm -f $RPM_BUILD_ROOT%{_libdir}/libafsrpc.so
-rm -f $RPM_BUILD_ROOT%{_libdir}/libafsauthent.so.*
-rm -f $RPM_BUILD_ROOT%{_libdir}/libafsrpc.so.*
-%endif
-
-%endif
-
-%if %{build_modules}
-for kvariant in %{kvariants}
-do
-  if [ -n "$kvariant" ] ; then
-    if [ -d _kmod_build_$kvariant/src/libafs/MODLOAD-%{kverrel}${kvariant}-SP ] ; then
-      srcdir=_kmod_build_$kvariant/src/libafs/MODLOAD-%{kverrel}${kvariant}-SP
-      dstdir=$RPM_BUILD_ROOT/lib/modules/%{kverrel}${kvariant}/extra/openafs
-    elif [ -d _kmod_build_$kvariant/src/libafs/MODLOAD-%{kverrel}.%{_target_cpu}+${kvariant}-SP ] ; then
-      srcdir=_kmod_build_$kvariant/src/libafs/MODLOAD-%{kverrel}.%{_target_cpu}+${kvariant}-SP
-      dstdir=$RPM_BUILD_ROOT/lib/modules/%{kverrel}.%{_target_cpu}+${kvariant}/extra/openafs
-    else
-      srcdir=_kmod_build_$kvariant/src/libafs/MODLOAD-%{kverrel}.%{_target_cpu}.${kvariant}-SP
-      dstdir=$RPM_BUILD_ROOT/lib/modules/%{kverrel}.%{_target_cpu}.${kvariant}/extra/openafs
-    fi
-  else
-    if [ -d ${sysname}/dest/root.client/lib/modules/%{kverrel}/extra/openafs ] ; then
-      srcdir=${sysname}/dest/root.client/lib/modules/%{kverrel}/extra/openafs
-      dstdir=$RPM_BUILD_ROOT/lib/modules/%{kverrel}/extra/openafs
-    else
-      srcdir=${sysname}/dest/root.client/lib/modules/%{kverrel}.%{_target_cpu}/extra/openafs
-      dstdir=$RPM_BUILD_ROOT/lib/modules/%{kverrel}.%{_target_cpu}/extra/openafs
-    fi
-  fi
-
-  mkdir -p ${dstdir}
-  install -m 755 ${srcdir}/openafs.ko ${dstdir}/openafs.ko
-done
-%endif
-
-##############################################################################
-###
-### clean
-###
-##############################################################################
-%clean
-rm -f openafs-file-list
-[ "$RPM_BUILD_ROOT" != "/" -a "x%{debugspec}" != "x1" ] && \
-	rm -fr $RPM_BUILD_ROOT
-
-
-##############################################################################
-###
-### scripts
-###
-##############################################################################
-%if %{build_userspace}
-
-%pre compat
-if [ -e %{_prefix}/afsws ]; then
-        /bin/rm -fr %{_prefix}/afsws
-fi
-
-%post client
-%if 0%{?fedora} < 15 && 0%{?rhel} < 7
-chkconfig --add openafs-client
-%else
-if [ $1 -eq 1 ] ; then 
-    # Initial installation 
-    /bin/systemctl daemon-reload >/dev/null 2>&1 || :
-fi
-%endif
-if [ ! -d /afs ]; then
-	mkdir /afs
-	chown root.root /afs
-	chmod 0755 /afs
-	[ -x /sbin/restorecon ] && /sbin/restorecon /afs
-fi
-
-# Create the CellServDB
-[ -f /usr/vice/etc/CellServDB.local ] || touch /usr/vice/etc/CellServDB.local
-
-( cd /usr/vice/etc ; \
-  if [ -h CellServDB ]; then \
-    rm -f CellServDB; \
-  fi; \
-  cat CellServDB.local CellServDB.dist > CellServDB ; \
-  chmod 644 CellServDB )
-
-%post server
-#on an upgrade, don't enable if we were disabled
-%if 0%{?fedora} < 15 && 0%{?rhel} < 7
-if [ $1 = 1 ] ; then
-  chkconfig --add openafs-server
-fi
-%{initdir}/openafs-server condrestart
-%else
-if [ $1 -eq 1 ] ; then 
-    # Initial installation 
-    /bin/systemctl daemon-reload >/dev/null 2>&1 || :
-fi
-%endif
-
-%if %{build_authlibs}
-%post authlibs
-/sbin/ldconfig
-
-%postun authlibs
-/sbin/ldconfig
-%endif
-
-%preun
-if [ $1 = 0 ] ; then
-	[ -d /afs ] && rmdir /afs
-	:
-fi
-
-%preun client
-%if 0%{?fedora} < 15 && 0%{?rhel} < 7
-if [ $1 = 0 ] ; then
-        %{initdir}/openafs-client stop
-        chkconfig --del openafs-client
-fi
-%else
-if [ $1 -eq 0 ] ; then
-    	# Package removal, not upgrade
-    	/bin/systemctl --no-reload disable openafs-client.service > /dev/null 2>&1 || :
-    	/bin/systemctl stop openafs-client.service > /dev/null 2>&1 || :
-fi
-%endif
-
-%preun server
-%if 0%{?fedora} < 15 && 0%{?rhel} < 7
-if [ $1 = 0 ] ; then
-        %{initdir}/openafs-server stop
-        chkconfig --del openafs-server
-fi
-%else
-if [ $1 -eq 0 ] ; then
-    	/bin/systemctl --no-reload disable openafs-server.service > /dev/null 2>&1 || :
-    	/bin/systemctl stop openafs-server.service > /dev/null 2>&1 || :
-fi
-%endif
-
-%if 0%{?fedora} >= 15 || 0%{?rhel} >= 7
-%postun client
-/bin/systemctl daemon-reload >/dev/null 2>&1 || :
-
-%postun server
-/bin/systemctl daemon-reload >/dev/null 2>&1 || :
-%endif
-
-%if %{build_dkmspkg}
-%post -n dkms-%{name}
-dkms add -m %{name} -v %{dkms_version} --rpm_safe_upgrade
-dkms build -m %{name} -v %{dkms_version} --rpm_safe_upgrade
-dkms install -m %{name} -v %{dkms_version} --rpm_safe_upgrade
-
-%preun -n dkms-%{name}
-dkms remove -m %{name} -v %{dkms_version} --rpm_safe_upgrade --all ||:
-%endif
-%endif
-
-%if 0%{?fedora} >= 15 || 0%{?rhel} >= 7
-%triggerun -- openafs-client < 1.6.0-1
-# Save the current service runlevel info
-# User must manually run systemd-sysv-convert --apply httpd
-# to migrate them to systemd targets
-/usr/bin/systemd-sysv-convert --save openafs-client >/dev/null 2>&1 ||:
-
-# Run this because the SysV package being removed won't do it
-/sbin/chkconfig --del openafs-client >/dev/null 2>&1 || :
-
-%triggerun -- openafs-server < 1.6.0-1
-# Save the current service runlevel info
-# User must manually run systemd-sysv-convert --apply httpd
-# to migrate them to systemd targets
-/usr/bin/systemd-sysv-convert --save openafs-server >/dev/null 2>&1 ||:
-
-# Run this because the SysV package being removed won't do it
-/sbin/chkconfig --del openafs-server >/dev/null 2>&1 || :
-%endif
-
-##############################################################################
-###
-### file lists
-###
-##############################################################################
-%if %{build_userspace}
-
-%files -f openafs-file-list
-%defattr(-,root,root)
-%config(noreplace) /etc/sysconfig/openafs
-%doc %{_docdir}/openafs-%{afsvers}/LICENSE
 %{_libdir}/libafshcrypto.so.*
 %{_libdir}/librokenafs.so.*
+%{_mandir}/man1/afs.*
+%{_mandir}/man1/afsmonitor.*
+%{_mandir}/man1/fs.*
+%{_mandir}/man1/fs_*.*
+%{_mandir}/man1/pagsh.*
+%{_mandir}/man1/pts.*
+%{_mandir}/man1/pts_*.*
+%{_mandir}/man1/restorevol.*
+%{_mandir}/man1/rxdebug.*
+%{_mandir}/man1/scout.*
+%{_mandir}/man1/sys.*
+%{_mandir}/man1/tokens.*
+%{_mandir}/man1/translate_et.*
+%{_mandir}/man1/udebug.*
+%{_mandir}/man1/unlog.*
+%{_mandir}/man1/vos.*
+%{_mandir}/man1/vos_*.*
+%{_mandir}/man1/xstat_cm_test.*
+%{_mandir}/man1/xstat_fs_test.*
+%{_mandir}/man5/CellServDB.*
+%{_mandir}/man5/ThisCell.*
+%{_mandir}/man5/afsmonitor.*
+%{_mandir}/man5/butc.*
+%{_mandir}/man5/butc_logs.*
+%{_mandir}/man5/uss.*
+%{_mandir}/man5/uss_bulk.*
+%{_mandir}/man8/backup.*
+%{_mandir}/man8/backup_*.*
+%{_mandir}/man8/bos.*
+%{_mandir}/man8/bos_*.*
+%{_mandir}/man8/butc.*
+%{_mandir}/man8/fms.*
+%{_mandir}/man8/fstrace.*
+%{_mandir}/man8/fstrace_*.*
+%{_mandir}/man8/read_tape.*
+%{_mandir}/man8/uss.*
+%{_mandir}/man8/uss_*.*
 
 %files docs
 %defattr(-,root,root)
@@ -1148,10 +1178,8 @@
 %{_bindir}/up
 %{_prefix}/vice/etc/afsd
 %{_prefix}/vice/etc/C/afszcm.cat
-%{pamdir}/pam_afs.krb.so.1
-%{pamdir}/pam_afs.krb.so
-%{pamdir}/pam_afs.so.1
-%{pamdir}/pam_afs.so
+%{_libdir}/libuafs.a
+%{_libdir}/libuafs_pic.a
 %if 0%{?fedora} < 15 && 0%{?rhel} < 7
 %{initdir}/openafs-client
 %else
@@ -1160,6 +1188,7 @@
 %endif
 %{_mandir}/man1/cmdebug.*
 %{_mandir}/man1/up.*
+%{_mandir}/man3/AFS::ukernel.*
 %{_mandir}/man5/afs.5.gz
 %{_mandir}/man5/afs_cache.5.gz
 %{_mandir}/man5/afs_volume_header.5.gz
@@ -1184,9 +1213,6 @@
 %{_prefix}/afs/bin/davolserver
 %{_prefix}/afs/bin/fileserver
 %{_prefix}/afs/bin/fssync-debug
-# Should we support KAServer?
-%{_prefix}/afs/bin/kaserver
-%{_prefix}/afs/bin/ka-forwarder
 %{_prefix}/afs/bin/pt_util
 %{_prefix}/afs/bin/ptserver
 %{_prefix}/afs/bin/salvager
@@ -1199,7 +1225,6 @@
 %{_prefix}/afs/bin/volinfo
 %{_prefix}/afs/bin/volscan
 %{_prefix}/afs/bin/volserver
-%{_sbindir}/kadb_check
 %{_sbindir}/prdb_check
 %{_sbindir}/vldb_check
 %{_sbindir}/vldb_convert
@@ -1216,9 +1241,11 @@
 %{_mandir}/man5/FORCESALVAGE.*
 %{_mandir}/man5/FileLog.*
 %{_mandir}/man5/KeyFile.*
+%{_mandir}/man5/KeyFileExt.*
 %{_mandir}/man5/NetInfo.*
 %{_mandir}/man5/NetRestrict.*
 %{_mandir}/man5/NoAuth.*
+%{_mandir}/man5/PtLog.*
 %{_mandir}/man5/SALVAGE.fs.*
 %{_mandir}/man5/SalvageLog.*
 %{_mandir}/man5/sysid.*
@@ -1227,21 +1254,22 @@
 %{_mandir}/man5/VolserLog.*
 %{_mandir}/man5/bdb.DB0.*
 %{_mandir}/man5/fms.log.*
-%{_mandir}/man5/kaserver.DB0.*
-%{_mandir}/man5/kaserverauxdb.*
 %{_mandir}/man5/krb.conf.*
 %{_mandir}/man5/krb.excl.*
 %{_mandir}/man5/prdb.DB0.*
 %{_mandir}/man5/salvage.lock.*
 %{_mandir}/man5/tapeconfig.*
 %{_mandir}/man5/vldb.DB0.*
+%{_mandir}/man8/bosserver.*
 %{_mandir}/man8/buserver.*
 %{_mandir}/man8/fileserver.*
 %{_mandir}/man8/dafileserver.*
+%{_mandir}/man8/dafssync-debug.*
+%{_mandir}/man8/dafssync-debug_*.*
 %{_mandir}/man8/dasalvager.*
 %{_mandir}/man8/davolserver.*
-%{_mandir}/man8/kadb_check.*
-%{_mandir}/man8/ka-forwarder.*
+%{_mandir}/man8/fssync-debug.*
+%{_mandir}/man8/fssync-debug_*.*
 %{_mandir}/man8/prdb_check.*
 %{_mandir}/man8/ptserver.*
 %{_mandir}/man8/pt_util.*
@@ -1292,9 +1320,11 @@
 %{_includedir}/timer.h
 %{_includedir}/ubik.h
 %{_includedir}/ubik_int.h
+%{_includedir}/opr/queue.h
 %{_libdir}/afs
 %{_libdir}/libafshcrypto.a
 %{_libdir}/libafshcrypto.so
+%{_libdir}/libafsrfc3961.a
 %{_libdir}/liblwp.a
 %{_libdir}/libopr.a
 %{_libdir}/librokenafs.a
@@ -1303,7 +1333,6 @@
 %{_libdir}/librxkad.a
 %{_libdir}/librxstat.a
 %{_libdir}/libubik.a
-%{_libdir}/libubik_pthread.a
 %{_mandir}/man1/rxgen.*
 %{_mandir}/man1/afs_compile_et.*
 
@@ -1323,22 +1352,55 @@
 %files compat
 %defattr(-,root,root)
 %{_prefix}/afsws
-
-%files kpasswd
+%exclude %{_prefix}/afsws/bin/kapasswd
+%exclude %{_prefix}/afsws/bin/klog
+%exclude %{_prefix}/afsws/bin/klog.krb
+%exclude %{_prefix}/afsws/etc/kas
+
+%if %{kauth_support}
+%files kauth-client
 %defattr(-,root,root)
+%{_sbindir}/kas
+%{_bindir}/klog
+%{_bindir}/klog.krb
+%{pamdir}/pam_afs.krb.so.1
+%{pamdir}/pam_afs.krb.so
+%{pamdir}/pam_afs.so.1
+%{pamdir}/pam_afs.so
 %{_bindir}/kapasswd
 %{_bindir}/kpwvalid
+%{_prefix}/afsws/bin/kapasswd
+%{_prefix}/afsws/bin/klog
+%{_prefix}/afsws/bin/klog.krb
+%{_prefix}/afsws/etc/kas
 %{_mandir}/man1/kapasswd.*
+%{_mandir}/man1/klog.*
 %{_mandir}/man8/kpwvalid.*
+%{_mandir}/man8/kas.*
+%{_mandir}/man8/kas_*.*
+
+%files kauth-server
+%defattr(-,root,root)
+%{_prefix}/afs/bin/kaserver
+%{_prefix}/afs/bin/ka-forwarder
+%{_sbindir}/kadb_check
+%{_mandir}/man5/kaserver.DB0.*
+%{_mandir}/man5/kaserverauxdb.*
+%{_mandir}/man8/kadb_check.*
+%{_mandir}/man8/ka-forwarder.*
+%{_mandir}/man8/kaserver.*
+%endif
 
 %if %{krb5support}
 %files krb5
 %defattr(-,root,root)
 %{_bindir}/aklog
 %{_bindir}/klog.krb5
+%{_sbindir}/akeyconvert
 %{_sbindir}/asetkey
 %{_mandir}/man1/aklog.*
 %{_mandir}/man1/klog.krb5.*
+%{_mandir}/man8/akeyconvert.*
 %{_mandir}/man8/asetkey.*
 %endif
 
