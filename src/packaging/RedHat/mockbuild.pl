--- conflicted
+++ resolved
@@ -23,17 +23,6 @@
 my @newrpms;
 
 sub findKernels {
-<<<<<<< HEAD
-  my ($root, $uname, @modules) = @_;
-
-  my $modlist = join(" ", @modules);
-
-  my @kernels;
-  if ($uname) {
-    @kernels = `repoquery --whatprovides kernel-devel-uname-r --qf "%{name}.%{arch} %{version}-%{release}" -c $root/etc/yum.conf`;
-  } else {
-    @kernels = `repoquery --whatprovides $modlist --qf "%{name}.%{arch} %{version}-%{release}" -c $root/etc/yum.conf`;
-=======
   my ($root, $platform, $uname, $osv, @modules) = @_;
   $osv =~s/[^\d]//g;
 
@@ -68,7 +57,6 @@
     @kernels = `repoquery $archv --releasever=$osv --whatprovides kernel-devel-uname-r --qf "%{name}.%{arch} %{version}-%{release}" -c $tmpconf`;
   } else {
     @kernels = `strace -o /tmp/out repoquery $archv --releasever=$osv --show-duplicates --whatprovides $modlist --qf "%{name}.%{arch} %{version}-%{release}" -c $tmpconf`;
->>>>>>> 11efae83
   }
   unlink $tmpconf;
 
@@ -98,15 +86,9 @@
 					results => "rhel5/x86_64" },
 		 "centos-6-i386" => { osver => "el6", 
 				      kmod => '1', 
-<<<<<<< HEAD
-				      basearch => 'i386',
-				      updaterepo => 'update',
-				      results => "rhel6/i386" },
-=======
 				      basearch => 'i686',
 				      updaterepo => 'update',
 				      results => "rhel6/i686" },
->>>>>>> 11efae83
 		 "centos-6-x86_64" => { osver => "el6",
 					kmod => '1',
 				   	basearch => 'x86_64',
@@ -134,15 +116,9 @@
 					results => "rhel5/x86_64" },
 		 "epel-6-i386" => { osver => "el6", 
 				      kmod => '1', 
-<<<<<<< HEAD
-				      basearch => 'i386',
-				      updaterepo => 'update',
-				      results => "rhel6/i386" },
-=======
 				      basearch => 'i686',
 				      updaterepo => 'update',
 				      results => "rhel6/i686" },
->>>>>>> 11efae83
 		 "epel-6-x86_64" => { osver => "el6",
 					kmod => '1',
 				   	basearch => 'x86_64',
@@ -150,32 +126,20 @@
 					results => "rhel6/x86_64" },
                  "fedora-14-i386" => { osver => "fc14",
                                         kmod => "1",
-<<<<<<< HEAD
-                                        basearch => "i386",
-                                        results => "fedora-14/i386" },
-=======
                                         basearch => "i686",
                                         results => "fedora-14/i686" },
->>>>>>> 11efae83
                  "fedora-14-x86_64" => { osver => "fc14",
                                         kmod => "1",
                                         basearch => "x86_64",
                                         results => "fedora-14/x86_64" },
                  "fedora-15-i386" => { osver => "fc15",
                                         kmod => "1",
-<<<<<<< HEAD
-                                        basearch => "i386",
-                                        results => "fedora-15/i386" },
-=======
                                         basearch => "i686",
                                         results => "fedora-15/i686" },
->>>>>>> 11efae83
                  "fedora-15-x86_64" => { osver => "fc15",
                                         kmod => "1",
                                         basearch => "x86_64",
                                         results => "fedora-15/x86_64" },
-<<<<<<< HEAD
-=======
                  "fedora-16-i386" => { osver => "fc16",
                                         kmod => "1",
                                         basearch => "i686",
@@ -192,7 +156,6 @@
                                         kmod => "1",
                                         basearch => "x86_64",
                                         results => "fedora-16/x86_64" },
->>>>>>> 11efae83
 		 "fedora-development-i386" => { osver => "fcd",
 					  kmod => '1',
 					  basearch => 'i386',
@@ -284,21 +247,12 @@
 
   my @kernels;
   if ($platform=~/fedora-development/) {
-<<<<<<< HEAD
-    @kernels = findKernels($root, 0, "kernel-devel");
-  } elsif ($platform=~/centos-4/) {
-    @kernels = findKernels($root, 0, "kernel-devel", "kernel-smp-devel", 
-				 "kernel-hugemem-devel", "kernel-xenU-devel");
-  } else {
-    @kernels = findKernels($root, 0, 'kernel-devel');
-=======
     @kernels = findKernels($root, $platform, 0, $osver, "kernel-devel");
   } elsif ($platform=~/centos-4/) {
     @kernels = findKernels($root, $platform, 0, $osver, "kernel-devel", "kernel-smp-devel", 
 				 "kernel-hugemem-devel", "kernel-xenU-devel");
   } else {
     @kernels = findKernels($root, $platform, 0, $osver, 'kernel-devel');
->>>>>>> 11efae83
   }
 
   foreach my $kernel (@kernels) {
@@ -312,10 +266,7 @@
       next 
 	  if (exists($badkernels{$version}) && ($badkernels{$version}{$variant}));
       next if ($variant =~/debug$/); # Fedora debug kernels are bad
-<<<<<<< HEAD
-=======
       next if ($kernel !~ /$osver/ ); # fc15 kernel in fc14 repo?
->>>>>>> 11efae83
 
       print "$arch : $variant : $version\n";
       $modulelist{$arch} ={} if !$modulelist{$arch};
