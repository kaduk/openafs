# Copyright 2000, International Business Machines Corporation and others.
# All Rights Reserved.
# 
# This software has been released under the terms of the IBM Public
# License.  For details, see the LICENSE file in the top-level source
# directory or online at http://www.openafs.org/dl/license10.html

srcdir=@srcdir@
include @TOP_OBJDIR@/src/config/Makefile.config
include @TOP_OBJDIR@/src/config/Makefile.lwp


<<<<<<< HEAD
LDIRS= -L${DESTDIR}/lib -L${DESTDIR}/lib/afs -L..
LIBS=-lcmd -lafscom_err -lafsutil

INCDIRS=  -I${SRCDIR}/include -I${SRCDIR}/include/afs -I..

CFLAGS = ${OPTIMIZE} ${INCDIRS} ${LDIRS} ${LIBS} ${XCFLAGS} ${ARCHFLAGS}
=======
LIBS=-lcmd $(TOP_LIBDIR)/libafscom_err.a -lafsutil $(LIB_roken) $(XLIBS)
>>>>>>> 7442752b

all: test
test tests: ctest dtest itest

itest: itest.o
	$(AFS_LDRULE) itest.o $(LDIRS) $(LIBS)

ctest: ctest.o
	$(AFS_LDRULE) ctest.o $(LDIRS) $(LIBS)

dtest: dtest.o
	$(AFS_LDRULE) dtest.o $(LDIRS) $(LIBS)

system: test

clean:
	$(RM) -f  *.a *.o ctest dtest itest core

install:
dest:<|MERGE_RESOLUTION|>--- conflicted
+++ resolved
@@ -10,16 +10,7 @@
 include @TOP_OBJDIR@/src/config/Makefile.lwp
 
 
-<<<<<<< HEAD
-LDIRS= -L${DESTDIR}/lib -L${DESTDIR}/lib/afs -L..
-LIBS=-lcmd -lafscom_err -lafsutil
-
-INCDIRS=  -I${SRCDIR}/include -I${SRCDIR}/include/afs -I..
-
-CFLAGS = ${OPTIMIZE} ${INCDIRS} ${LDIRS} ${LIBS} ${XCFLAGS} ${ARCHFLAGS}
-=======
 LIBS=-lcmd $(TOP_LIBDIR)/libafscom_err.a -lafsutil $(LIB_roken) $(XLIBS)
->>>>>>> 7442752b
 
 all: test
 test tests: ctest dtest itest
