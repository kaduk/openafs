--- conflicted
+++ resolved
@@ -30,10 +30,6 @@
 #include <afs/afsutil.h>
 #include <sys/file.h>
 #include <sys/wait.h>
-
-#if defined(AFS_LINUX20_ENV)
-#include <sys/resource.h>
-#endif
 
 #if defined(AFS_LINUX20_ENV)
 #include <sys/resource.h>
@@ -155,83 +151,10 @@
 	return -1;
 
     syscall_data.syscall = AFSCALL_CALL;
-<<<<<<< HEAD
-    syscall_data.param1 = param1;
-    syscall_data.param2 = param2;
-    syscall_data.param3 = param3;
-    syscall_data.param4 = param4;
-    if (fd > 0) {
-	error = ioctl(fd, VIOC_SYSCALL, &syscall_data);
-	close(fd);
-    } else
-# endif /* AFS_LINUX20_ENV */
-# ifdef AFS_DARWIN80_ENV
-    struct afssysargs syscall_data;
-    void *ioctldata;
-    int fd = open(SYSCALL_DEV_FNAME,O_RDWR);
-    int syscallnum;
-#ifdef AFS_DARWIN100_ENV
-    int is64 = 0;
-    struct afssysargs64 syscall64_data;
-    if (sizeof(param1) == 8) {
-	syscallnum = VIOC_SYSCALL64;
-	is64 = 1;
-	ioctldata = &syscall64_data;
-	syscall64_data.syscall = (int)AFSCALL_CALL;
-	syscall64_data.param1 = param1;
-	syscall64_data.param2 = param2;
-	syscall64_data.param3 = param3;
-	syscall64_data.param4 = param4;
-	syscall64_data.param5 = param5;
-	syscall64_data.param6 = param6;
-    } else {
-#endif
-	syscallnum = VIOC_SYSCALL;
-        ioctldata = &syscall_data;
-	syscall_data.syscall = AFSCALL_CALL;
-	syscall_data.param1 = param1;
-	syscall_data.param2 = param2;
-	syscall_data.param3 = param3;
-	syscall_data.param4 = param4;
-	syscall_data.param5 = param5;
-	syscall_data.param6 = param6;
-#ifdef AFS_DARWIN100_ENV
-    }
-#endif
-    if(fd >= 0) {
-        error = ioctl(fd, syscallnum, ioctldata);
-        close(fd);
-    } else {
-        error = -1;
-    }
-    if (!error) {
-#ifdef AFS_DARWIN100_ENV
-        if (is64)
-            error=syscall64_data.retval;
-        else
-#endif
-            error=syscall_data.retval;
-    }
-# elif defined(AFS_SUN511_ENV)
-	{
-	    int rval;
-	    rval = ioctl_sun_afs_syscall(AFSCALL_CALL, param1, param2, param3,
-	                                 param4, param5, param6, &error);
-	    if (rval) {
-		error = rval;
-	    }
-	}
-# else /* AFS_DARWIN80_ENV */
-    error =
-	syscall(AFS_SYSCALL, AFSCALL_CALL, param1, param2, param3, param4,
-		param5, param6, param7);
-# endif /* !AFS_DARWIN80_ENV */
-=======
     syscall_data.param1 = args->syscall;
     syscall_data.param2 = args->params[0];
     syscall_data.param3 = args->params[1];
     syscall_data.param4 = (long) &args->params[2];
->>>>>>> 11efae83
 
     error = ioctl(fd, VIOC_SYSCALL, &syscall_data);
     close(fd);
