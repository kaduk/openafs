--- conflicted
+++ resolved
@@ -18,15 +18,11 @@
         ${TOP_LIBDIR}/libsys.a \
         ${TOP_LIBDIR}/librx.a  ${TOP_LIBDIR}/libsys.a \
         ${TOP_LIBDIR}/liblwp.a ${TOP_LIBDIR}/libcmd.a \
-<<<<<<< HEAD
-        ${TOP_LIBDIR}/libafscom_err.a ${TOP_LIBDIR}/util.a
-=======
         ${TOP_LIBDIR}/libafscom_err.a \
 	${TOP_LIBDIR}/util.a \
 	$(TOP_LIBDIR)/libopr.a \
 	${TOP_LIBDIR}/libafsrfc3961.a \
 	${TOP_LIBDIR}/libafshcrypto_lwp.a
->>>>>>> 11efae83
 
 all: ${TOP_LIBDIR}/libbxdb.a ${TOP_INCDIR}/afs/bucoord_prototypes.h ${TOP_INCDIR}/afs/bc.h backup
 
@@ -72,13 +68,7 @@
 $(BACKOBJS): bc.h ${TOP_INCDIR}/afs/butc.h
 
 backup:  $(BACKOBJS) ${LIBS}
-<<<<<<< HEAD
-	${CC} ${CFLAGS} -o backup $(BACKOBJS) ${LIBS} ${XLIBS} ${KRB5_LIBS}
-
-bc.h: bucoord_errs.c
-=======
 	$(AFS_LDRULE) $(BACKOBJS) ${LIBS} $(LIB_roken) ${XLIBS}
->>>>>>> 11efae83
 
 bucoord_errs.c: bucoord_errs.et
 	${COMPILE_ET_C} -p ${srcdir} bucoord_errs
@@ -86,10 +76,6 @@
 bc.h: bucoord_errs.et bc.p.h
 	${COMPILE_ET_H} -p ${srcdir} bucoord_errs -h bc
 
-<<<<<<< HEAD
-
-=======
->>>>>>> 11efae83
 bc_status.o: bc.h
 btest.o: bc.h
 commands.o: bc.h
@@ -99,10 +85,6 @@
 dsvs.o: bc.h
 dump.o: bc.h
 dump_sched.o: bc.h
-<<<<<<< HEAD
-expire.o: bc.h
-=======
->>>>>>> 11efae83
 main.o: bc.h
 restore.o: bc.h
 status.o: bc.h
