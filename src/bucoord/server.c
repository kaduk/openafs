--- conflicted
+++ resolved
@@ -10,11 +10,7 @@
 #include <afsconfig.h>
 #include <afs/param.h>
 
-<<<<<<< HEAD
-#include <sys/types.h>
-=======
 #include <roken.h>
->>>>>>> 11efae83
 
 #include <rx/rx.h>
 
