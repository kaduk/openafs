/*
 * Copyright 2000, International Business Machines Corporation and others.
 * All Rights Reserved.
 * 
 * This software has been released under the terms of the IBM Public
 * License.  For details, see the LICENSE file in the top-level source
 * directory or online at http://www.openafs.org/dl/license10.html
 */

/* These routines provide administrative tools for managing the AuthServer.
   There is an interactive routine that can be used to examine the database and
   make small changes as well as subroutines to permit specialized programs to
   update the database, change the server passwords, etc. */

#include <afsconfig.h>
#include <afs/param.h>


#include <afs/stds.h>
#include <afs/debug.h>
#include <ctype.h>
#include <string.h>

    /* These two needed for rxgen output to work */
#include <sys/types.h>
#include <rx/xdr.h>

#include <stdio.h>
#include <rx/rx.h>
#include <rx/rxkad.h>
#include <lock.h>
#define UBIK_LEGACY_CALLITER 1
#include <ubik.h>
#ifndef AFS_NT40_ENV
#include <pwd.h>
#endif
#include <afs/auth.h>
#include <afs/cellconfig.h>
#include <afs/cmd.h>
#include <afs/com_err.h>
#include <afs/afsutil.h>
#include <des.h>
#include <des_prototypes.h>

#include "kauth.h"
#include "kauth_internal.h"
#include "kautils.h"
#include "kaport.h"
#include "kkids.h"

#define CMD_PARSER_AMBIG_FIX 1	/* allow ambiguous aliases */

#define	KA_SIXHOURS	(6*3600)

static struct ubik_client *conn;
static char cell[MAXKTCREALMLEN] = "";
static char whoami[32];
static char passwd[BUFSIZ];
static char myName[510];	/* almost like whoami save with path and without : */

static int finished;
static int zero_argc;
static char **zero_argv;
afs_uint32 ka_islocked(char *, char *, afs_uint32 *);

afs_int32
DefaultCell(void)
{
    afs_int32 code;

    if (cell[0] != 0)
	return 0;
    code = ka_ExpandCell(0, cell, 0 /*local */ );
    if (code) {
	afs_com_err(whoami, code, "Can't expand cell name");
    }
    return code;
}

/* These are the command operation procedures. */

int
DumpUser(char *user, char *arock, int showadmin, int showkey, char *inst)
{
    char name[MAXKTCNAMELEN];
    char instance[MAXKTCNAMELEN];
    Date now = time(0);
    int code;
    char bob[KA_TIMESTR_LEN];

    struct kaentryinfo tentry;

    code = ka_ParseLoginName(user, name, instance, 0);
    if (code) {
	afs_com_err(whoami, code, "parsing user's name '%s'", user);
	return KABADCMD;
    }

    if (!inst)
	inst = instance;
    code =
	ubik_KAM_GetEntry(conn, 0, name, inst, KAMAJORVERSION, &tentry);
    if (code) {
	afs_com_err(whoami, code, "getting information for %s.%s", name, inst);
	return code;
    }
    if (tentry.minor_version != KAMINORVERSION)
	printf("Minor version number mismatch: got %d, expected %d\n",
	       tentry.minor_version, KAMINORVERSION);
    if (showadmin && !(tentry.flags & KAFADMIN))
	return 0;
    ka_PrintUserID("\nUser data for ", name, inst, "");
    {
	char *prefix = " (";
#define NEWPREFIX "+"
	if (tentry.flags & KAFADMIN) {
	    printf("%sADMIN", prefix);
	    prefix = NEWPREFIX;
	}
	if (tentry.flags & KAFNOTGS) {
	    printf("%sNOTGS", prefix);
	    prefix = NEWPREFIX;
	}
	if (tentry.flags & KAFNOCPW) {
	    printf("%sNOCPW", prefix);
	    prefix = NEWPREFIX;
	}
	if (tentry.flags & KAFNOSEAL) {
	    printf("%sNOSEAL", prefix);
	    prefix = NEWPREFIX;
	}
	if (tentry.flags & KAFNEWASSOC) {
	    printf("%sNEWASSOC", prefix);
	    prefix = NEWPREFIX;
	}
	if (tentry.flags & KAFASSOCROOT) {
	    printf("%sASSOCROOT", prefix);
	    prefix = NEWPREFIX;
	}
	if (tentry.flags & KAFASSOC) {
	    printf("%sASSOC", prefix);
	    prefix = NEWPREFIX;
	}
	if (tentry.user_expiration <= now) {
	    printf("%sexpired", prefix);
	    prefix = NEWPREFIX;
	}
	if (strcmp(prefix, NEWPREFIX) == 0)
	    printf(")\n");
	else
	    printf("\n");
    }
    if ((!ka_KeyIsZero((char *)&tentry.key, sizeof(tentry.key))) && (showkey)) {
	printf("  key (%d):", tentry.key_version);
	ka_PrintBytes((char *)&tentry.key, sizeof(tentry.key));
    } else {
	if (tentry.keyCheckSum == 0)
	    printf("  key version is %d", tentry.key_version);
	else
	    printf("  key (%d) cksum is %u", tentry.key_version,
		   tentry.keyCheckSum);
    }
    ka_timestr(tentry.change_password_time, bob, KA_TIMESTR_LEN);
    printf(", last cpw: %s\n", bob);
    if (!tentry.misc_auth_bytes) {
	printf("  password will never expire.\n");
	printf
	    ("  An unlimited number of unsuccessful authentications is permitted.\n");
    } else {
	unsigned char misc_stuff[4];
	afs_uint32 temp;

	temp = tentry.misc_auth_bytes;
/*
      temp = ntohl(tentry.misc_auth_bytes);
*/
	unpack_long(temp, misc_stuff);

	if (!misc_stuff[0]) {
	    printf("  password will never expire.\n");
	} else {
	    ka_timestr((tentry.change_password_time +
			misc_stuff[0] * 24 * 60 * 60), bob, KA_TIMESTR_LEN);
	    printf("  password will expire: %s\n", bob);
	}

	if (!misc_stuff[2])
	    printf
		("  An unlimited number of unsuccessful authentications is permitted.\n");
	else {
	    printf
		("  %d consecutive unsuccessful authentications are permitted.\n",
		 misc_stuff[2]);

	    if (!misc_stuff[3])
		printf("  The lock time for this user is not limited.\n");
	    else
		printf("  The lock time for this user is %4.1f minutes.\n",
		       (float)((unsigned int)misc_stuff[3] << 9) / 60.0);

	    if (!(misc_stuff[1] & KA_ISLOCKED)
		|| !ka_islocked(name, instance, &temp))
		printf("  User is not locked.\n");
	    else if (temp == (afs_uint32) (-1L))
		printf("  User is locked forever.\n");
	    else {
		ka_timestr(temp, bob, KA_TIMESTR_LEN);
		printf("  User is locked until %s\n", bob);
	    }
	}

    }
    {
	char exp[KA_TIMESTR_LEN];
	ka_timestr(tentry.user_expiration, exp, KA_TIMESTR_LEN);
	if (tentry.user_expiration < now)
	    printf("  DISABLED entry at %s.", exp);
	else if (tentry.user_expiration == NEVERDATE)
	    printf("  entry never expires.");
	else
	    printf("  entry expires on %s.", exp);
    }
    printf("  Max ticket lifetime %.2f hours.\n",
	   tentry.max_ticket_lifetime / 3600.0);
    ka_timestr(tentry.modification_time, bob, KA_TIMESTR_LEN);
    printf("  last mod on %s by ", bob);
    ka_PrintUserID("", tentry.modification_user.name,
		   tentry.modification_user.instance, "\n");
    if ((tentry.reserved3 & 0xffff0000) == 0x12340000) {
	int short reused = (short)tentry.reserved3;
	if (!reused) {
	    printf("  permit password reuse\n");
	} else {
	    printf("  don't permit password reuse\n");
	}
    }
    return 0;
}

int
ListUsers(struct cmd_syndesc *as, void *arock)
{
    struct kaident name;
    afs_int32 index;
    afs_int32 count;
    afs_int32 next_index;
    int code, all = 0, showa = 0;
    int showkey = (as->parms[2].items != NULL);

    if (as->parms[0].items)
	all = 1;
    if (as->parms[1].items) {
	all = 1;
	showa = 1;
    }
    for (index = 0; 1; index = next_index) {
	code =
	    ubik_KAM_ListEntry(conn, 0, index, &next_index, &count,
		      &name);
	if (code) {
	    afs_com_err(whoami, code, "calling KAM_ListEntry");
	    break;
	}
	if (!next_index)
	    break;
	if (next_index < 0)
	    printf("next_index (%d) is negative: ", next_index);
	if (strlen(name.name) == 0)
	    printf("name is zero length: ");
	if (all)
	    DumpUser(name.name, NULL, showa, showkey, name.instance);
	else
	    ka_PrintUserID("", name.name, name.instance, "\n");
    }
    return code;
}


int
ExamineUser(struct cmd_syndesc *as, void *arock)
{
    int showkey = (as->parms[1].items != NULL);
    return DumpUser(as->parms[0].items->data, arock, 0, showkey, NULL);
}


struct OKerrors {
    int code;
    char *msg;
};

int
handle_errors(int code,		/* error code to handle */
	      struct OKerrors OKlist[],	/* list of errors & messages that should be ignored */
	      int *persist)
{				/* set this if we should retry, clear otherwise */
    int i;

    for (i = 0; OKlist[i].code; i++) {
	if (OKlist[i].code == code) {
	    printf("%s\n", OKlist[i].msg);
	    *persist = 0;	/* we're done */
	    return 0;
	}
    }

    printf(" : [%s] %s", afs_error_table_name(code), afs_error_message(code));
    switch (code) {
    case UNOQUORUM:
	printf(", wait one second\n");
	IOMGR_Sleep(1);
	return 0;
    case KAEMPTY:
    case RX_CALL_TIMEOUT:
	printf(" (retrying)\n");
	return 0;
    }
    printf("\n");

    *persist = 0;		/* don't retry these errors */
    return code;
}

int
CreateUser(struct cmd_syndesc *as, void *arock)
{
    int code;
    char name[MAXKTCNAMELEN];
    char instance[MAXKTCNAMELEN];
    struct ktc_encryptionKey key;

    int persist = 1;
    struct OKerrors OKlist[2];
    OKlist[0].code = 0;

    code = ka_ParseLoginName(as->parms[0].items->data, name, instance, 0);
    if (code) {
	afs_com_err(whoami, code, "parsing user's name '%s'",
		as->parms[0].items->data);
	return KABADCMD;
    }
    ka_StringToKey(as->parms[1].items->data, cell, &key);

    do {
	code = ubik_KAM_CreateUser(conn, 0, name, instance,
				   *ktc_to_EncryptionKey(&key));
	if (!code)
	    return 0;
	ka_PrintUserID("Creating user ", name, instance, " ");
	code = handle_errors(code, OKlist, &persist);
    } while (persist);
    return code;
}

int
DeleteUser(struct cmd_syndesc *as, void *arock)
{
    int code;
    char name[MAXKTCNAMELEN];
    char instance[MAXKTCNAMELEN];

    int persist = 1;
    struct OKerrors OKlist[2];
    OKlist[0].code = 0;
    code = ka_ParseLoginName(as->parms[0].items->data, name, instance, 0);
    if (code) {
	afs_com_err(whoami, code, "parsing user's name '%s'",
		as->parms[0].items->data);
	return KABADCMD;
    }

    do {
	code = ubik_KAM_DeleteUser(conn, 0, name, instance);
	if (!code)
	    return 0;
	ka_PrintUserID("Deleting user ", name, instance, " ");
	code = handle_errors(code, OKlist, &persist);
    } while (persist);
    return code;
}

static int
read_time_interval(char *str, afs_int32 * seconds)
{
    char *s;
    int sec = 0;
    char buf[32];

    str = strncpy(buf, str, sizeof(buf));
    s = strchr(str, ':');
    if (s == 0)
	sec = atoi(str);
    else {
	*s++ = '\0';		/* separate hours and minutes */
	sec = atoi(str) * 3600 + atoi(s) * 60;
    }
    *seconds = sec;
    return 0;
}

int
parse_flags(char *name, char *inst, char *str, afs_int32 * flags)
{
    struct kaentryinfo tentry;
    int code;
    char bitspec[100];
    afs_int32 f;
    char bit[25];
    char c;
    int addop;			/* 1=add bit; 0=remove bit */
    int flag;
    int i;

    str = lcstring(bitspec, str, sizeof(bitspec));
    if (isdigit(*str)) {
	if (strncmp(str, "0x", 2) == 0)	/* 0x => hex */
	    sscanf(str, "0x%lx", (long unsigned int *) &f);
	else if (*str == '0')	/* assume octal */
	    sscanf(str, "%lo", (long unsigned int *) &f);
	else			/* just assume hex */
	    sscanf(str, "%lx", (long unsigned int *) &f);
    } else {
	if (*str == '=') {
	    str++;
	    f = 0;
	    addop = 1;
	} else {
	    if (strchr("+-", *str))
		addop = (*str++ == '+');
	    else if (*str == '_') {
		addop = 0;
		str++;
	    } else
		addop = 1;
	    code =
		ubik_KAM_GetEntry(conn, 0, name, inst, KAMAJORVERSION,
			  &tentry);
	    if (code) {
		afs_com_err(whoami, code,
			"could get current flag value for %s.%s", name, inst);
		return -1;
	    }
	    f = tentry.flags;
	}
	while (*str) {
	    i = 0;
	    while (1) {
		c = *str;
		if (isupper(c))
		    c = tolower(c);
		if (!islower(c))
		    break;
		bit[i++] = c;
		str++;
	    }
	    bit[i] = '\0';
	    if (strcmp(bit, "admin") == 0)
		flag = KAFADMIN;
	    else if (strcmp(bit, "noadmin") == 0)
		flag = KAFADMIN, addop = !addop;
	    else if (strcmp(bit, "notgs") == 0)
		flag = KAFNOTGS;
	    else if (strcmp(bit, "tgs") == 0)
		flag = KAFNOTGS, addop = !addop;
	    else if (strcmp(bit, "noseal") == 0)
		flag = KAFNOSEAL;
	    else if (strcmp(bit, "seal") == 0)
		flag = KAFNOSEAL, addop = !addop;
	    else if (strcmp(bit, "nocpw") == 0)
		flag = KAFNOCPW;
	    else if (strcmp(bit, "cpw") == 0)
		flag = KAFNOCPW, addop = !addop;
	    else if (strcmp(bit, "newassoc") == 0)
		flag = KAFNEWASSOC;
	    else if (strcmp(bit, "nonewassoc") == 0)
		flag = KAFNEWASSOC, addop = !addop;
	    else {
		printf
		    ("Illegal bit name: %s; choices are: [no]admin, [no]tgs, [no]seal, [no]cpw\n",
		     bit);
		return -1;
	    }

	    if (addop)
		f |= flag;
	    else
		f &= ~flag;

	    if (*str == 0)
		break;
	    if (*str == '+')
		addop = 1;	/* get next op */
	    else if ((*str == '-') || (*str == '_'))
		addop = 0;
	    else {
		printf("Illegal combination operator: %c\n", *str);
		return -1;
	    }
	    str++;
	}
    }
    *flags = (f & KAF_SETTABLE_FLAGS) | KAFNORMAL;
    return 0;
}

#define seriouserror(code) ((code <0) || ((code != UNOSERVERS) && (code != UNOQUORUM) && code != UNOTSYNC))

/* return MAXLONG if locked forever */
afs_uint32
ka_islocked(char *name, char *instance, afs_uint32 * when)
{
    int count, code;
    afs_uint32 tempwhen;

    count = 0;
    *when = 0;
    do {
	tempwhen = 0;
	code =
	    ubik_CallIter(KAM_LockStatus, conn, UPUBIKONLY, &count, (long) name,
			  (long) instance, (long) &tempwhen, 0, 0, 0,
			  0, 0, 0, 0, 0, 0, 0, 0, 0, 0);
	if (code) {
	    if (seriouserror(code))
		afs_com_err(whoami, code, NULL);
	} else if (tempwhen) {	/* user is locked */
	    if (!*when || tempwhen < *when) {
		*when = tempwhen;
		return (*when);
	    }
	} else			/* ! tempwhen ==> user is not locked */
	    return 0;

    } while (code != UNOSERVERS);

    return (*when);
}

int
Unlock(struct cmd_syndesc *as, void *arock)
{
    afs_int32 code, rcode = 0;
    afs_int32 count;
    afs_int32 server;
    char name[MAXKTCNAMELEN];
    char instance[MAXKTCNAMELEN];

    code = ka_ParseLoginName(as->parms[0].items->data, name, instance, 0);
    if (code) {
	afs_com_err(whoami, code, "parsing user's name '%s'",
		as->parms[0].items->data);
	return KABADCMD;
    }

    count = 0;
    do {
	code = ubik_CallIter(KAM_Unlock, conn, 0, &count, (long) name, (long) instance,
			     0, 0, 0, 0, 0, 0, 0, 0, 0, 0, 0, 0, 0, 0);
	if (code && (code != UNOSERVERS)) {
	    server = 0;
	    if (conn && conn->conns[count - 1]
		&& conn->conns[count - 1]->peer) {
		server = conn->conns[count - 1]->peer->host;
	    }
	    afs_com_err(whoami, code,
		    "so %s.%s may still be locked (on server %d.%d.%d.%d)",
		    name, instance, ((server >> 24) & 0xFF),
		    ((server >> 16) & 0xFF), ((server >> 8) & 0xFF),
		    (server & 0xFF));

	    if (!rcode) {
		rcode = code;
	    }
	}
    } while (code != UNOSERVERS);

    return rcode;
}

int
SetFields(struct cmd_syndesc *as, void *arock)
{
    int code;
    char name[MAXKTCNAMELEN];
    char instance[MAXKTCNAMELEN];
    afs_int32 flags = 0;
    Date expiration = 0;
    afs_int32 lifetime = 0;
    afs_int32 maxAssociates = -1;
    afs_int32 pwexpiry = 0;
    afs_int32 was_spare = 0;
    char misc_auth_bytes[4];
    int i;

    code = ka_ParseLoginName(as->parms[0].items->data, name, instance, 0);
    if (code) {
	afs_com_err(whoami, code, "parsing user's name '%s'",
		as->parms[0].items->data);
	return KABADCMD;
    }

    if (as->parms[1].items) {
	code = parse_flags(name, instance, as->parms[1].items->data, &flags);
	if (code) {
	    printf
		("Illegal flag specification: %s, should be of the form <'='|'+'|'-'|'_'>bitname{<'+'|'-'>bitname}*\n",
		 as->parms[1].items->data);
	    return KABADCMD;
	}
    }
    if (as->parms[2].items) {
	char buf[32];
	char *s = strncpy(buf, as->parms[2].items->data, sizeof(buf));
	code = ktime_DateToInt32(s, &expiration);
	if (code) {
	    printf("Illegal time format %s: %s\n", as->parms[2].items->data,
		   ktime_GetDateUsage());
	    return KABADCMD;
	}
	if (expiration == 0) {
	    fprintf(stderr, "Expiration time must be after (about) 1970.\n");
	    return KABADCMD;
	}
	if (expiration < time(0)) {
	    fprintf(stderr,
		    "Warning: expiration being set into the past, account will be disabled.\n");
	}
    }
    /*
     * TICKET lifetime...
     */
    if (as->parms[3].items) {
	code = read_time_interval(as->parms[3].items->data, &lifetime);
	if (code)
	    return KABADCMD;
    }

    /*  no point in doing this any sooner than necessary */
    for (i = 0; i < 4; misc_auth_bytes[i++] = 0);

    if (as->parms[4].items) {
	if (util_isint(as->parms[4].items->data))
	    pwexpiry = atoi(as->parms[4].items->data);
	else {
	    fprintf(stderr,
		    "Password lifetime specified must be a non-negative decimal integer.\n");
	    pwexpiry = -1;
	}
	if (pwexpiry < 0 || pwexpiry > 254) {
	    fprintf(stderr,
		    "Password lifetime range must be [0..254] days.\n");
	    fprintf(stderr, "Zero represents an unlimited lifetime.\n");
	    return KABADCMD;
	} else {
	    misc_auth_bytes[0] = pwexpiry + 1;
	}
    }

    if (as->parms[5].items) {
	char *reuse;
	reuse = (as->parms[5].items->data);

	if (!strcmp(reuse, "yes")) {
	    misc_auth_bytes[1] = KA_REUSEPW;
	} else if (strcmp(reuse, "no")) {
	    fprintf(stderr,
		    "must specify \"yes\" or \"no\": \"yes\" assumed\n");
	    misc_auth_bytes[1] = KA_REUSEPW;
	} else {
	    misc_auth_bytes[1] = KA_NOREUSEPW;
	}
    }

    if (as->parms[6].items) {
	int nfailures;


	if (util_isint(as->parms[6].items->data)
	    && ((nfailures = atoi(as->parms[6].items->data)) < 255)) {
	    misc_auth_bytes[2] = nfailures + 1;
	} else {
	    fprintf(stderr, "Failure limit must be in [0..254].\n");
	    fprintf(stderr, "Zero represents unlimited login attempts.\n");
	    return KABADCMD;
	}
    }

    if (as->parms[7].items) {
	int locktime, hrs, mins;
	char *s;

	hrs = 0;
	s = as->parms[7].items->data;
	if (strchr(s, ':'))
	    sscanf(s, "%d:%d", &hrs, &mins);
	else
	    sscanf(s, "%d", &mins);

	locktime = hrs * 60 + mins;
	if (hrs < 0 || hrs > 36 || mins < 0) {
	    fprintf(stderr,
		    "Lockout times must be either minutes or hh:mm.\n");
	    fprintf(stderr, "Lockout times must be less than 36 hours.\n");
	    return KABADCMD;
	} else if (locktime > 36 * 60) {
	    fprintf(stderr,
		    "Lockout times must be either minutes or hh:mm.\n");
	    fprintf(stderr, "Lockout times must be less than 36 hours.\n");
	    fprintf(stderr,
		    "Continuing with lock time of exactly 36 hours...\n");
	    locktime = 36 * 60;
	}
	locktime = (locktime * 60 + 511) >> 9;	/* ceil(l*60/512) */
	misc_auth_bytes[3] = locktime + 1;	/* will be 1 if user said 0 */
    }
#if ASSOCIATES
    if (as->parms[8].items) {
	maxAssociates = atoi(as->parms[6].items->data);
	if (maxAssociates < 0) {
	    printf("Illegal maximum number of associates\n");
	    return KABADCMD;
	}
    }
#endif
    was_spare = pack_long(misc_auth_bytes);

    if (was_spare || flags || expiration || lifetime || (maxAssociates >= 0))
	code =
	    ubik_KAM_SetFields(conn, 0, name, instance, flags,
		      expiration, lifetime, maxAssociates, was_spare,
		      /* spare */ 0);
    else {
	printf("Must specify one of the optional parameters\n");
	return KABADCMD;
    }
    if (code)
	afs_com_err(whoami, code, "calling KAM_SetFields for %s.%s", name,
		instance);
    return code;
}

int
StringToKey(struct cmd_syndesc *as, void *arock)
{
    afs_int32 code;
    char realm[MAXKTCREALMLEN];
    struct ktc_encryptionKey key;

    if (as->parms[1].items) {
	code = ka_ExpandCell(as->parms[1].items->data, realm, 0 /*local */ );
	if (code) {
	    afs_com_err(whoami, code,
		    "expanding %s as cell name, attempting to continue",
		    as->parms[1].items->data);
	}
	ucstring(realm, realm, sizeof(realm));
    } else {
	if ((code = DefaultCell()))
	    return code;
	ucstring(realm, cell, sizeof(realm));
    }
    ka_StringToKey(as->parms[0].items->data, realm, &key);

    printf("Converting %s in realm '%s' yields key='",
	   as->parms[0].items->data, realm);
    ka_PrintBytes((char *)&key, sizeof(key));
    printf("'.\n");

    des_string_to_key(as->parms[0].items->data, ktc_to_cblockptr(&key));

    printf("Converting %s with the DES string to key yields key='",
	   as->parms[0].items->data);
    ka_PrintBytes((char *)&key, sizeof(key));
    printf("'.\n");

    return 0;
}

int
SetPassword(struct cmd_syndesc *as, void *arock)
{
    int code;
    char name[MAXKTCNAMELEN];
    char instance[MAXKTCNAMELEN];
    char realm[MAXKTCREALMLEN];
    struct ktc_encryptionKey key;
    afs_int32 kvno = 0;

    code = ka_ParseLoginName(as->parms[0].items->data, name, instance, realm);
    if (code) {
	afs_com_err(whoami, code, "parsing user's name '%s'",
		as->parms[0].items->data);
	return KABADCMD;
    }

    if (strlen(realm) == 0)
	ucstring(realm, cell, sizeof(realm));

    if (as->parms[1].items && as->parms[2].items) {
	printf("Can't specify both a password and a key\n");
	return KABADCMD;
    } else if (as->parms[1].items) {
	(void)init_child(myName);
	(void)give_to_child(passwd);	/* old password */
	code = password_bad(as->parms[1].items->data);
	(void)terminate_child();
	if (code)
	    return KABADCMD;
	ka_StringToKey(as->parms[1].items->data, realm, &key);
    } else if (as->parms[2].items) {
	if (ka_ReadBytes(as->parms[2].items->data, (char *)&key, sizeof(key))
	    != 8) {
	    printf("Key must be 8 bytes: '%s' was too long\n",
		   as->parms[2].items->data);
	    return KABADCMD;
	}
    } else {
	printf("Must specify new password or key\n");
	return KABADCMD;
    }


    if (as->parms[3].items)
	sscanf(as->parms[3].items->data, "%d", &kvno);

<<<<<<< HEAD
    code = ubik_Call(KAM_SetPassword, conn, 0, name, instance, kvno, key);
=======
    code = ubik_KAM_SetPassword(conn, 0, name, instance, kvno,
				*ktc_to_EncryptionKey(&key));
>>>>>>> e6b5702f
    if (code)
	afs_com_err(whoami, code, "so can't set password for %s.%s", name,
		instance);
    return code;
}

#define PrintPrincipal(p,n,l) \
    PrintName((p)->name, (p)->instance, (p)->cell, l, n)

static afs_int32
PrintName(char *name, char *inst, char *acell, int buflen, char *buf)
{
    int nlen, len;
    int left;			/* if ConvertBytes stops early */
    afs_int32 code;

    if (name == 0)
	name = "";
    if (inst == 0)
	inst = "";
    if (acell == 0)
	acell = "";
    left = ka_ConvertBytes(buf, buflen, name, strlen(name));
    if (left) {
      bad_name:
	code = KABADNAME;
	afs_com_err(whoami, code, "PrintName: principal name was '%s'.'%s'@'%s'",
		name, inst, acell);
	return code;
    }
    nlen = strlen(buf);
    len = strlen(inst);
    if (len) {
	if (nlen + len + 1 >= buflen)
	    goto bad_name;
	buf[nlen++] = '.';
	left = ka_ConvertBytes(buf + nlen, buflen - nlen, inst, len);
	if (left)
	    goto bad_name;
	nlen += len;
    }

    len = strlen(acell);
    if (len) {
	char *lcell = ka_LocalCell();
	if (lcell == 0)
	    lcell = "";
	if (strcmp(acell, lcell) != 0) {
	    /* only append cell if not the local cell */
	    if (nlen + len + 1 >= buflen)
		goto bad_name;
	    buf[nlen++] = '@';
	    left = ka_ConvertBytes(buf + nlen, buflen - nlen, acell, len);
	    if (left)
		goto bad_name;
	    nlen += len;
	}
    }
    return 0;
}

#define PrintedPrincipal(p) PrintedName ((p)->name, (p)->instance, (p)->cell)

/* PrintedName - returned a pointer to a static string in which the formated
 * name has been stored. */

static char *
PrintedName(char *name, char *inst, char *cell)
{
    static char printedName[128];
    afs_int32 code;
    code = PrintName(name, inst, cell, sizeof(printedName), printedName);
    if (code) {
	if (name == 0)
	    name = "";
	strncpy(printedName, name, sizeof(printedName));
	printedName[sizeof(printedName) - 8] = 0;
	strcat(printedName, "<error>");
    }
    return printedName;
}

static afs_int32
ListTicket(struct ktc_principal *server, int verbose)
{
    afs_int32 code;
    struct ktc_token token;	/* the token we're printing */
    struct ktc_principal client;
    char UserName[sizeof(struct ktc_principal)];
    char ServerName[sizeof(struct ktc_principal)];
    afs_int32 now = time(0);
    char bob[KA_TIMESTR_LEN];

    /* get the ticket info itself */
    code = ktc_GetToken(server, &token, sizeof(token), &client);
    if (code) {
	afs_com_err(whoami, code, "failed to get token info for server %s",
		PrintedPrincipal(server));
	return code;
    }
    code = PrintPrincipal(&client, UserName, sizeof(UserName));
    if (code)
	return code;
    /* spaces are printed as "\040" */
    if (UserName[0] == 0)
	printf("Tokens");
    else if (strncmp(UserName, "AFS\\040ID\\040", 13) == 0) {
	printf("User's (AFS ID %s) tokens", UserName + 13);
    } else if (strncmp(UserName, "Unix\\040UID\\040", 15) == 0) {
	printf("Tokens");
    } else
	printf("User %s's tokens", UserName);

    code = PrintPrincipal(server, ServerName, sizeof(ServerName));
    if (code)
	return code;
    printf(" for %s ", ServerName);

    if (token.startTime > now) {
	ka_timestr(token.startTime, bob, KA_TIMESTR_LEN);
	printf("[>> POSTDATED 'till %s <<]", bob);
    }

    if (token.endTime <= now)
	printf("[>> Expired <<]\n");
    else {
	ka_timestr(token.endTime, bob, KA_TIMESTR_LEN);
	printf("[Expires %s]\n", bob);
    }
    if (verbose) {
	printf("SessionKey: ");
	ka_PrintBytes((char *)&token.sessionKey, sizeof(token.sessionKey));
	printf("\nTicket (kvno = %d, len = %d): ", token.kvno,
	       token.ticketLen);
	ka_PrintBytes((char *)token.ticket, token.ticketLen);
	printf("\n");
    }
    return 0;
}

static int
GetTicket(struct cmd_syndesc *as, void *arock)
{
    int code;
    struct ktc_principal server;
    struct ktc_token token;
    afs_int32 life = KA_SIXHOURS;

    if (as->parms[1].items) {
	code = read_time_interval(as->parms[1].items->data, &life);
	if (code)
	    return KABADCMD;
    }
    code =
	ka_ParseLoginName(as->parms[0].items->data, server.name,
			  server.instance, server.cell);
    if (code) {
	afs_com_err(whoami, code, "parsing user's name '%s'",
		as->parms[0].items->data);
	return KABADCMD;
    }
    if (server.cell[0] == 0) {
	if ((code = DefaultCell()))
	    return code;
	strcpy(server.cell, cell);
    } else {
	code = ka_ExpandCell(server.cell, server.cell, 0 /*local */ );
	if (code) {
	    afs_com_err(whoami, code, "Can't expand cell name");
	    return code;
	}
    }

    token.ticketLen = 0;	/* in case there are no tokens */
    code =
	ka_GetServerToken(server.name, server.instance, server.cell, life,
			  &token, /*new */ 1, /*dosetpag */ 0);
    if (code)
	afs_com_err(whoami, code, "getting ticket for %s",
		PrintedPrincipal(&server));
    else {
	code = ListTicket(&server, /*verbose */ 1);
    }
    return code;
}

static int
GetPassword(struct cmd_syndesc *as, void *arock)
{
    int code;
    char name[MAXKTCNAMELEN];
    struct ktc_encryptionKey key;
    static struct ubik_client *lpbkConn = 0;

    /* no instance allowed */
    code = ka_ParseLoginName(as->parms[0].items->data, name, 0, 0);
    if (code) {
      abort:
	afs_com_err(whoami, code,
		"getting %s's password via loopback connection to GetPassword",
		name);
	/* if we got a timeout, print a clarification, too */
	if (code == -1) {
	    fprintf(stderr,
		    "%s: please note that this command must be run locally on a database server machine.\n",
		    whoami);
	}
	return code;
    }
    if (lpbkConn == 0) {
	struct rx_connection *conns[2];
	struct rx_securityClass *sc;
	int si;			/* security class index */

	code = rx_Init(0);
	if (code)
	    goto abort;
	sc = rxnull_NewClientSecurityObject();
	si = RX_SCINDEX_NULL;
	conns[0] =
	    rx_NewConnection(htonl(INADDR_LOOPBACK), htons(AFSCONF_KAUTHPORT),
			     KA_MAINTENANCE_SERVICE, sc, si);
	conns[1] = 0;
	code = ubik_ClientInit(conns, &lpbkConn);
	if (code)
	    goto abort;
    }
    code = ubik_KAM_GetPassword(lpbkConn, 0, name,
				ktc_to_EncryptionKey(&key));
    /* Lets close down the ubik_Client connection now */
    ubik_ClientDestroy(lpbkConn);
    if (code)
	goto abort;
    printf("Key: ");
    ka_PrintBytes((char *)&key, sizeof(key));
    printf("\n");
    return code;
}

int
GetRandomKey(struct cmd_syndesc *as, void *arock)
{
    int code;
    struct ktc_encryptionKey key;

    code = ubik_KAM_GetRandomKey(conn, 0, ktc_to_EncryptionKey(&key));
    if (code)
	afs_com_err(whoami, code, "so can't get random key");
    else {
	int i;
	printf("Key: ");
	ka_PrintBytes((char *)&key, sizeof(key));
	printf(" (");
	for (i = 0; i < sizeof(key); i++) {
	    printf("%.2x", ((char *)&key)[i] & 0xff);
	    if (i == 3)
		printf(" ");
	    else if (i != 7)
		printf(".");
	}
	printf(")\n");
    }
    return code;
}

int
Statistics(struct cmd_syndesc *as, void *arock)
{
    int code;
    kasstats statics;
    kadstats dynamics;
    afs_int32 admins;
    char bob[KA_TIMESTR_LEN];

    code =
	ubik_KAM_GetStats(conn, 0, KAMAJORVERSION, &admins, &statics,
		  &dynamics);
    if (code) {
	printf("call to GetStats failed: %s\n", ka_ErrorString(code));
	return code;
    }
    if (statics.minor_version != KAMINORVERSION)
	printf("Minor version number mismatch: got %d, expected %d\n",
	       statics.minor_version, KAMINORVERSION);
    printf("%d allocs, %d frees, %d password changes\n", statics.allocs,
	   statics.frees, statics.cpws);
    printf("Hash table utilization = %f%%\n",
	   (double)dynamics.hashTableUtilization / 100.0);
    ka_timestr(dynamics.start_time, bob, KA_TIMESTR_LEN);
    printf("From host %lx started at %s:\n", 
	   afs_printable_uint32_lu(dynamics.host), bob);

#define print_stat(name) if (dynamics.name.requests) printf ("  of %d requests for %s, %d were aborted.\n", dynamics.name.requests, # name, dynamics.name.aborts)
    print_stat(Authenticate);
    print_stat(ChangePassword);
    print_stat(GetTicket);
    print_stat(CreateUser);
    print_stat(SetPassword);
    print_stat(SetFields);
    print_stat(DeleteUser);
    print_stat(GetEntry);
    print_stat(ListEntry);
    print_stat(GetStats);
    print_stat(GetPassword);
    print_stat(GetRandomKey);
    print_stat(Debug);
    print_stat(UAuthenticate);
    print_stat(UGetTicket);

#if (KAMAJORVERSION>5)
    print cpu stats printf("%d string checks\n", dynamics.string_checks);
#else
    printf("Used %.3f seconds of CPU time.\n",
	   dynamics.string_checks / 1000.0);
#endif
    printf("%d admin accounts\n", admins);
    return 0;
}

int
DebugInfo(struct cmd_syndesc *as, void *arock)
{
    int code;
    struct ka_debugInfo info;
    int i;
    Date start, now;
    int timeOffset;
    char bob[KA_TIMESTR_LEN];

    start = time(0);
    if (as->parms[0].items) {
	struct ubik_client *iConn;
	code =
	    ka_SingleServerConn(cell, as->parms[0].items->data,
				KA_MAINTENANCE_SERVICE, 0, &iConn);
	if (code) {
	    struct afsconf_cell cellinfo;

	    afs_com_err(whoami, code, "couldn't find host %s in cell %s",
		    as->parms[0].items->data, cell);
	    code = ka_GetServers(cell, &cellinfo);
	    if (code)
		afs_com_err(whoami, code, "getting servers in cell %s", cell);
	    else {
		printf("Servers in cell %s, are:\n", cell);
		for (i = 0; i < cellinfo.numServers; i++)
		    printf("  %s\n", cellinfo.hostName[i]);
	    }
	    return code;
	}
	code = ubik_KAM_Debug(iConn, 0, KAMAJORVERSION, 0, &info);
	ubik_ClientDestroy(iConn);
    } else
	code = ubik_KAM_Debug(conn, 0, KAMAJORVERSION, 0, &info);

    if (code) {
	afs_com_err(whoami, code, "call to Debug failed");
	return code;
    }
    now = time(0);

    if (info.minorVersion != KAMINORVERSION)
	printf("Minor version number mismatch: got %d, expected %d\n",
	       info.minorVersion, KAMINORVERSION);

    timeOffset = info.
#if (KAMAJORVERSION>5)
	now
#else
	reserved1
#endif
	- now;
    if (timeOffset < 0)
	timeOffset = -timeOffset;
    if (timeOffset > 60) {
	printf
	    ("WARNING: Large server client clock skew: %d seconds. Call itself took %d seconds.\n",
	     timeOffset, now - start);
    }
    ka_timestr(info.startTime, bob, KA_TIMESTR_LEN);
    printf("From host %lx started %sat %s:\n", 
	   afs_printable_uint32_lu(info.host),
	   (info.noAuth ? "w/o authorization " : ""), bob);
    ka_timestr(info.lastTrans, bob, KA_TIMESTR_LEN);
    printf("Last trans was %s at %s\n", info.lastOperation, bob);
    ka_timestr(info.dbHeaderRead, bob, KA_TIMESTR_LEN);
    printf("Header last read %s.\n", bob);
    printf("db version=%d, keyVersion=%d, key cache version=%d\n",
	   info.dbVersion, info.dbSpecialKeysVersion, info.kcVersion);
    printf("db ptrs: free %d, eof %d, kvno %d.\n", info.dbFreePtr,
	   info.dbEofPtr, info.dbKvnoPtr);
    ka_timestr(info.nextAutoCPW, bob, KA_TIMESTR_LEN);
    printf("Next autoCPW at %s or in %d updates.\n", bob,
	   info.updatesRemaining);
    if (info.cheader_lock || info.keycache_lock)
	printf("locks: cheader %08lx, keycache %08lx\n", 
		afs_printable_uint32_lu(info.cheader_lock),
	        afs_printable_uint32_lu(info.keycache_lock));
    printf("Last authentication for %s, last admin user was %s\n",
	   info.lastAuth, info.lastAdmin);
    printf("Last TGS op was a %s ticket was for %s\n", info.lastTGSServer,
	   info.lastTGS);
    printf("Last UDP TGS was a %s ticket for %s.  UDP Authenticate for %s\n",
	   info.lastUTGSServer, info.lastUTGS, info.lastUAuth);
    printf("key cache size %d, used %d.\n", info.kcSize, info.kcUsed);
    if (info.kcUsed > KADEBUGKCINFOSIZE) {
	printf("insufficient room to return all key cache entries!\n");
	info.kcUsed = KADEBUGKCINFOSIZE;
    }
    for (i = 0; i < info.kcUsed; i++)
	ka_timestr(info.kcInfo[i].used, bob, KA_TIMESTR_LEN);
    printf("%32s %c %2x(%2x) used %s\n", info.kcInfo[i].principal,
	   (info.kcInfo[i].primary ? '*' : ' '), info.kcInfo[i].kvno,
	   info.kcInfo[i].keycksum, bob);
    return 0;
}

int
Interactive(struct cmd_syndesc *as, void *arock)
{
    finished = 0;
    return 0;
}

int
Quit(struct cmd_syndesc *as, void *arock)
{
    finished = 1;
    return 0;
}

int
MyAfterProc(struct cmd_syndesc *as, void *arock)
{
    if (!strcmp(as->name, "help"))
	return 0;

    /* Determine if we need to destory the ubik connection.
     * Closing it avoids resends of packets. 
     */
    if (conn) {
	ubik_ClientDestroy(conn);
	conn = 0;
    }

    return 0;
}

int init = 0, noauth;
char name[MAXKTCNAMELEN];
char instance[MAXKTCNAMELEN];
char newCell[MAXKTCREALMLEN];
afs_int32 serverList[MAXSERVERS];

int
NoAuth(struct cmd_syndesc *as, void *arock)
{
    noauth = 1;
    return 0;
}

static int
MyBeforeProc(struct cmd_syndesc *as, void *arock)
{
    struct ktc_encryptionKey key;
    struct ktc_principal auth_server, client;
    struct ktc_token auth_token;
    char realm[MAXKTCREALMLEN];

    struct ktc_token token, *pToken;
    int i, acode, code = 0;

    {
	char *ws = strrchr(as->a0name, '/');
	if (ws)
	    ws++;		/* skip everything before the "/" */
	else
	    ws = as->a0name;
	if (strlen(ws) > 0) {
	    strncpy(whoami, ws, sizeof(whoami));
	    if (strlen(whoami) + 1 >= sizeof(whoami))
		strcpy(whoami, "kas:");
	    else
		strcat(whoami, ":");
	} else
	    whoami[0] = 0;
	/* append sub-command name */
	strncat(whoami, as->name, sizeof(whoami) - strlen(whoami) - 1);
    }

    if (as->parms[12].name == 0)
	return 0;

    assert(as->parms[13].name && as->parms[14].name && as->parms[15].name
	   && as->parms[16].name);

    /* MyAfterProc() destroys the conn, but just to be sure */
    if (conn) {
	code = ubik_ClientDestroy(conn);
	conn = 0;
    }

    if (!init || as->parms[12].items || as->parms[13].items
	|| as->parms[14].items || as->parms[15].items
	|| as->parms[16].items) {
	strcpy(instance, "");
	strcpy(newCell, "");

	if (as->parms[12].items) {	/* -admin_username */
	    code =
		ka_ParseLoginName(as->parms[12].items->data, name, instance,
				  newCell);
	    if (code) {
		afs_com_err(whoami, code, "parsing user's name '%s'",
			as->parms[12].items->data);
		return code;
	    }
	} else {
#ifdef AFS_NT40_ENV
	    DWORD len = MAXKTCNAMELEN;
	    if (!GetUserName((LPTSTR) name, &len)) {
		printf("Can't get user name \n");
		return KABADCMD;
	    }
#else
	    /* No explicit name provided: use Unix uid. */
	    struct passwd *pw = getpwuid(getuid());
	    if (pw == NULL) {
		printf("Can't figure out your name from your user id.\n");
		return KABADCMD;
	    }
	    strncpy(name, pw->pw_name, sizeof(name));
#endif
	}

	if (as->parms[14].items) {	/* -cell */
	    if (strlen(newCell) > 0) {
		printf("Duplicate cell specification not allowed\n");
	    } else {
		strncpy(newCell, as->parms[14].items->data, sizeof(newCell));
	    }
	}
	code = ka_ExpandCell(newCell, newCell, 0 /*local */ );
	if (code) {
	    afs_com_err(whoami, code, "Can't expand cell name");
	    return code;
	}
	strcpy(cell, newCell);

	if (as->parms[15].items) {	/* -servers */
	    struct cmd_item *ip;
	    char *ap[MAXSERVERS + 2];

	    ap[0] = "";
	    ap[1] = "-servers";
	    for (ip = as->parms[15].items, i = 2; ip; ip = ip->next, i++)
		ap[i] = ip->data;
	    code = ubik_ParseClientList(i, ap, serverList);
	    if (code) {
		afs_com_err(whoami, code, "could not parse server list");
		return code;
	    }
	    ka_ExplicitCell(cell, serverList);
	}

	noauth = (as->parms[16].items ? 1 : 0);	/* -noauth */

	init = 1;
    }

    token.ticketLen = 0;	/* in case there are no tokens */
    if (!noauth) {		/* Will prompt for a password */
	/* first see if there's already an admin ticket */
	code =
	    ka_GetAdminToken(0, 0, cell, 0, KA_SIXHOURS, &token,
			     0 /* !new */ );
	if (code) {		/* if not then get key and try again */
	    if (as->parms[13].items) {	/* if password specified */
		strncpy(passwd, as->parms[13].items->data, sizeof(passwd));
		memset(as->parms[13].items->data, 0,
		       strlen(as->parms[13].items->data));
	    } else {
		char msg[MAXKTCNAMELEN + 50];
		if (as->parms[12].items)
		    sprintf(msg, "Administrator's (%s) Password: ", name);
		else
		    sprintf(msg, "Password for %s: ", name);
		code = read_pw_string(passwd, sizeof(passwd), msg, 0);
		if (code)
		    code = KAREADPW;
		else if (strlen(passwd) == 0)
		    code = KANULLPASSWORD;
		if (code) {
		    afs_com_err(whoami, code, "reading password");
		    return code;
		}
	    }
	    ka_StringToKey(passwd, cell, &key);
	    code =
		ka_GetAdminToken(name, instance, cell, &key, KA_SIXHOURS,
				 &token, 0 /* !new */ );
	    if (code == KABADREQUEST) {
		des_string_to_key(passwd, ktc_to_cblockptr(&key));
		code =
		    ka_GetAdminToken(name, instance, cell, &key, KA_SIXHOURS,
				     &token, 0 /* !new */ );
	    }
	    if ((code == KABADREQUEST) && (strlen(passwd) > 8)) {
		/* try with only the first 8 characters incase they set
		 * their password with an old style passwd program. */
		passwd[8] = 0;
		ka_StringToKey(passwd, cell, &key);
		code =
		    ka_GetAdminToken(name, instance, cell, &key, KA_SIXHOURS,
				     &token, 0 /* !new */ );
		if (code == 0) {
		    fprintf(stderr,
			    "Warning: you have typed a password longer than 8 characters, but only the\n");
		    fprintf(stderr,
			    "first 8 characters were actually significant.  If you change your password\n");
		    fprintf(stderr,
			    "again this warning message will go away.\n");
		}
	    }
	    if (code) {
		char *reason;
		switch (code) {
		case KABADREQUEST:
		    reason = "password was incorrect";
		    break;
		case KAUBIKCALL:
		    reason = "Authentication Server was unavailable";
		    break;
		default:
		    reason = (char *)afs_error_message(code);
		}
		fprintf(stderr,
			"%s: Auth. as %s to AuthServer failed: %s\nProceeding w/o authentication\n",
			whoami, PrintedName(name, instance, cell), reason);
	    }
	    /* get an Authentication token while were at it. */
	    if (ka_CellToRealm(cell, realm, 0) != 0)
		realm[0] = '\0';
	    strcpy(auth_server.name, KA_TGS_NAME);
	    strcpy(auth_server.instance, realm);
	    strcpy(auth_server.cell, cell);
	    if (ktc_GetToken
		(&auth_server, &auth_token, sizeof(struct ktc_token),
		 &client) != 0) {
		acode =
		    ka_GetAuthToken(name, instance, cell, &key,
				    MAXKTCTICKETLIFETIME, (afs_int32 *) 0
				    /*Don't need pwd expiration info here */
		    );
		if (acode && (acode != code))	/* codes are usually the same */
		    afs_com_err(whoami, code,
			    "getting Authentication token for %s",
			    PrintedName(name, instance, cell));
	    }
	    memset(&key, 0, sizeof(key));
	}
    }

    pToken = ((token.ticketLen == 0) ? 0 : &token);
    code = ka_AuthServerConn(cell, KA_MAINTENANCE_SERVICE, pToken, &conn);
    if (code && pToken) {
	afs_com_err(whoami, code,
		"connecting to AuthServer: now trying w/o authentication");
	code = ka_AuthServerConn(cell, KA_MAINTENANCE_SERVICE, 0, &conn);
	if (code)
	    afs_com_err(whoami, code,
		    "making unauthenticated connection to AuthServer");
    }
    if (code) {
	afs_com_err(whoami, code,
		"Couldn't establish connection to Authentication Server");
	return code;
    }

    /* now default unspecified password by prompting from terminal */
    if (as->nParms >= 12)
	for (i = 0; i < 12; i++)
	    if (as->parms[i].name && (as->parms[i].items == 0)) {
		char *p = as->parms[i].name;	/* parameter name */
		int l = strlen(p);	/* length of name */
		/* does parameter end in "password"  */
		if (strcmp(p + (l - 8), "password") == 0) {
		    char msg[32];
		    char password[BUFSIZ];
		    struct cmd_item *ip;

		    strcpy(msg, p + 1);
		    strcat(msg, ": ");
		    code = read_pw_string(password, sizeof(password), msg, 1);
		    if (code)
			code = KAREADPW;
		    else if (strlen(password) == 0)
			code = KANULLPASSWORD;
		    if (code) {
			afs_com_err(whoami, code, "prompting for %s", p + 1);
			return code;
		    }
		    ip = (struct cmd_item *)malloc(sizeof(struct cmd_item));
		    ip->data = (char *)malloc(strlen(password) + 1);
		    ip->next = 0;
		    strcpy(ip->data, password);
		    as->parms[i].items = ip;
		}
	    }
    if (!conn) {		/* if all else fails... */
	code = NoAuth(0, 0);	/* get unauthenticated conn */
	if (code)
	    return code;
    }
    return 0;
}

/* These are some helpful command that deal with the cache managers tokens. */

static int
ForgetTicket(struct cmd_syndesc *as, void *arock)
{
    afs_int32 code;

#ifdef notdef
    struct ktc_principal server;

    if (as->parms[0].items) {
	char *name = as->parms[0].items->data;
	code =
	    ka_ParseLoginName(name, server.name, server.instance,
			      server.cell);
	if (code) {
	    afs_com_err(whoami, code, "couldn't interpret name '%s'", name);
	    return code;
	}
	if (server.cell[0] == 0) {
	    if (code = DefaultCell())
		return code;
	    strcpy(server.cell, cell);
	} else {
	    code = ka_ExpandCell(server.cell, server.cell, 0 /*local */ );
	    if (code) {
		afs_com_err(whoami, code, "Can't expand cell name");
		return code;
	    }
	}
	code = ktc_ForgetToken(&server);
	if (code) {
	    afs_com_err(whoami, code, "couldn't remove tokens for %s",
		    PrintedPrincipal(&server));
	    return code;
	}
    } else {
	if (!as->parms[1].items) {
	    fprintf(stderr, "Must specify server name or -all\n");
	    return KABADCMD;
	}
	code = ktc_ForgetAllTokens();
	if (code) {
	    afs_com_err(whoami, code, "couldn't delete all tokens");
	    return code;
	}
    }
#endif
    code = ktc_ForgetAllTokens();
    if (code) {
	afs_com_err(whoami, code, "couldn't delete all tokens");
	return code;
    }
    return 0;
}

static int
ListTickets(struct cmd_syndesc *as, void *arock)
{
    afs_int32 code = 0;
    int index, newIndex;
    struct ktc_principal server;
    int verbose = 0;

    if (as->parms[1].items)
	verbose = 1;
    if (as->parms[0].items) {
	char *name = as->parms[0].items->data;
	code =
	    ka_ParseLoginName(name, server.name, server.instance,
			      server.cell);
	if (code) {
	    afs_com_err(whoami, code, "couldn't interpret name '%s'", name);
	    return code;
	}
	if (server.cell[0] == 0) {
	    if ((code = DefaultCell()))
		return code;
	    strcpy(server.cell, cell);
	} else {
	    code = ka_ExpandCell(server.cell, server.cell, 0 /*local */ );
	    if (code) {
		afs_com_err(whoami, code, "Can't expand cell name");
		return code;
	    }
	}
	code = ListTicket(&server, verbose);
    } else
	for (index = 0;; index = newIndex) {
	    code = ktc_ListTokens(index, &newIndex, &server);
	    if (code) {
		if (code == KTC_NOENT)
		    code = 0;	/* end of list */
		break;
	    }
	    code = ListTicket(&server, verbose);
	}
    return code;
}

static void
add_std_args(register struct cmd_syndesc *ts)
{
    cmd_Seek(ts, 12);
    /* 12 */ cmd_AddParm(ts, "-admin_username", CMD_SINGLE, CMD_OPTIONAL,
			 "admin principal to use for authentication");
    /* 13 */ cmd_AddParm(ts, "-password_for_admin", CMD_SINGLE, CMD_OPTIONAL,
			 "admin password");
    /* 14 */ cmd_AddParm(ts, "-cell", CMD_SINGLE, CMD_OPTIONAL, "cell name");
    /* 15 */ cmd_AddParm(ts, "-servers", CMD_LIST, CMD_OPTIONAL,
			 "explicit list of authentication servers");
    /* 16 */ cmd_AddParm(ts, "-noauth", CMD_FLAG, CMD_OPTIONAL,
			 "don't authenticate");
}

afs_int32
ka_AdminInteractive(int cmd_argc, char *cmd_argv[])
{
    register int code;
    register struct cmd_syndesc *ts;

    char line[BUFSIZ];
    afs_int32 argc;
    char *argv[32];

    strncpy(myName, *cmd_argv, 509);

    cmd_SetBeforeProc(MyBeforeProc, NULL);
    cmd_SetAfterProc(MyAfterProc, NULL);

    ts = cmd_CreateSyntax("interactive", Interactive, NULL,
			  "enter interactive mode");
    add_std_args(ts);

    ts = cmd_CreateSyntax("noauthentication", NoAuth, NULL,
			  "connect to AuthServer w/o using token");

    ts = cmd_CreateSyntax("list", ListUsers, NULL, 
			  "list all users in database");
    cmd_AddParm(ts, "-long", CMD_FLAG, CMD_OPTIONAL,
		"show detailed info about each user");
    cmd_AddParm(ts, "-showadmin", CMD_FLAG, CMD_OPTIONAL,
		"show all cell administrators");
    cmd_AddParm(ts, "-showkey", CMD_FLAG, CMD_OPTIONAL,
		"show the user's actual key rather than the checksum");
    add_std_args(ts);
    cmd_CreateAlias(ts, "ls");

    ts = cmd_CreateSyntax("examine", ExamineUser, NULL,
			  "examine the entry for a user");
    cmd_AddParm(ts, "-name", CMD_SINGLE, 0, "name of user");
    cmd_AddParm(ts, "-showkey", CMD_FLAG, CMD_OPTIONAL,
		"show the user's actual key rather than the checksum");
    add_std_args(ts);

    ts = cmd_CreateSyntax("create", CreateUser, NULL,
			  "create an entry for a user");
    cmd_AddParm(ts, "-name", CMD_SINGLE, 0, "name of user");
    cmd_AddParm(ts, "-initial_password", CMD_SINGLE, CMD_OPTIONAL,
		"initial password");
    add_std_args(ts);

    ts = cmd_CreateSyntax("delete", DeleteUser, NULL, "delete a user");
    cmd_AddParm(ts, "-name", CMD_SINGLE, 0, "name of user");
    add_std_args(ts);
    cmd_CreateAlias(ts, "rm");

    ts = cmd_CreateSyntax("setfields", SetFields, NULL,
			  "set various fields in a user's entry");
    cmd_AddParm(ts, "-name", CMD_SINGLE, 0, "name of user");
    cmd_AddParm(ts, "-flags", CMD_SINGLE, CMD_OPTIONAL,
		"hex flag value or flag name expression");
    cmd_AddParm(ts, "-expiration", CMD_SINGLE, CMD_OPTIONAL,
		"date of account expiration");
    cmd_AddParm(ts, "-lifetime", CMD_SINGLE, CMD_OPTIONAL,
		"maximum ticket lifetime");
    cmd_AddParm(ts, "-pwexpires", CMD_SINGLE, CMD_OPTIONAL,
		"number days password is valid ([0..254])");
    cmd_AddParm(ts, "-reuse", CMD_SINGLE, CMD_OPTIONAL,
		"permit password reuse (yes/no)");
    cmd_AddParm(ts, "-attempts", CMD_SINGLE, CMD_OPTIONAL,
		"maximum successive failed login tries ([0..254])");
    cmd_AddParm(ts, "-locktime", CMD_SINGLE, CMD_OPTIONAL,
		"failure penalty [hh:mm or minutes]");
#if ASSOCIATES
    cmd_AddParm(ts, "-associates", CMD_SINGLE, CMD_OPTIONAL,
		"maximum associate instances");
#endif
    add_std_args(ts);
    cmd_CreateAlias(ts, "sf");


    ts = cmd_CreateSyntax("unlock", Unlock, NULL,
			  "Enable authentication ID after max failed attempts exceeded");
    cmd_AddParm(ts, "-name", CMD_SINGLE, 0, "authentication ID");
    add_std_args(ts);


    ts = cmd_CreateSyntax("stringtokey", StringToKey, NULL,
			  "convert a string to a key");
    cmd_AddParm(ts, "-string", CMD_SINGLE, 0, "password string");
    cmd_AddParm(ts, "-cell", CMD_SINGLE, CMD_OPTIONAL, "cell name");

    ts = cmd_CreateSyntax("setpassword", SetPassword, NULL,
			  "set a user's password");
    cmd_AddParm(ts, "-name", CMD_SINGLE, 0, "name of user");
    cmd_AddParm(ts, "-new_password", CMD_SINGLE, CMD_OPTIONAL,
		"new password");
    cmd_Seek(ts, 3);
    cmd_AddParm(ts, "-kvno", CMD_SINGLE, CMD_OPTIONAL, "key version number");
    add_std_args(ts);
    cmd_CreateAlias(ts, "sp");
#ifdef CMD_PARSER_AMBIG_FIX
    cmd_CreateAlias(ts, "setpasswd");
#endif

    /* set a user's key */
    ts = cmd_CreateSyntax("setkey", SetPassword, NULL, (char *)CMD_HIDDEN);
    cmd_AddParm(ts, "-name", CMD_SINGLE, 0, "name of user");
    cmd_Seek(ts, 2);
    cmd_AddParm(ts, "-new_key", CMD_SINGLE, 0, "eight byte new key");
    cmd_Seek(ts, 3);
    cmd_AddParm(ts, "-kvno", CMD_SINGLE, CMD_OPTIONAL, "key version number");
    add_std_args(ts);

    /* get a user's password */
    ts = cmd_CreateSyntax("getpassword", GetPassword, NULL, (char *)CMD_HIDDEN);
    cmd_AddParm(ts, "-name", CMD_SINGLE, 0, "name of user");
    /* don't take standard args */
    /* add_std_args (ts); */
#ifdef CMD_PARSER_AMBIG_FIX
    cmd_CreateAlias(ts, "getpasswd");
#endif

    /* get a random key */
    ts = cmd_CreateSyntax("getrandomkey", GetRandomKey, NULL,
			  (char *)CMD_HIDDEN);
    add_std_args(ts);

    /* get a ticket for a specific server */
    ts = cmd_CreateSyntax("getticket", GetTicket, NULL, (char *)CMD_HIDDEN);
    cmd_AddParm(ts, "-name", CMD_SINGLE, 0, "name of server");
    cmd_AddParm(ts, "-lifetime", CMD_SINGLE, CMD_OPTIONAL, "ticket lifetime");
    add_std_args(ts);

    ts = cmd_CreateSyntax("statistics", Statistics, NULL,
			  "show statistics for AuthServer");
    add_std_args(ts);

    /* show debugging info from AuthServer */
    ts = cmd_CreateSyntax("debuginfo", DebugInfo, NULL, (char *)CMD_HIDDEN);
    cmd_AddParm(ts, "-hostname", CMD_SINGLE, CMD_OPTIONAL,
		"authentication server host name");
    add_std_args(ts);

    ts = cmd_CreateSyntax("forgetticket", ForgetTicket, NULL,
			  "delete user's tickets");
#ifdef notdef
    cmd_AddParm(ts, "-name", CMD_SINGLE, (CMD_OPTIONAL | CMD_HIDE),
		"name of server");
#endif
    cmd_AddParm(ts, "-all", CMD_FLAG, CMD_OPTIONAL, "delete all tickets");

    ts = cmd_CreateSyntax("listtickets", ListTickets, NULL,
			  "show all cache manager tickets");
    cmd_AddParm(ts, "-name", CMD_SINGLE, CMD_OPTIONAL, "name of server");
    cmd_AddParm(ts, "-long", CMD_FLAG, CMD_OPTIONAL,
		"show session key and ticket");

    ts = cmd_CreateSyntax("quit", Quit, NULL, "exit program");

    finished = 1;
    conn = 0;			/* no connection yet */
    zero_argc = cmd_argc;
    zero_argv = cmd_argv;

    strcpy(whoami, "kas");

    if ((code = cmd_Dispatch(cmd_argc, cmd_argv))) {
	return code;
    }

    while (!finished) {
	char *s;
	int i;

	printf("ka> ");
	s = fgets(line, sizeof(line), stdin);
	if (s == NULL)
	    return 0;		/* EOF on input */
	for (i = strlen(line) - 1; i >= 0 && isspace(line[i]); i--)
	    line[i] = 0;
	if (i < 0)
	    continue;		/* blank line */

	code =
	    cmd_ParseLine(line, argv, &argc, sizeof(argv) / sizeof(argv[0]));
	if (code) {
	    afs_com_err(whoami, code, "parsing line: '%s'", line);
	    return code;
	}
	code = cmd_Dispatch(argc, argv);
	cmd_FreeArgv(argv);
    }
    return code;
}<|MERGE_RESOLUTION|>--- conflicted
+++ resolved
@@ -823,12 +823,8 @@
     if (as->parms[3].items)
 	sscanf(as->parms[3].items->data, "%d", &kvno);
 
-<<<<<<< HEAD
-    code = ubik_Call(KAM_SetPassword, conn, 0, name, instance, kvno, key);
-=======
     code = ubik_KAM_SetPassword(conn, 0, name, instance, kvno,
 				*ktc_to_EncryptionKey(&key));
->>>>>>> e6b5702f
     if (code)
 	afs_com_err(whoami, code, "so can't set password for %s.%s", name,
 		instance);
