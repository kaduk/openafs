--- conflicted
+++ resolved
@@ -24,10 +24,6 @@
 #include <afs/opr.h>
 #include <afs/opr_assert.h>
 
-<<<<<<< HEAD
-#include <afs/stds.h>
-=======
->>>>>>> 7442752b
 #include <ctype.h>
 
 #include <hcrypto/des.h>
@@ -40,13 +36,6 @@
 #include <lock.h>
 #define UBIK_LEGACY_CALLITER 1
 #include <ubik.h>
-<<<<<<< HEAD
-#include <afs/afs_assert.h>
-#ifndef AFS_NT40_ENV
-#include <pwd.h>
-#endif
-=======
->>>>>>> 7442752b
 #include <afs/auth.h>
 #include <afs/cellconfig.h>
 #include <afs/cmd.h>
