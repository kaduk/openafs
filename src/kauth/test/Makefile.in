--- conflicted
+++ resolved
@@ -11,12 +11,6 @@
 INCDIRS= -I${DESTDIR}/include -I..
 LDIRS= -L${DESTDIR}/lib -L${DESTDIR}/lib/afs -L..
 LIBS= -llwp -ldes -lrxkad -lauth -lcmd -lubik -lprot -lsys -lrx -lafscom_err -lkauth
-<<<<<<< HEAD
-
-CFLAGS = ${OPTIMIZE} ${INCDIRS} ${LDIRS} ${LIBS} ${XCFLAGS} ${ARCHFLAGS}
-
-=======
->>>>>>> 7442752b
 
 # the only tests _known_ to work are multiklog and the tcl scripts.
 
