--- conflicted
+++ resolved
@@ -5,13 +5,8 @@
 AM_INIT_AUTOMAKE
 
 AC_CONFIG_HEADER(src/config/afsconfig.h)
-<<<<<<< HEAD
-MACOS_VERSION=1.6.2
-LINUX_PKGVER=1.6.2
-=======
 MACOS_VERSION=1.6.3d1
 LINUX_PKGVER=1.6.2.1
->>>>>>> f6a68c62
 
 dnl Debian wants the release candidate version in the main upstream version,
 dnl and wants ~ before it.
