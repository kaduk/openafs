--- conflicted
+++ resolved
@@ -8,16 +8,10 @@
 AC_CONFIG_SRCDIR([src/config/stds.h])
 AM_INIT_AUTOMAKE([foreign])
 
-<<<<<<< HEAD
-AC_CONFIG_HEADER(src/config/afsconfig.h)
-MACOS_VERSION=1.6.10fc1
-LINUX_PKGVER=1.6.10pre1
-=======
 AC_CONFIG_HEADER([src/config/afsconfig.h])
 MACOS_VERSION=1.5.76
 #LINUX_PKGREL=0.pre3
 LINUX_PKGREL=1.1
->>>>>>> 11efae83
 
 dnl Debian wants the release candidate version in the main upstream version,
 dnl and wants ~ before it.
@@ -25,30 +19,18 @@
 AS_IF([echo "$LINUX_PKGREL" | grep pre >/dev/null 2>/dev/null],
     [DEB_PKGVER="$DEB_PKGVER"`echo "$LINUX_PKGREL" | sed 's/0.pre/~rc/'`])
 
-<<<<<<< HEAD
-AC_SUBST(MACOS_VERSION)
-AC_SUBST(DEB_PKGVER)
-=======
 AC_SUBST([MACOS_VERSION])
 AC_SUBST([DEB_PKGVER])
 
 dnl If the user hasn't specified CFLAGS don't let configure pick -g -O2
 AS_IF([test -z "$CFLAGS"], [CFLAGS=" "])
->>>>>>> 11efae83
-
-dnl If the user hasn't specified CFLAGS don't let configure pick -g -O2
-AS_IF([test -z "$CFLAGS"], [CFLAGS=" "], [])
 
 AC_USE_SYSTEM_EXTENSIONS
 
-<<<<<<< HEAD
-AC_PROG_CC
-=======
 LT_INIT
 
 AC_PROG_CC
 AC_PROG_LIBTOOL
->>>>>>> 11efae83
 
 AC_PATH_PROGS([PATH_CPP], [cpp], [${CC-cc} -E], [$PATH:/lib:/usr/ccs/lib])
 AC_SUBST([PATH_CPP])
@@ -75,38 +57,8 @@
 AS_IF([test x"$KRB5_LIBS" != x],
     [BUILD_KRB5=yes
      MAKE_KRB5=
-     AC_DEFINE([USE_RXKAD_KEYTAB], 1,
-	       [Define to 1 if krb5 libraries are available and rxkad can use keytabs])
      RRA_LIB_KRB5_SWITCH
      AC_CHECK_FUNCS([add_error_table \
-<<<<<<< HEAD
-        add_to_error_table \
-        encode_krb5_enc_tkt_part \
-        encode_krb5_ticket \
-	krb5_524_conv_principal \
-        krb5_allow_weak_crypto \
-        krb5_c_decrypt \
-        krb5_c_encrypt \
-        krb5_crypto_init \
-        krb5_decode_ticket \
-        krb5_decrypt_tkt_part \
-        krb5_encrypt_tkt_part \
-        krb5_enctype_enable \
-        krb5_get_init_creds_opt_alloc \
-        krb5_get_prompt_types \
-        krb5_princ_size \
-        krb5_principal_get_comp_string])
-     AC_CHECK_FUNCS([krb5_524_convert_creds], ,
-         [AC_CHECK_FUNCS([krb524_convert_creds_kdc], ,
-             [AC_CHECK_LIB([krb524], [krb524_convert_creds_kdc],
-                 [LIBS="-lkrb524 $LIBS"
-                  KRB5_LIBS="-lkrb524 $KRB5_LIBS"
-		  AC_CHECK_LIB([krb524], [krb5_524_conv_principal],
-		  [AC_DEFINE([HAVE_KRB5_524_CONV_PRINCIPAL], 1,
-		     [Define to 1 if you have the `krb5_524_conv_principal' function.])])
-                  AC_DEFINE([HAVE_KRB524_CONVERT_CREDS_KDC], 1,
-                     [Define to 1 if you have the `krb524_convert_creds_kdc' function.])])])])
-=======
 	add_to_error_table \
 	encode_krb5_enc_tkt_part \
 	encode_krb5_ticket \
@@ -133,7 +85,6 @@
 	    ])
 	])
      ])
->>>>>>> 11efae83
      AC_CHECK_HEADERS([kerberosIV/krb.h])
      AC_CHECK_HEADERS([kerberosV/heim_err.h])
      AC_CHECK_HEADERS([com_err.h et/com_err.h krb5/com_err.h])
@@ -141,195 +92,22 @@
              && test x"$ac_cv_header_et_com_err_h" != xyes \
              && test x"$ac_cv_header_krb5_com_err_h" != xyes],
        [AC_MSG_ERROR([Cannot find a usable com_err.h])])
-<<<<<<< HEAD
-     AC_CHECK_MEMBERS([krb5_creds.keyblock, krb5_creds.keyblock.enctype,
-		       krb5_creds.session, krb5_keytab_entry.key,
-		       krb5_keytab_entry.keyblock, krb5_keyblock.enctype,
-		       krb5_keyblock.keytype, krb5_prompt.type], , ,
-		       [#include <krb5.h>])
-=======
      AC_CHECK_MEMBERS([krb5_creds.keyblock, krb5_creds.keyblock.enctype, krb5_creds.session,
 		       krb5_prompt.type], [], [], [#include <krb5.h>])
->>>>>>> 11efae83
 dnl If we have krb5_creds.session, we are using heimdal
 dnl If we're using heimdal, aklog needs libasn1 for encode_EncTicketPart and a
 dnl few other functions. But just aklog; not any of the other stuff that uses
 dnl krb5.
      AS_IF([test x"$ac_cv_member_krb5_creds_session" = xyes],
-<<<<<<< HEAD
-           [AC_CHECK_LIB([asn1], [encode_EncTicketPart],
-	                [AKLOG_KRB5_LIBS="-lasn1"])])
-     AC_CHECK_DECLS([krb5_free_keytab_entry_contents, krb5_kt_free_entry,
-		    KRB5_KU_TICKET], [], [], [#include <krb5.h>])
-     RRA_LIB_KRB5_RESTORE])
-=======
 	   [AC_CHECK_LIB([asn1], [encode_EncTicketPart],
 	       [AKLOG_KRB5_LIBS="-lasn1"])
      ])
      RRA_LIB_KRB5_RESTORE
 ])
->>>>>>> 11efae83
 AC_SUBST([BUILD_KRB5])
 AC_SUBST([MAKE_KRB5])
 AC_SUBST([AKLOG_KRB5_LIBS])
 
-<<<<<<< HEAD
-if test -d 'doc/man-pages' ; then
-    MAN_MAKEFILE="doc/man-pages/Makefile doc/man-pages/install-man"
-else
-    MAN_MAKEFILE=
-fi
-if test -f 'doc/xml/AdminGuide/Makefile.in' ; then
-   ADMINGUIDE_MAKEFILE="doc/xml/AdminGuide/Makefile"
-else
-   ADMINGUIDE_MAKEFILE=
-fi
-if test -f 'doc/xml/QuickStartUnix/Makefile.in' ; then
-   QSUNIX_MAKEFILE="doc/xml/QuickStartUnix/Makefile"
-else
-   QSUNIX_MAKEFILE=
-fi
-if test -f 'doc/xml/UserGuide/Makefile.in' ; then
-   USERGUIDE_MAKEFILE="doc/xml/UserGuide/Makefile"
-else
-   USERGUIDE_MAKEFILE=
-fi
-
-AC_OUTPUT(             \
-Makefile               \
-${MAN_MAKEFILE} \
-${ADMINGUIDE_MAKEFILE} \
-${QSUNIX_MAKEFILE} \
-${USERGUIDE_MAKEFILE} \
-src/afs/Makefile \
-src/afsd/Makefile \
-src/afsmonitor/Makefile \
-src/afsweb/Makefile \
-src/aklog/Makefile \
-src/audit/Makefile \
-src/auth/Makefile \
-src/auth/test/Makefile \
-src/bozo/Makefile \
-src/bozo/test/Makefile \
-src/bu_utils/Makefile \
-src/bubasics/Makefile \
-src/bucoord/Makefile \
-src/budb/Makefile \
-src/tbudb/Makefile \
-src/butc/Makefile \
-src/butm/Makefile \
-src/cmd/Makefile \
-src/cmd/test/Makefile \
-src/comerr/Makefile \
-src/comerr/test/Makefile \
-src/config/Makefile \
-src/config/Makefile.config \
-src/config/Makefile.version-CML \
-src/config/Makefile.version-NOCML \
-src/config/shlib-build \
-src/config/shlib-install \
-src/des/Makefile \
-src/des/test/Makefile \
-src/dir/Makefile \
-src/dir/test/Makefile \
-src/dviced/Makefile \
-src/dvolser/Makefile \
-src/export/Makefile \
-src/finale/Makefile \
-src/fsint/Makefile \
-src/fsprobe/Makefile \
-src/gtx/Makefile \
-src/JAVA/libjafs/Makefile \
-src/kauth/Makefile \
-src/kauth/test/Makefile \
-src/kopenafs/Makefile \
-src/libacl/Makefile \
-src/libacl/test/Makefile \
-src/libadmin/Makefile \
-src/libadmin/adminutil/Makefile \
-src/libadmin/bos/Makefile \
-src/libadmin/cfg/Makefile \
-src/libadmin/cfg/test/Makefile \
-src/libadmin/client/Makefile \
-src/libadmin/kas/Makefile \
-src/libadmin/pts/Makefile \
-src/libadmin/samples/Makefile \
-src/libadmin/test/Makefile \
-src/libadmin/vos/Makefile \
-src/libafs/Makefile.common \
-src/libafs/MakefileProto.${MKAFS_OSTYPE} \
-${DARWIN_PLIST} \
-src/libafsauthent/Makefile \
-src/libafsrpc/Makefile \
-src/libuafs/Makefile.common \
-src/libuafs/MakefileProto.${MKAFS_OSTYPE} \
-src/log/Makefile \
-src/log/test/Makefile \
-src/lwp/Makefile \
-src/lwp/test/Makefile \
-src/packaging/Debian/changelog \
-src/packaging/MacOS/OpenAFS-debug.Description.plist \
-src/packaging/MacOS/OpenAFS-debug.Info.plist \
-src/packaging/MacOS/OpenAFS.Description.plist \
-src/packaging/MacOS/OpenAFS.Info.plist \
-src/packaging/MacOS/OpenAFS.info \
-src/packaging/MacOS/buildpkg.sh \
-src/pam/Makefile \
-src/platform/Makefile \
-src/platform/${MKAFS_OSTYPE}/Makefile \
-src/platform/DARWIN/growlagent/Makefile \
-src/procmgmt/Makefile \
-src/procmgmt/test/Makefile \
-src/ptserver/Makefile \
-src/tptserver/Makefile \
-src/rx/Makefile \
-src/rx/bulk.example/Makefile \
-src/rx/bulktest/Makefile \
-src/rx/multi.example/Makefile \
-src/rx/simple.example/Makefile \
-src/rx/test/Makefile \
-src/rxdebug/Makefile \
-src/rxgen/Makefile \
-src/rxkad/Makefile \
-src/rxkad/test/Makefile \
-src/rxstat/Makefile \
-src/scout/Makefile \
-src/sgistuff/Makefile \
-src/shlibafsauthent/Makefile \
-src/shlibafsrpc/Makefile \
-src/sys/Makefile \
-src/tbutc/Makefile \
-src/tests/Makefile \
-src/tests/run-tests \
-src/tsalvaged/Makefile \
-src/tsm41/Makefile \
-src/tviced/Makefile \
-src/tvolser/Makefile \
-src/ubik/Makefile \
-src/tubik/Makefile \
-src/update/Makefile \
-src/usd/Makefile \
-src/usd/test/Makefile \
-src/uss/Makefile \
-src/util/Makefile \
-src/util/test/Makefile \
-src/libafscp/Makefile \
-src/venus/Makefile \
-src/venus/test/Makefile \
-src/vfsck/Makefile \
-src/viced/Makefile \
-src/vlserver/Makefile \
-src/tvlserver/Makefile \
-src/vol/Makefile \
-src/vol/test/Makefile \
-src/volser/Makefile \
-src/xstat/Makefile \
-src/helper-splint.sh \
-tests/Makefile \
-tests/rpctestlib/Makefile \
-tests/tap/Makefile \
-tests/util/Makefile,
-=======
 dnl Probe for GSSAPI
 RRA_LIB_GSSAPI
 dnl Check for the characteristics of whatever GSSAPI we found, if we found one
@@ -347,7 +125,6 @@
      RRA_LIB_GSSAPI_RESTORE
 ])
 AC_SUBST([BUILD_GSSAPI])
->>>>>>> 11efae83
 
 dnl Checks for summary
 OPENAFS_SUMMARY_CHECK_NAMEI
@@ -530,8 +307,4 @@
  chmod a+x src/config/shlib-install])
 
 # print a final summary
-<<<<<<< HEAD
-SUMMARY
-=======
-OPENAFS_SUMMARY
->>>>>>> 11efae83
+OPENAFS_SUMMARY