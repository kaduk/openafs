This software has been released under the terms of the IBM Public
License.  For details, see the LICENSE file in the top-level source
directory or on-line at http://www.openafs.org/dl/license10.html

The document now provides a step by step procedure that takes the user
<<<<<<< HEAD
from a basic Windows 2000/XP/2003/Vista/2008 workstation to an OpenAFS
development environment.   Details are provided so that a 'beginning'
windows developer can build an OpenAFS installable package for Windows
2000/XP/2003/Vista/2008.
=======
from a basic Windows 2000/XP/2003/Vista/2008/Win7 workstation to an OpenAFS
development environment.   Details are provided so that a 'beginning'
windows developer can build an OpenAFS installable package for Windows
2000/XP/2003/Vista/2008/Win7.
>>>>>>> 11efae83

NOTE 1:
As of the OpenAFS 1.3 release series, Windows platforms released
prior to Windows 2000 are no longer supported.	As of the OpenAFS 1.5
series, the Windows 9x components are being removed from the source tree.


****** Windows XP/2003/Vista/2008/Win7/2008-R2 Build Process ******

Building OpenAFS for Windows requires configuring a Windows
development system by installing compilation tools and header files.
OpenAFS Software development can be done on XP, 2003, Vista, Win7,
or 2008 system.  The target system, where OpenAFS will be installed,
can be one of:

 * Windows XP
 * Windows XP SP2
 * Windows 2003
 * Windows 2003 SP1
 * Windows XP 64
 * Windows 2003 64
 * Windows 2003 R2 (32 or 64)
 * Windows Vista (32 or 64)
 * Windows 2008 (64)
 * Windows 7 (32 or 64)
 * Windows 2008 R2 (64)

The build process is controlled by a nmake file that generates the
necessary binaries and binds them into an install package.

The following steps describe how to configure the development environment:

   A. Obtain a copy of the OpenAFS Source Tree
   B. Install Compiler and Development tools.
   C. Install SDK header files
   D. Configure NTBUILD.BAT
   E. Set program version Level
   F. Build the binaries
   I. Install Wix 2.0.5805
   J. Build Wix MSI Install Package
   K. Final Results
   L. Optional Items

The Microsoft development tools require anywhere from 660 MB to 1.8GB
of storage depending on which compilers are selected.  The following
versions are supported:

    Microsoft Visual Studio .NET 2005
      available via a MSDN subscription
      (used for OpenAFS.org distribution)
      Visual Studio 2005 SP1 is required to use Win7 as a development environment

    Microsoft Visual Studio 2008
      available via a MSDN subscription

Under some conditions, a conflict between Windows SDK headers and Windows DDK
headers causes difficulties using Visual Studio 2008 as a development
environment.  Visual Studio 2005 does not suffer from this issue.

One of the following Microsoft SDKs is required:

    Microsoft SDK for Windows 6.1
    Microsoft SDK for Windows 7.0

One of the following Microsoft DDK/WDK is required:

    Microsoft Windows Driver Kit 7600

NOTE: Not all combinations of Visual Studio, SDK, and DDK/WDK are
known to work.  OpenAFS for Windows is packaged by Secure Endpoints Inc.
using the following configurations:

    32-bit Packages:
        Built on Windows 7
        Visual Studio 2008
        Windows [Platform] SDK 6.0a
        Windows DDK 7600
        Target: i386_w2k
        APPVER: 5.0

    64-bit Packages:
        Built on Windows 7
        Visual Studio 2008
        Windows [Platform] SDK 6.0a
        Windows DDK 7600
        Target: amd64_w2k
        APPVER: 5.02

The Microsoft HTML Help Workshop is required:

    http://www.microsoft.com/downloads/details.aspx?familyid=00535334-c8a6-452f-9aa0-d597d16580cc&displaylang=en

The Microsoft Internationalized Domain Names (IDN) Mitigation APIs 1.1 is required:

    http://www.microsoft.com/en-us/download/details.aspx?id=734

ActiveState Perl 5.10 is required for man-page generation

    http://www.activestate.com/activeperl/

Cygwin is required for Docbook to HTML and Docbook to HTMLHelp conversion

    http://cygwin.com/setup.exe

Doxygen is required for Developer Documentation generation

    http://www.stack.nl/~dimitri/doxygen/

<<<<<<< HEAD
The NSIS installer requires about 14 MB of storage. The following
version is supported:

    Nullsoft Scriptable Installation System 2.44
      http://sourceforge.net/project/showfiles.php?group_id=22049&package_id=15374
    (Be sure to use the strlen 8192 binaries)

The WiX installer requires about 18 MB of storage.  The following
version is supported:
=======
The WiX installer requires about 18 MB of storage.  The following
version is supported:

    WiX 2.0.5805.0
      http://wix.codeplex.com/releases/view/44405
>>>>>>> 11efae83

Newer versions of WiX (e.g., the 3.x series) are not supported.

The OpenAFS Source directory requires about 360 MB storage. The Source
directory size includes additional space for files that will be
generated during the build process.   A full build of Free and Checked
installers on 64-bit Windows will require up to 1GB of storage.


STEP A. Obtain a copy of the Open AFS Source Tree.

Transfer OpenAFS source tree onto your hardrive.  The source can be
downloaded from the OpenAFS web site:
	http://www.OpenAFS.org/release/snapindex.html.

For this example, download source for version 1.7.25 using the
following URL:
http://www.openafs.org/dl/openafs/1.7.25/openafs-1.7.25-src.tar
http://www.openafs.org/dl/openafs/1.7.25/openafs-1.7.25-doc.tar

HINT: DailySnapShots are pre-release source trees and much more
likely to have compilation errors. If this is your first attempt, do
your build based on a release version of the source, e.g. 1.7.25. Once
you have completed a build process successfully, you can experiment with
other source trees.

You will need an unzip utility that can expand compressed tar files.
For example "Pkzip for Windows" from Pkware will uncompress tar files.
(http://www.pkware.com/)

Expand the downloaded tar files into target directory (c:\OpenAFS),
the unzip routine will expand the source into a subdirectory tree:
<<<<<<< HEAD
    c:\OpenAFS\OpenAFS-1.5.61\

Copy the files 'NTMakefile' and 'ntbuild.bat' from the 'src'
subdirectory to the OpenAFS base directory (aka %AFSROOT%):
=======
    c:\OpenAFS\OpenAFS-1.7.25\

Copy the file 'ntbuild.bat' from the 'src' subdirectory to the OpenAFS
base directory (aka %AFSROOT%):
>>>>>>> 11efae83

  From a DOS command prompt window, enter the following copy commands:

    cd c:\OpenAFS\OpenAFS-1.7.25
    copy src\ntbuild.bat .

The OpenAFS base directory should look something like the following:

  c:\OpenAFS\OpenAFS-1.7.25\
    NTMakefile
    ntbuild.bat
    src
    doc

STEP B. Install compiler and development tools.

<<<<<<< HEAD
Install a copy of Microsoft Visual Studio .NET, Visual Studio .NET 2003,
or Visual Studio .NET 2005.  Visual Studio 2008 can be used to produce
builds but the resulting binaries cannot be used on Windows 2000.
=======
Install a copy of Microsoft Visual Studio .NET 2005.  Visual Studio 2008
can be used to produce builds but the resulting binaries cannot be used
on Windows 2000.
>>>>>>> 11efae83

(1) You can reduce the installation size by selecting "Custom" install
and remove all but the following Options:

	Microsoft Visual C++
	Data Access

(2) When asked, Select to Register Environment Variables.


STEP C. Install SDK header files.

Files from Microsoft's Platform SDK for Windows Server 2003 SP1 are
required to complete a build on Windows 2000/XP/2003.   At a minimum the
following components are known to be required:

  * Core
  * Data Access
  * Installer
  * Windows Management Instrumentation
  * Web Workshop (IE)

It is advised that you install the entire SDK.  The SDK can be obtained
from:

  http://www.microsoft.com/en-us/download/details.aspx?id=6510

The header files that are required from a Microsoft SDK/WDK are:

   npapi.h    (Windows 2000,XP,2003 builds)
   netcfgx.h  (NSIS Loopback Adapter installer - Windows 2000,XP,2003 builds)
   netcfgn.h  (NSIS Loopback Adapter installer - Windows 2000,XP,2003 builds)
   normalization.h (AFS Cache Manager)

These files come from the following Microsoft DDKs/SDKs:

   npapi.h:
        Windows XP SP2 Platform SDK - include/

   netcfgn.h, netcfgx.h:
        Windows XP/2003 DDK - inc/wxp/

   normalization.h:
        Microsoft IDN Mitigation APIs 1.1 - include/

The Windows DDK can be obtained from:

  http://www.microsoft.com/en-us/download/details.aspx?id=11800

STEP D. Configure NTBUILD.BAT.

The NTBUILD.BAT file copied to the OpenAFS base directory must be
customized for use on your development system.  The provided NTBUILD.BAT
was developed for use with Visual Studio 2005 and the Windows Server 2008
Platform SDK.  It requires significant modification to construct a build
<<<<<<< HEAD
environment for use with other tools.
=======
environment, due to differences between systems.
>>>>>>> 11efae83

The following variables must be defined to match your configuration:

  AFSVER_CL: Set to 1200 if using MS Visual C++ 6.0
             Set to 1300 if using MS Visual Studio .NET
             Set to 1310 if using MS Visual Studio .NET 2003
             Set to 1400 if using MS Visual Studio .NET 2005
             Set to 1500 if using MS Visual Studio 2008
             Set to 1600 if using MS Visual Studio 2010
             Set to 1700 if using MS Visual Studio 2012

  MSVCDIR: Set to the short name version of the directory into which
           the visual C++ compiler was installed regardless of version

  MSVCDIR64: On AMD64 systems, set to the 64-bit visual C++ compiler

  MSSDKDIR: Set to the short name of the directory into which
            the Platform SDK was installed

  NTDDKDIR: Set to the short name of the INC\WNET DDK directory

  NTDDKDIR2: Set to the short name of the INC\CRT DDK directory

  MSIDNNLS: Set the the name of the Microsoft IDN Mitigation APIs 1.1
            directory

  AFSROOT: Set to the short name of the OpenAFS Base directory.  This
           cannot be set to a UNC path.

  SYS_NAME: One of "i386_w2k" or "amd64_w2k"

  APPVER:   5.0 for Windows 2000 and above; 5.1 for AMD64 systems

  _WIN32_IE: 0x500 for Windows 2000 and above; 0x502 for AMD64 systems

  CODESIGN_DESC: Product Name

  CODESIGN_TIMESTAMP: Time Stamp Service for Code Signing Certificate

  CODESIGN_URL: Support URL Displayed to End Users

  CODESIGN_CROSS_CERT: Path to Microsoft Cross Signing Certificate
                       (if you have one)

If no code signing tools are available, the resulting driver will not be
usable on 64-bit Vista and Win7 and newer systems, unless the system is
booted with the disable signing checks option from the F8 menu.


STEP E. Set version and installation options (optional)

Add a CellServDB file to install area. CellServDB contains the entries
for the various cell names.  You can download a general purpose one
from:
	http://grand.central.org/dl/cellservdb/CellServDB
then copy it to %AFSROOT%\src\WINNT\install\NSIS and name it afsdcell.ini

Edit file %AFSROOT%\src\config\NTMakefile.i386_w2k or NTMakefile.amd64_w2k
as appropriate:

    AFSPRODUCT_VER_MAJOR - Version Major Number
    AFSPRODUCT_VER_MINOR - Version Minor Number
    AFSPRODUCT_VER_PATCH - Version Patch Number
    AFSPRODUCT_VER_BUILD - Version Build Number
    CELLSERVDB_INSTALL   - The default file name for the CellServDB
	   included in the install Package.
    CELLNAME_DEFAULT     - The default home cell name.
    CELLSERVDB_WEB       - The default web address to obtain CellServDB

For example: in the file %AFSROOT%\src\config\NTMakefile.i386_w2k you would
see the following:

   AFSPRODUCT_VER_MAJOR=1
   AFSPRODUCT_VER_MINOR=7
   AFSPRODUCT_VER_PATCH=2500
   AFSPRODUCT_VER_BUILD=0
   CELLNAME_DEFAULT=openafs.org
   CELLSERVDB_INSTALL=CellServDB.GrandCentral
   CELLSERVDB_WEB=http://grand.central.org/dl/cellservdb/CellServDB

During the OpenAFS installation process the user will be presented
with two choices for the CellServDB: Local copy (CELLSERVDB_INSTALL) and
one that can be downloaded from the web (CELLSERVDB_WEB).

IMPORTANT: When building your own binaries, you must set the AFSPRODUCT_VER_BUILD
value to a number greater than 1023.  All values 0 to 1023 are reserved for use
by official OpenAFS.org releases.  A failure to do so will result in Windows
Crash Reports for your binaries being delivered to OpenAFS.org for analysis.


STEP F. Begin the build

(1) Open a Command Prompt window (cmd.exe)

    Enable delayed variable expansion with "cmd /v"

(2) Change to the %AFSROOT% directory

(3) Configure the environment variables:

    For a release build (SMB version):

    (a) Execute the VCVARS32.BAT or VSVARS32.BAT file which part of the
        Visual Studio environment you installed.

    (b) Execute the SETENV.CMD file from the Windows SDK with the parameters
        "/2000 /RETAIL"

    (c) Execute the NTBUILD.BAT file with the parameter "free"

    For a debug build (SMB version):

    (a) Execute the VCVARS32.BAT or VSVARS32.BAT file which part of the
        Visual Studio environment you installed.

    (b) Execute the SETENV.CMD file from the Windows SDK with the parameters
        "/2000 /DEBUG"

    (c) Execute the NTBUILD.BAT file with the parameter "checked"

(4) Build the complete Windows 2000/XP/2003 development environment.

      nmake /f NTMakefile install

While the build is running you will see many compile warnings. This
behavior is normal; the build process is successful as long as the build
process doesn't terminate with an error ("nmake.exe return code 0x2")
and it displays 'Build Finished Successfully'.  Note that although the
the build target is "install", it does not install OpenAFS.

(5) Before rebuilding you must clean the work area:

    nmake /f NTMakefile clean


<<<<<<< HEAD
STEP G. Install NSIS 2.44 (optional).

Download the Nullsoft Scriptable Installation System (NSIS) 2.44 from

    http://nsis.sourceforge.net/home/

Run the nsis-2.33.exe installer and install to "C:\Program Files\NSIS".
Then download the large strings build zip file and replace the installed
files with the versions from the zip file.  These versions increase
the maximum string length from 1024 characters to 8192 characters.
This is necessary for installation on systems with long PATH environment
strings.

Note: The NSIS installer can only be used to produce 32-bit installers.

STEP H.  Build OpenAFS NSIS install package

From the %AFSROOT% directory execute:

    nmake /f NTMakefile NSIS


STEP I.  Install Wix MSI Installer

Download the Wix 2.0.5325.0 installer from

    http://prdownloads.sourceforge.net/wix/sources-2.0.5325.0.zip
=======
STEP G. NSIS is no longer used, it does not support 64-bit systems

STEP I.  Install Wix MSI Installer

Download the WiX 2.0.5805.0 binaries from
>>>>>>> 11efae83

    http://wix.codeplex.com/releases/view/44405

STEP J.  Build Wix MSI install package

From the %AFSROOT% directory execute:

    nmake /f NTMakefile wix

Make sure the binaries installed to \src\wix\release\ship are
available in the PATH environment variable


STEP K. Final Results

The build process generates its binaries in %AFSROOT%\DEST. The subdirectory
would look like the following:

%AFSROOT%\DEST\{checked,free}\
	bin
	etc
	include
	lib
	root.client
	root.server
	WinInstall

    Bin - contains build utilities.
    root.client - contains Open AFS binaries
    root.server - contain Open AFS Server binaries
    WinInstall\OpenAFSforWindows.exe - is the NSIS install package
    WinInstall\openafs-en_US.msi - is the WiX MSI install package


STEP L. Optional Items

The build process has an error table that is compiled for many OpenAFS
applications.  This table is generated by Unix based tools.  It is not
normally necessary to modify this table so pre-generated source files
are included in the OpenAFS source.  If you need to make modifications
in these areas the Unix base tools that run on Windows can be found on
the web. For example:

	http://cygwin.com/

Below is a short explanation how to update the error table.

(1) Install flex and bison from a Unix based tool provider.

(2) Make changes to the source files.

There are two files in the source tree that are processed with lex
and yacc on UNIX systems, src/comerr/et_lex.lex.l and
src/comerr/error_table.y, that when processed produce the files
et_lex.lex_nt.c, error_table_nt.c, and error_table_nt.h.

Since NT does not include lex and yacc or any equivalent tools, we
have provided the output files that lex and yacc produce (using Win32
ports of flex and bison). This will allow builds to work for anyone
who does not need to change the .l and .y files.

If you do need to change et_lex.lex.l, then you will need to install
Win32 port of flex on your system. Put flex.exe in a directory on the
path and rebuild.

If you do need to change error_table.y, then you will need to install
a Win32 port of bison on your system. Put bison.exe in a directory on
the path, configure bison as explained in step 5, and rebuild.

You can also attempt to use other replacements for lex and yacc. This
will require modifying the LEX and YACC settings in
/config/NTMakefile.i386_nt40. If the replacements require different
command line options than flex and bison, then you may also need to
change src/comerr/NTMakefile.

(3) Generate new OpenAFS binaries<|MERGE_RESOLUTION|>--- conflicted
+++ resolved
@@ -3,17 +3,10 @@
 directory or on-line at http://www.openafs.org/dl/license10.html
 
 The document now provides a step by step procedure that takes the user
-<<<<<<< HEAD
-from a basic Windows 2000/XP/2003/Vista/2008 workstation to an OpenAFS
-development environment.   Details are provided so that a 'beginning'
-windows developer can build an OpenAFS installable package for Windows
-2000/XP/2003/Vista/2008.
-=======
 from a basic Windows 2000/XP/2003/Vista/2008/Win7 workstation to an OpenAFS
 development environment.   Details are provided so that a 'beginning'
 windows developer can build an OpenAFS installable package for Windows
 2000/XP/2003/Vista/2008/Win7.
->>>>>>> 11efae83
 
 NOTE 1:
 As of the OpenAFS 1.3 release series, Windows platforms released
@@ -122,23 +115,11 @@
 
     http://www.stack.nl/~dimitri/doxygen/
 
-<<<<<<< HEAD
-The NSIS installer requires about 14 MB of storage. The following
-version is supported:
-
-    Nullsoft Scriptable Installation System 2.44
-      http://sourceforge.net/project/showfiles.php?group_id=22049&package_id=15374
-    (Be sure to use the strlen 8192 binaries)
-
 The WiX installer requires about 18 MB of storage.  The following
 version is supported:
-=======
-The WiX installer requires about 18 MB of storage.  The following
-version is supported:
 
     WiX 2.0.5805.0
       http://wix.codeplex.com/releases/view/44405
->>>>>>> 11efae83
 
 Newer versions of WiX (e.g., the 3.x series) are not supported.
 
@@ -171,17 +152,10 @@
 
 Expand the downloaded tar files into target directory (c:\OpenAFS),
 the unzip routine will expand the source into a subdirectory tree:
-<<<<<<< HEAD
-    c:\OpenAFS\OpenAFS-1.5.61\
-
-Copy the files 'NTMakefile' and 'ntbuild.bat' from the 'src'
-subdirectory to the OpenAFS base directory (aka %AFSROOT%):
-=======
     c:\OpenAFS\OpenAFS-1.7.25\
 
 Copy the file 'ntbuild.bat' from the 'src' subdirectory to the OpenAFS
 base directory (aka %AFSROOT%):
->>>>>>> 11efae83
 
   From a DOS command prompt window, enter the following copy commands:
 
@@ -198,15 +172,9 @@
 
 STEP B. Install compiler and development tools.
 
-<<<<<<< HEAD
-Install a copy of Microsoft Visual Studio .NET, Visual Studio .NET 2003,
-or Visual Studio .NET 2005.  Visual Studio 2008 can be used to produce
-builds but the resulting binaries cannot be used on Windows 2000.
-=======
 Install a copy of Microsoft Visual Studio .NET 2005.  Visual Studio 2008
 can be used to produce builds but the resulting binaries cannot be used
 on Windows 2000.
->>>>>>> 11efae83
 
 (1) You can reduce the installation size by selecting "Custom" install
 and remove all but the following Options:
@@ -262,11 +230,7 @@
 customized for use on your development system.  The provided NTBUILD.BAT
 was developed for use with Visual Studio 2005 and the Windows Server 2008
 Platform SDK.  It requires significant modification to construct a build
-<<<<<<< HEAD
-environment for use with other tools.
-=======
 environment, due to differences between systems.
->>>>>>> 11efae83
 
 The following variables must be defined to match your configuration:
 
@@ -402,41 +366,11 @@
     nmake /f NTMakefile clean
 
 
-<<<<<<< HEAD
-STEP G. Install NSIS 2.44 (optional).
-
-Download the Nullsoft Scriptable Installation System (NSIS) 2.44 from
-
-    http://nsis.sourceforge.net/home/
-
-Run the nsis-2.33.exe installer and install to "C:\Program Files\NSIS".
-Then download the large strings build zip file and replace the installed
-files with the versions from the zip file.  These versions increase
-the maximum string length from 1024 characters to 8192 characters.
-This is necessary for installation on systems with long PATH environment
-strings.
-
-Note: The NSIS installer can only be used to produce 32-bit installers.
-
-STEP H.  Build OpenAFS NSIS install package
-
-From the %AFSROOT% directory execute:
-
-    nmake /f NTMakefile NSIS
-
+STEP G. NSIS is no longer used, it does not support 64-bit systems
 
 STEP I.  Install Wix MSI Installer
 
-Download the Wix 2.0.5325.0 installer from
-
-    http://prdownloads.sourceforge.net/wix/sources-2.0.5325.0.zip
-=======
-STEP G. NSIS is no longer used, it does not support 64-bit systems
-
-STEP I.  Install Wix MSI Installer
-
 Download the WiX 2.0.5805.0 binaries from
->>>>>>> 11efae83
 
     http://wix.codeplex.com/releases/view/44405
 
