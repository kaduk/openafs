--- conflicted
+++ resolved
@@ -969,12 +969,9 @@
 	if test -d doc/xml ; then \
 	    rm -f doc/xml/mobi-fixup.xsl ; \
 	fi
-<<<<<<< HEAD
-=======
 	if test -d doc/man-pages ; then \
 	    rm -f doc/man-pages/man1 doc/man-pages/man3 doc/man-pages/man8 ; \
 	fi
->>>>>>> c0da3809
 	if test -d doc/man-pages/pod1 ; then \
 	    rm -f \
 		doc/man-pages/pod1/fs_listquota.pod \
@@ -1018,20 +1015,14 @@
 		doc/man-pages/pod1/vos_listvldb.pod \
 		doc/man-pages/pod1/vos_listvol.pod \
 		doc/man-pages/pod1/vos_lock.pod \
-<<<<<<< HEAD
-=======
 		doc/man-pages/pod1/vos_move.pod \
->>>>>>> c0da3809
 		doc/man-pages/pod1/vos_offline.pod \
 		doc/man-pages/pod1/vos_online.pod \
 		doc/man-pages/pod1/vos_partinfo.pod \
 		doc/man-pages/pod1/vos_release.pod \
 		doc/man-pages/pod1/vos_remove.pod \
 		doc/man-pages/pod1/vos_remsite.pod \
-<<<<<<< HEAD
-=======
 		doc/man-pages/pod1/vos_rename.pod \
->>>>>>> c0da3809
 		doc/man-pages/pod1/vos_restore.pod \
 		doc/man-pages/pod1/vos_setaddrs.pod \
 		doc/man-pages/pod1/vos_setfields.pod \
