--- conflicted
+++ resolved
@@ -955,9 +955,6 @@
 	if test -d doc/doxygen ; then \
 	    /bin/rm -f doc/doxygen/Doxyfile ; \
 	fi
-	if test -d doc/doxygen ; then \
-	    rm -f doc/doxygen/Doxyfile ; \
-	fi
 
 pristine: distclean
 	/bin/rm -f src/config/afsconfig.h.in configure configure-libafs \
@@ -970,15 +967,6 @@
 	src/cf/ltversion.m4 \
 	src/cf/lt~obsolete.m4
 	if test -d doc/xml ; then \
-<<<<<<< HEAD
-	    rm -f doc/xml/mobi-fixup.xsl ; \
-	fi
-	if test -d doc/man-pages ; then \
-	    rm -f doc/man-pages/man1 doc/man-pages/man3 doc/man-pages/man8 ; \
-	fi
-	if test -d doc/man-pages/pod1 ; then \
-	    rm -f \
-=======
 	    /bin/rm -f doc/xml/mobi-fixup.xsl ; \
 	fi
 	if test -d doc/man-pages ; then \
@@ -988,7 +976,6 @@
 	fi
 	if test -d doc/man-pages/pod1 ; then \
 	    /bin/rm -f \
->>>>>>> a469ebc5
 		doc/man-pages/pod1/fs_listquota.pod \
 		doc/man-pages/pod1/fs_quota.pod \
 		doc/man-pages/pod1/fs_setquota.pod \
@@ -1051,11 +1038,7 @@
 		doc/man-pages/pod1/vos_zap.pod ; \
 	fi
 	if test -d doc/man-pages/pod8 ; then \
-<<<<<<< HEAD
-	    rm -f \
-=======
 	    /bin/rm -f \
->>>>>>> a469ebc5
 		doc/man-pages/pod8/dafileserver.pod \
 		doc/man-pages/pod8/dasalvager.pod \
 		doc/man-pages/pod8/davolserver.pod \
