--- conflicted
+++ resolved
@@ -950,11 +950,7 @@
 	tests/volser/Makefile \
 	src/helper-splint.sh
 	if test -d doc/man-pages ; then \
-<<<<<<< HEAD
-	    /bin/rm -rf doc/man-pages/Makefile doc/man-pages/install-man ; \
-=======
 	    /bin/rm -f doc/man-pages/Makefile doc/man-pages/install-man ; \
->>>>>>> 87f07a57
 	fi
 	if test -d doc/doxygen ; then \
 	    /bin/rm -f doc/doxygen/Doxyfile ; \
@@ -974,11 +970,7 @@
 	    /bin/rm -f doc/xml/mobi-fixup.xsl ; \
 	fi
 	if test -d doc/man-pages ; then \
-<<<<<<< HEAD
-	    /bin/rm -f doc/man-pages/man1 \
-=======
 	    /bin/rm -rf doc/man-pages/man1 \
->>>>>>> 87f07a57
 		doc/man-pages/man3 \
 		doc/man-pages/man8 ; \
 	fi
