--- conflicted
+++ resolved
@@ -972,10 +972,7 @@
 	if test -d doc/man-pages ; then \
 	    /bin/rm -rf doc/man-pages/man1 \
 		doc/man-pages/man3 \
-<<<<<<< HEAD
-=======
 		doc/man-pages/man5 \
->>>>>>> da40a722
 		doc/man-pages/man8 ; \
 	fi
 	if test -d doc/man-pages/pod1 ; then \
