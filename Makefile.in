# Copyright 2000, International Business Machines Corporation and others.
# All Rights Reserved.
# 
# This software has been released under the terms of the IBM Public
# License.  For details, see the LICENSE file in the top-level source
# directory or online at http://www.openafs.org/dl/license10.html
#
# Portions Copyright (c) 2003 Apple Computer, Inc.

srcdir=@srcdir@
include @TOP_OBJDIR@/src/config/Makefile.config

ENABLE_KERNEL_MODULE=@ENABLE_KERNEL_MODULE@
DOXYGEN=@DOXYGEN@

# To compile AFS from scratch in the src tree run "make".
#   This recursively calls "make install ..." and does not depend on the
#   existence of any non-standard programs.
# To compile for the kernel type "make blibafs".  This assumes install,
#   rxgen, compile_et and others already exist and runs it with
#   "-argument kinstall".

COMPILE_PART1  = cd src && cd
COMPILE_PART2A = && $(MAKE)
COMPILE_PART2B = all
COMPILE_PART2  = ${COMPILE_PART2A} ${COMPILE_PART2B}
COMPILE_CLEAN  = ${COMPILE_PART2A} clean
COMPILE_DEPINSTALL  = ${COMPILE_PART2A} depinstall
COMPILE_GENERATED  = ${COMPILE_PART2A} generated

all: force
	$(MAKE) build

all_nolibafs: force
	$(MAKE) build TARGET=finale_nolibafs

only_libafs: force
	$(MAKE) build TARGET=libafs

only_libafs_tree: force
	$(MAKE) build TARGET=libafs_tree

buildtools: force
	$(MAKE) build TARGET=build_tools COMPILE_PART2B=buildtools

cscope:
	( cd src ; cscope -b -R )

generated: force buildtools
	+${COMPILE_PART1} afs ${COMPILE_GENERATED}
	+${COMPILE_PART1} auth ${COMPILE_GENERATED}
	+${COMPILE_PART1} bozo ${COMPILE_GENERATED}
	+${COMPILE_PART1} bubasics ${COMPILE_GENERATED}
	+${COMPILE_PART1} bucoord ${COMPILE_GENERATED}
	+${COMPILE_PART1} budb ${COMPILE_GENERATED}
	+${COMPILE_PART1} cmd ${COMPILE_GENERATED}
	+${COMPILE_PART1} fsint ${COMPILE_GENERATED}
	+${COMPILE_PART1} kauth ${COMPILE_GENERATED}
	+${COMPILE_PART1} ptserver ${COMPILE_GENERATED}
	+${COMPILE_PART1} rxgk ${COMPILE_GENERATED}
	+${COMPILE_PART1} rxkad ${COMPILE_GENERATED}
	+${COMPILE_PART1} rxstat ${COMPILE_GENERATED}
	+${COMPILE_PART1} sys ${COMPILE_GENERATED}
	+${COMPILE_PART1} ubik ${COMPILE_GENERATED}
	+${COMPILE_PART1} update ${COMPILE_GENERATED}
	+${COMPILE_PART1} vlserver ${COMPILE_GENERATED}
	+${COMPILE_PART1} volser ${COMPILE_GENERATED}
	+${COMPILE_PART1} config ${COMPILE_PART2A} generated_clean
<<<<<<< HEAD
=======
	+${COMPILE_PART1} roken ${COMPILE_PART2A} clean
	+${COMPILE_PART1} crypto/hcrypto ${COMPILE_PART2A} clean
	+${COMPILE_PART1} opr ${COMPILE_PART2A} clean
>>>>>>> 7442752b

install: all install_dirs
	$(MAKE) build COMPILE_PART2B=install

install_nolibafs: all_nolibafs install_dirs
	$(MAKE) build TARGET=finale_nolibafs COMPILE_PART2B=install

install_only_libafs: only_libafs install_dirs
	$(MAKE) build TARGET=libafs COMPILE_PART2B=install

dest: all dest_dirs
	$(MAKE) build COMPILE_PART2B=dest
	-${INSTALL_DATA} ${srcdir}/LICENSE ${DEST}/LICENSE

dest_nolibafs: all_nolibafs dest_dirs
	$(MAKE) build TARGET=finale_nolibafs COMPILE_PART2B=dest
	-${INSTALL_DATA} ${srcdir}/LICENSE ${DEST}/LICENSE

dest_only_libafs: only_libafs dest_dirs
	$(MAKE) build TARGET=libafs COMPILE_PART2B=dest
	-${INSTALL_DATA} ${srcdir}/LICENSE ${DEST}/LICENSE

packages: dest
	@case ${SYS_NAME} in \
	*_darwin_1[2-4] | *_darwin_[6-9]0 | *_darwin_1[0-3]0 ) \
		${COMPILE_PART1} packaging/MacOS && bash ./buildpkg.sh ${DEST} ;; \
	*_darwin_* ) \
		${COMPILE_PART1} packaging/MacOS && bash ./pkgbuild.sh ${DEST} ;; \
	hp_ux110 ) \
		${COMPILE_PART1} packaging/HP-UX && swpackage -s  psf-1.2.10-transarc-paths-11.00 ;; \
	hp_ux11i ) \
		${COMPILE_PART1} packaging/HP-UX && swpackage -s  psf-1.2.10-transarc-paths-11.11 ;; \
	ia64_hpux1122 ) \
		${COMPILE_PART1} packaging/HP-UX && swpackage -s  psf-1.2.10-transarc-paths-11.22 ;; \
	ia64_hpux1123 | hp_ux1123) \
		${COMPILE_PART1} packaging/HP-UX && swpackage -s  psf-1.2.10-transarc-paths-11.23 ;; \
	*) \
		echo Not building packages for ${SYS_NAME} ;; \
	esac

${TOP_INCDIR}/afs ${TOP_INCDIR}/rx ${TOP_INCDIR}/hcrypto ${TOP_INCDIR}/opr ${TOP_LIBDIR} ${TOP_JLIBDIR}:
	mkdir -p $@

install_dirs: force
	mkdir -p ${DESTDIR}${bindir}
	mkdir -p ${DESTDIR}${sbindir}
	mkdir -p ${DESTDIR}${libexecdir}/openafs
	mkdir -p ${DESTDIR}${libdir}/afs
	mkdir -p ${DESTDIR}${includedir}/afs
	mkdir -p ${DESTDIR}${includedir}/rx
	mkdir -p ${DESTDIR}${afskerneldir}
	mkdir -p ${DESTDIR}${afssrvbindir}
	mkdir -p ${DESTDIR}${afssrvsbindir}
	mkdir -p ${DESTDIR}${afssrvlibexecdir}
	mkdir -p ${DESTDIR}${afsdatadir}/C

dest_dirs: force
	mkdir -p ${DEST}/bin
	mkdir -p ${DEST}/etc
	mkdir -p ${DEST}/lib/afs
	mkdir -p ${DEST}/include/afs
	mkdir -p ${DEST}/include/rx
	mkdir -p ${DEST}/root.client/usr/vice/etc/C
	mkdir -p ${DEST}/root.server/etc
	mkdir -p ${DEST}/root.server/usr/afs/bin

prelude: ${TOP_INCDIR}/afs ${TOP_INCDIR}/rx ${TOP_INCDIR}/hcrypto \
	${TOP_INCDIR}/opr ${TOP_LIBDIR}

project: cmd comerr

tests: all
	+${COMPILE_PART1} tests ${COMPILE_PART2}

config: prelude
	+${COMPILE_PART1} config ${COMPILE_PART2}

procmgmt: $(DIR_roken) config
	+${COMPILE_PART1} procmgmt ${COMPILE_PART2}

opr: config hcrypto $(DIR_roken)
	+${COMPILE_PART1} opr ${COMPILE_PART2}

util: opr $(DIR_roken) procmgmt hcrypto lwp
	+${COMPILE_PART1} util ${COMPILE_PART2}

libafscp: util afs volser vlserver rx auth fsint
	+${COMPILE_PART1} libafscp ${COMPILE_PART2}

audit: util rx rxkad fsint
	+${COMPILE_PART1} audit ${COMPILE_PART2} #TODO

comerr: util $(DIR_roken)
	+${COMPILE_PART1} comerr ${COMPILE_PART2}

cmd: comerr
	+@case ${SYS_NAME} in \
	sgi_6* | sun*_5[789] | sun*_51[01] | hp_ux11* | ia64_hpux* | sparc64_linux* | alpha_linux* ) \
		${COMPILE_PART1} cmd ${COMPILE_PART2}64 ;; \
	*) \
		${COMPILE_PART1} cmd ${COMPILE_PART2} ;; \
	esac

hcrypto: config $(DIR_roken)
	+${COMPILE_PART1} crypto/hcrypto ${COMPILE_PART2}

rfc3961: config hcrypto
	+${COMPILE_PART1} crypto/rfc3961 ${COMPILE_PART2}

lwp: opr $(DIR_roken) lwp_depinstall
	+${COMPILE_PART1} lwp ${COMPILE_PART2}

roken: config
	+${COMPILE_PART1} roken ${COMPILE_PART2}

rxgen: $(DIR_roken) config
	+${COMPILE_PART1} rxgen ${COMPILE_PART2}

rx: config lwp rxgen rx_depinstall util
	+${COMPILE_PART1} rx ${COMPILE_PART2}

rxstat: rx rxstat_depinstall
	+${COMPILE_PART1} rxstat ${COMPILE_PART2}

rxtests: rxdebug
rxdebug: rx sys
	+${COMPILE_PART1} rxdebug ${COMPILE_PART2}

fsint: cmd comerr rxgen rx lwp fsint_depinstall
	+${COMPILE_PART1} fsint ${COMPILE_PART2}

export2: project

export:
	@case ${SYS_NAME} in \
	rs_aix*) \
		${MAKE} export_build ; \
	esac

export_build: fsint
	+${COMPILE_PART1} export ${COMPILE_PART2}

afs: config export comerr afs_depinstall
	+${COMPILE_PART1} afs ${COMPILE_PART2}

sys: cmd comerr afs hcrypto rx rxstat fsint sys_depinstall
	+${COMPILE_PART1} sys ${COMPILE_PART2}

rxgk: cmd comerr hcrypto rx rxgk_depinstall
	+${COMPILE_PART1} rxgk ${COMPILE_PART2}

rxkad: cmd comerr hcrypto rfc3961 rx rxkad_depinstall
	+${COMPILE_PART1} rxkad ${COMPILE_PART2}

auth: cmd comerr hcrypto lwp rx rxkad audit sys auth_depinstall
	+${COMPILE_PART1} auth ${COMPILE_PART2}

ubik: cmd comerr auth ubik_depinstall sys
	+${COMPILE_PART1} ubik ${COMPILE_PART2}

<<<<<<< HEAD
tubik: ubik libafsrpc
	+[ yes != "$(ENABLE_PTHREADED_UBIK)" ] || case ${SYS_NAME} in \
	alpha_dux*|sgi_*|sun*_5*|rs_aix*|*linux*|hp_ux11*|ia64_hpux*|*[nof]bsd*) \
=======
tubik: ubik libafsrpc libafsauthent
	+case ${SYS_NAME} in \
	alpha_dux*|sgi_*|sun*_5*|rs_aix*|*linux*|hp_ux11*|ia64_hpux*|*[nof]bsd*|*_darwin_*) \
>>>>>>> 7442752b
		${COMPILE_PART1} tubik ${COMPILE_PART2} ;; \
	*) \
		echo Not building MT ubik for ${SYS_NAME} ;; \
	esac

ubiktests: ubik

ptserver: cmd comerr ubik cmd comerr auth audit ptserver_depinstall
	+${COMPILE_PART1} ptserver ${COMPILE_PART2}

tptserver: cmd comerr ptserver tubik libafsrpc libafsauthent
<<<<<<< HEAD
	+[ yes != "$(ENABLE_PTHREADED_UBIK)" ] || case ${SYS_NAME} in \
	alpha_dux*|sgi_*|sun*_5*|rs_aix*|*linux*|hp_ux11*|ia64_hpux*|*[nof]bsd*) \
=======
	+case ${SYS_NAME} in \
	alpha_dux*|sgi_*|sun*_5*|rs_aix*|*linux*|hp_ux11*|ia64_hpux*|*[nof]bsd*|*_darwin_*) \
>>>>>>> 7442752b
		${COMPILE_PART1} tptserver ${COMPILE_PART2} ;; \
	*) \
		echo Not building MT ptserver for ${SYS_NAME} ;; \
	esac

kauth: cmd comerr ubik cmd auth comerr ptserver audit libacl kauth_depinstall \
	sys_depinstall
	+${COMPILE_PART1} kauth ${COMPILE_PART2}

libacl: cmd comerr ptserver libacl_depinstall
	+${COMPILE_PART1} libacl ${COMPILE_PART2}

dir: cmd comerr libacl dir_depinstall
	+${COMPILE_PART1} dir ${COMPILE_PART2}

vol: cmd comerr dir afs $(DIR_roken)
	+${COMPILE_PART1} vol ${COMPILE_PART2}

tsalvaged: vol libafsrpc libafsauthent cmd util
	+case ${SYS_NAME} in \
		alpha_dux*|sgi_*|sun*_5*|rs_aix*|*linux*|hp_ux11*|ia64_hpux*|*[fn]bsd*|*_darwin_*) \
			${COMPILE_PART1} tsalvaged ${COMPILE_PART2} ;; \
		*_darwin_*) \
			${COMPILE_PART1} tsalvaged  ${COMPILE_PART2} ;; \
		*) \
			echo Not building MT tsalvaged for ${SYS_NAME} ;; \
	esac


vlserver: cmd comerr vol audit vlserver_depinstall
	+${COMPILE_PART1} vlserver ${COMPILE_PART2}

<<<<<<< HEAD
tvlserver: cmd comerr vol audit tubik libafsrpc libafsauthent tvlserver_depinstall
	+[ yes != "$(ENABLE_PTHREADED_UBIK)" ] || case ${SYS_NAME} in \
	alpha_dux*|sgi_*|sun*_5*|rs_aix*|*linux*|hp_ux11*|ia64_hpux*|*[nof]bsd*) \
=======
tvlserver: cmd comerr vol audit tubik libafsrpc libafsauthent \
	tvlserver_depinstall
	+case ${SYS_NAME} in \
	alpha_dux*|sgi_*|sun*_5*|rs_aix*|*linux*|hp_ux11*|ia64_hpux*|*[nof]bsd*|*_darwin_*) \
>>>>>>> 7442752b
		${COMPILE_PART1} tvlserver ${COMPILE_PART2} ;; \
	*) \
		echo Not building MT tvlserver for ${SYS_NAME} ;; \
	esac


viced: cmd comerr vlserver tvlserver libafsrpc libafsauthent audit
	+${COMPILE_PART1} viced ${COMPILE_PART2}

<<<<<<< HEAD
tviced: cmd comerr viced vlserver tvlserver libafsrpc libafsauthent
	+case ${SYS_NAME} in \
	alpha_dux*|sgi_*|sun*_5*|rs_aix*|*linux*|hp_ux11*|ia64_hpux*|*[nof]bsd*|*_darwin_*) \
		${COMPILE_PART1} tviced ${COMPILE_PART2} ;; \
	*) \
		echo Not building MT viced for ${SYS_NAME} ;; \
	esac

=======
>>>>>>> 7442752b
dviced: cmd comerr viced vlserver tvlserver libafsrpc libafsauthent
	+case ${SYS_NAME} in \
	alpha_dux*|sgi_*|sun*_5*|rs_aix*|*linux*|hp_ux11*|ia64_hpux*|*[nof]bsd*|*_darwin_*) \
		${COMPILE_PART1} dviced ${COMPILE_PART2} ;; \
	*) \
		echo Not building DAFS viced for ${SYS_NAME} ;; \
	esac

volser: cmd comerr usd kauth vlserver audit
	+${COMPILE_PART1} volser ${COMPILE_PART2}

tvolser: project viced usd libafsrpc libafsauthent volser
	+@case ${SYS_NAME} in						\
	*_darwin_*|alpha_dux*|sgi_*|sun*_5*|rs_aix*|*linux*|hp_ux11*|ia64_hpux*|*[nof]bsd*)   \
<<<<<<< HEAD
		${COMPILE_PART1} tvolser ${COMPILE_PART2} &&            \
		if [ "xyes" = "x$(ENABLE_PTHREADED_UNIK)" ] ; then	\
			$(MAKE) $(COMPILE_PART2B)_vos;  					\
		fi;;							\
=======
		${COMPILE_PART1} tvolser ${COMPILE_PART2} ;;            \
>>>>>>> 7442752b
	*)                                                              \
		echo Not building MT volser for ${SYS_NAME} ;;          \
	esac

dvolser: project viced usd libafsrpc libafsauthent volser
	+@case ${SYS_NAME} in						\
	*_darwin_*|alpha_dux*|sgi_*|sun*_5*|rs_aix*|*linux*|hp_ux11*|ia64_hpux*|*[nof]bsd*)   \
		${COMPILE_PART1} dvolser ${COMPILE_PART2} ;;            \
	*)                                                              \
		echo Not building DAFS volser for ${SYS_NAME} ;;          \
	esac

<<<<<<< HEAD
=======
rxosdsrc: rxgen
	+${COMPILE_PART1} rxosd ${COMPILE_PART2A} source

>>>>>>> 7442752b
venus: cmd comerr volser ptserver libafscp libafsauthent
	+${COMPILE_PART1} venus ${COMPILE_PART2}
venustests: venus
	+${COMPILE_PART1} venus/test ${COMPILE_PART2}

afsd: cmd comerr sys kauth libafsauthent @CLIENT_UAFS_DEP@
	+${COMPILE_PART1} afsd ${COMPILE_PART2}

gtx: cmd comerr auth kauth
	+set -x; \
	if test "@LIB_curses@"; then \
		${COMPILE_PART1} gtx ${COMPILE_PART2} ; \
	else \
		echo Not building gtx, because no curses-headers found. ; \
	fi

fsprobe: cmd comerr util fsint volser
	+${COMPILE_PART1} fsprobe ${COMPILE_PART2}

scout: cmd comerr gtx fsprobe
<<<<<<< HEAD
	if test "@LIB_curses@"; then \
=======
	+if test "@LIB_curses@"; then \
>>>>>>> 7442752b
		${COMPILE_PART1} scout ${COMPILE_PART2} ; \
	else \
		echo Not building scout, because no curses-headers found. ; \
	fi

uss: hcrypto kauth cmd comerr rx vlserver vol volser
	+${COMPILE_PART1} uss ${COMPILE_PART2}

bozo: cmd comerr audit auth kauth volser
	+${COMPILE_PART1} bozo ${COMPILE_PART2}

vfsck:	vol
	+set -x; \
	case ${SYS_NAME} in \
	sgi_* | *linux* | rs_aix* | *_darwin* | ia64_hpux* | *fbsd* | *_obsd* | *_nbsd* ) \
		echo skip vfsck for ${SYS_NAME} ;; \
	 * ) \
		${COMPILE_PART1} vfsck ${COMPILE_PART2} ;; \
	esac

pam: auth libafsauthent
	+set -x; \
	if test "@HAVE_PAM@" = "yes"; then \
		${COMPILE_PART1} pam ${COMPILE_PART2} ; \
	else \
		echo Skipping pam for ${SYS_NAME} ; \
	fi

tsm41: cmd comerr kauth rxkad
	+set -x; \
	case ${SYS_NAME} in \
	rs_aix* ) \
		${COMPILE_PART1} tsm41 ${COMPILE_PART2} ;; \
	* ) \
		echo Skipping tsm41 for ${SYS_NAME} ;; \
	esac

aklog: auth comerr ptserver libafsauthent
	+set -x; \
	if test "@BUILD_KRB5@" = "yes"; then \
		${COMPILE_PART1} aklog ${COMPILE_PART2} ; \
	else \
		echo Skipping aklog for ${SYS_NAME} ; \
	fi

authtools: pam tsm41 platform aklog

platform: config cmd vol
	+${COMPILE_PART1} platform ${COMPILE_PART2}

tools: config audit volser vlserver
	+${COMPILE_PART1} tools ${COMPILE_PART2}

man-pages: config
	+if test -d "doc/man-pages" ; then \
		cd doc/man-pages ${COMPILE_PART2} ; \
	fi

#
# _depinstall targets - only build and install headers/sources that are
#			needed by libafs/libuafs
#
# encode dependencies within the _depinstall targets as required
#
lwp_depinstall: config
	+${COMPILE_PART1} lwp ${COMPILE_DEPINSTALL}

rx_depinstall: config
	+${COMPILE_PART1} rx ${COMPILE_DEPINSTALL}

rxgk_depinstall: config comerr
	+${COMPILE_PART1} rxgk ${COMPILE_DEPINSTALL}

rxkad_depinstall: config comerr
	+${COMPILE_PART1} rxkad ${COMPILE_DEPINSTALL}

ubik_depinstall: config comerr rxgen
	+${COMPILE_PART1} ubik ${COMPILE_DEPINSTALL}

vlserver_depinstall: config rxgen ubik_depinstall auth_depinstall
	+${COMPILE_PART1} vlserver ${COMPILE_DEPINSTALL}

tvlserver_depinstall: config rxgen ubik_depinstall auth_depinstall
	+${COMPILE_PART1} tvlserver ${COMPILE_DEPINSTALL}

auth_depinstall: config rxgen comerr
	+${COMPILE_PART1} auth ${COMPILE_DEPINSTALL}

fsint_depinstall: config rxgen
	+${COMPILE_PART1} fsint ${COMPILE_DEPINSTALL}

rxstat_depinstall: config rxgen
	+${COMPILE_PART1} rxstat ${COMPILE_DEPINSTALL}

libacl_depinstall: config
	+${COMPILE_PART1} libacl ${COMPILE_DEPINSTALL}

afs_depinstall: config comerr
	+${COMPILE_PART1} afs ${COMPILE_DEPINSTALL}

dir_depinstall: config
	+${COMPILE_PART1} dir ${COMPILE_DEPINSTALL}

sys_depinstall: config rxgen
	+${COMPILE_PART1} sys ${COMPILE_DEPINSTALL}

kauth_depinstall: config rxgen comerr
	+${COMPILE_PART1} kauth ${COMPILE_DEPINSTALL}

ptserver_depinstall: config rxgen comerr
	+${COMPILE_PART1} ptserver ${COMPILE_DEPINSTALL}

${DEST}/bin/dedebug: dedebug
	${INSTALL} $? $@


#
# libafs build targets
#
libafs: config export rfc3961 hcrypto lwp_depinstall \
	rx_depinstall vlserver_depinstall tvlserver_depinstall \
	rxkad_depinstall fsint_depinstall \
	libacl_depinstall afs_depinstall dir_depinstall \
	rxstat_depinstall sys_depinstall auth_depinstall \
	rxosdsrc
	${CONFIGTOOL} src/libafs/MakefileProto.${MKAFS_OSTYPE} src/libafs/Makefile ${SYS_NAME}
	+${COMPILE_PART1} libafs ${COMPILE_PART2}

libafs_tree: export lwp_depinstall rx_depinstall vlserver_depinstall \
		tvlserver_depinstall rxkad_depinstall fsint_depinstall \
		libacl_depinstall afs_depinstall dir_depinstall \
		rxstat_depinstall sys_depinstall auth_depinstall
	${TOP_SRCDIR}/config/make_libafs_tree.pl \
		-sn $(SYS_NAME) \
		-os $(MKAFS_OSTYPE) \
		-t @TOP_OBJDIR@/libafs_tree \
		-o @TOP_OBJDIR@ \
		-p @srcdir@

#
# libuafs build targets
#

libuafs_setup: config export
	${CONFIGTOOL} src/libuafs/MakefileProto.${MKAFS_OSTYPE} src/libuafs/Makefile ${SYS_NAME}

<<<<<<< HEAD
libuafs: libuafs_setup vlserver_depinstall tvlserver_depinstall rx_depinstall fsint_depinstall \
		auth_depinstall dir_depinstall libacl_depinstall rxkad_depinstall \
		ubik_depinstall afs_depinstall kauth_depinstall ptserver_depinstall \
		rxstat_depinstall lwp_depinstall sys_depinstall des cmd ubik
=======
libuafs: libuafs_setup vlserver_depinstall tvlserver_depinstall rx_depinstall \
		fsint_depinstall auth_depinstall dir_depinstall \
		libacl_depinstall rxkad_depinstall ubik_depinstall \
		afs_depinstall kauth_depinstall ptserver_depinstall \
		rxstat_depinstall lwp_depinstall sys_depinstall cmd hcrypto
>>>>>>> 7442752b
	+set -x; \
	case ${SYS_NAME} in \
	hp_ux102* | *_obsd* | *_nbsd*| hp_ux11i | hp_ux112* | ia64_hpux112*) \
		echo Skipping libuafs for ${SYS_NAME} ;; \
	* ) \
		${COMPILE_PART1} libuafs ${COMPILE_PART2} ;; \
	esac

afsweb: kauth
	+${COMPILE_PART1} afsweb ${COMPILE_PART2}

update: cmd comerr auth sys
	+${COMPILE_PART1} update ${COMPILE_PART2}

log: cmd comerr auth sys
	+${COMPILE_PART1} log ${COMPILE_PART2}

bu_utils: cmd comerr usd
	+${COMPILE_PART1} bu_utils ${COMPILE_PART2}

usd: cmd comerr
	+${COMPILE_PART1} usd ${COMPILE_PART2}

bubasics: cmd comerr comerr rx
	+${COMPILE_PART1} bubasics ${COMPILE_PART2}

butm: cmd comerr bubasics usd uss
	+${COMPILE_PART1} butm ${COMPILE_PART2}

butc: cmd comerr bubasics butm budb bucoord cmd rxgen rx
	+${COMPILE_PART1} butc ${COMPILE_PART2}

tbutc: cmd comerr bubasics butm budb bucoord cmd butc libadmin
	+case ${SYS_NAME} in \
	alpha_dux*|sgi_*|sun4x_*|sunx86_*|rs_aix*|*linux*|hp_ux11*|ia64_hpux*|*_darwin_*) \
		${COMPILE_PART1} tbutc ${COMPILE_PART2} ;; \
	*) \
		echo Not building MT butc for ${SYS_NAME} ;; \
	esac

budb: cmd comerr bubasics uss
	+${COMPILE_PART1} budb ${COMPILE_PART2}

<<<<<<< HEAD
tbudb: budb tubik libafsauthent
	+[ yes != "$(ENABLE_PTHREADED_UBIK)" ] || case ${SYS_NAME} in \
	alpha_dux*|sgi_*|sun*_5*|rs_aix*|*linux*|hp_ux11*|ia64_hpux*|*[nof]bsd*) \
=======
tbudb: budb tubik
	+case ${SYS_NAME} in \
	alpha_dux*|sgi_*|sun*_5*|rs_aix*|*linux*|hp_ux11*|ia64_hpux*|*[nof]bsd*|*_darwin_*) \
>>>>>>> 7442752b
		${COMPILE_PART1} tbudb ${COMPILE_PART2} ;; \
	*) \
		echo Not building MT budb for ${SYS_NAME} ;; \
	esac

bucoord: cmd comerr bubasics budb volser butm
	+${COMPILE_PART1} bucoord ${COMPILE_PART2}

xstat: cmd comerr fsint viced
	+${COMPILE_PART1} xstat ${COMPILE_PART2}

afsmonitor: cmd comerr gtx xstat
	+set -x; \
	if test "@LIB_curses@"; then \
		${COMPILE_PART1} afsmonitor ${COMPILE_PART2} ; \
	else \
		echo Not building afsmonitor, because no curses-headers found. ; \
	fi

tests: rxtests ubiktests rpctestlib viced

# pthread based user space RX library
<<<<<<< HEAD
libafsrpc: rx rxkad rxstat fsint des
=======
libafsrpc: comerr fsint hcrypto lwp rx rxkad rxstat sys util
>>>>>>> 7442752b
	+case ${SYS_NAME} in \
	alpha_dux*|sgi_*|sun4x_*|sunx86_*|rs_aix*|*linux*|hp_ux11*|ia64_hpux*|*[nof]bsd*) \
	${COMPILE_PART1} libafsrpc ${COMPILE_PART2} ;; \
	*_darwin_[1-6][0-9]) \
		echo Not building MT libafsrpc for ${SYS_NAME} ;; \
	*_darwin_*) \
		${COMPILE_PART1} libafsrpc  ${COMPILE_PART2} ;; \
	*) \
		echo Not building MT libafsrpc for ${SYS_NAME} ;; \
	esac

<<<<<<< HEAD
libafsauthent: ubik auth kauth libafsrpc volser vlserver
=======
libafsauthent: audit auth kauth ubik util sys ptserver volser vlserver libafsrpc
>>>>>>> 7442752b
	+case ${SYS_NAME} in \
	alpha_dux*|sgi_*|sun4x_*|sunx86_*|rs_aix*|*linux*|hp_ux11*|ia64_hpux*|*[nof]bsd*) \
	${COMPILE_PART1} libafsauthent ${COMPILE_PART2} ;; \
	*_darwin_[1-6][0-9]) \
		echo Not building MT libafsauthent for ${SYS_NAME} ;; \
	*_darwin_*) \
		${COMPILE_PART1} libafsauthent  ${COMPILE_PART2} ;; \
	*) \
		echo Not building MT libafsauthent for ${SYS_NAME} ;; \
	esac

<<<<<<< HEAD
# pthread based user space RX library
shlibafsrpc: rx rxstat fsint rxkad des
	+case ${SYS_NAME} in \
	alpha_dux*|sgi_*|sun4x_*|sunx86_*|rs_aix*|*linux*|hp_ux11*|ia64_hpux*|*_darwin_1*|*nbsd*|*obsd*|*fbsd*) \
	${COMPILE_PART1} shlibafsrpc ${COMPILE_PART2} ;; \
	*) \
		echo Not building shared libafsrpc for ${SYS_NAME} ;; \
	esac

shlibafsauthent: bozo ubik auth kauth shlibafsrpc
	+case ${SYS_NAME} in \
	alpha_dux*|sgi_*|sun4x_*|sunx86_*|rs_aix*|*linux*|hp_ux11*|ia64_hpux*|*_darwin_1*|*nbsd*|*obsd*|*fbsd*) \
	${COMPILE_PART1} shlibafsauthent ${COMPILE_PART2} ;; \
	*) \
		echo Not building shared libafsauthent for ${SYS_NAME} ;; \
	esac

=======
>>>>>>> 7442752b
kopenafs: config sys
	+${COMPILE_PART1} kopenafs ${COMPILE_PART2}

libadmin_real:
	+${COMPILE_PART1} libadmin ${COMPILE_PART2}
	+${COMPILE_PART1} libadmin/adminutil ${COMPILE_PART2}
	+${COMPILE_PART1} libadmin/vos ${COMPILE_PART2}
	+${COMPILE_PART1} libadmin/client ${COMPILE_PART2}
	+${COMPILE_PART1} libadmin/kas ${COMPILE_PART2}
	+${COMPILE_PART1} libadmin/pts ${COMPILE_PART2}
	+${COMPILE_PART1} libadmin/bos ${COMPILE_PART2}
	+${COMPILE_PART1} libadmin/cfg ${COMPILE_PART2}
	+${COMPILE_PART1} libadmin/test ${COMPILE_PART2}
	+${COMPILE_PART1} libadmin/samples ${COMPILE_PART2}

libadmin: libafsauthent bozo bubasics
	+case ${SYS_NAME} in \
	alpha_dux*|sgi_*|sun4x_*|sunx86_*|rs_aix*|*linux*|hp_ux11*|ia64_hpux*) \
			$(MAKE) libadmin_real ;; \
	*_darwin_[1-6][0-9]) \
		echo Not building MT libadmin for ${SYS_NAME} ;; \
	*_darwin_*) \
			$(MAKE) libadmin_real ;; \
	*) \
		echo Not building MT libadmin for ${SYS_NAME} ;; \
	esac

libjafs: libadmin
	+case ${SYS_NAME} in \
	alpha_dux*|sgi_*|sun4x_*|rs_aix*|*linux*|hp_ux110) \
	${COMPILE_PART1} JAVA/libjafs  ${COMPILE_PART2} ;; \
	*) \
		echo Not building MT libjafs for ${SYS_NAME} ;; \
	esac

libjafsadm: libjafs

jafs: libjafs

jafsadm: libjafsadm

build_tools: config comerr rxgen
	+${COMPILE_PART1} util ${COMPILE_PART2A} buildtools_clean

<<<<<<< HEAD
finale: project cmd comerr afsd butc tbutc tbudb @ENABLE_KERNEL_MODULE@ libuafs audit kauth log \
	ptserver tptserver scout bu_utils ubik uss bozo @VFSCK@ volser tvolser tsalvaged \
	dviced dvolser libafscp \
	venus venustests update xstat afsmonitor rxdebug libafsrpc \
	libafsauthent shlibafsrpc shlibafsauthent libadmin man-pages \
	platform kopenafs authtools
	+${COMPILE_PART1} finale ${COMPILE_PART2}

finale_nolibafs: project cmd comerr afsd butc tbutc tbudb libuafs audit kauth log \
	ptserver tptserver scout bu_utils ubik tubik uss bozo @VFSCK@ volser tvolser tsalvaged \
	dviced dvolser libafscp\
	venus venustests update xstat afsmonitor rxdebug libafsrpc \
	libafsauthent shlibafsrpc shlibafsauthent libadmin man-pages \
	platform kopenafs authtools
=======
finale: project cmd comerr afsd butc tbutc tbudb @ENABLE_KERNEL_MODULE@ \
	libuafs audit kauth log ptserver tptserver scout bu_utils ubik uss \
	bozo @VFSCK@ volser tvolser tsalvaged dviced dvolser libafscp \
	venus venustests update xstat afsmonitor rxdebug libafsrpc rfc3961 \
	hcrypto libafsauthent libadmin man-pages tools platform kopenafs \
	authtools $(DIR_roken)
	+${COMPILE_PART1} finale ${COMPILE_PART2}

finale_nolibafs: project cmd comerr afsd butc tbutc tbudb libuafs audit kauth \
	log ptserver tptserver scout bu_utils ubik tubik uss bozo @VFSCK@ \
	volser tvolser tsalvaged dviced dvolser libafscp venus venustests \
	update xstat afsmonitor rxdebug libafsrpc rfc3961 hcrypto \
	libafsauthent libadmin man-pages tools platform kopenafs \
	authtools $(DIR_roken)
>>>>>>> 7442752b
	+${COMPILE_PART1} finale ${COMPILE_PART2}

rpctestlib: util fsint rx opr libafsrpc libafsauthent
	+${TEST_PART1} rpctestlib  ${COMPILE_PART2}

check test: finale
	cd tests && $(MAKE) check

force:

TARGET=finale
build: force
	$(MAKE) $(TARGET) DEST=$(DEST) COMPILE_PART2B=$(COMPILE_PART2B) DESTDIR=$(DESTDIR)

kupdate: updatekdir libafs_setup libuafs_setup

blibafs:
	$(MAKE) libafs

blibuafs:
	$(MAKE) libuafs

bwebafs: sys
	$(MAKE) libuafs

clean:
	$(MAKE) clean2

clean2:
	-${COMPILE_PART1} config ${COMPILE_CLEAN}
	-${COMPILE_PART1} procmgmt ${COMPILE_CLEAN}
	-${COMPILE_PART1} util ${COMPILE_CLEAN}
<<<<<<< HEAD
=======
	-${COMPILE_PART1} opr ${COMPILE_CLEAN}
>>>>>>> 7442752b
	-${COMPILE_PART1} libafscp ${COMPILE_CLEAN}
	-${COMPILE_PART1} audit ${COMPILE_CLEAN}
	-${COMPILE_PART1} comerr ${COMPILE_CLEAN}
	-${COMPILE_PART1} cmd ${COMPILE_CLEAN}
	-${COMPILE_PART1} lwp ${COMPILE_CLEAN}
	-${COMPILE_PART1} rxgen ${COMPILE_CLEAN}
	-${COMPILE_PART1} rx ${COMPILE_CLEAN}
	-${COMPILE_PART1} rxstat ${COMPILE_CLEAN}
	-${COMPILE_PART1} fsint ${COMPILE_CLEAN}
	-${COMPILE_PART1} export ${COMPILE_CLEAN}
	-${COMPILE_PART1} afs ${COMPILE_CLEAN}
	-${COMPILE_PART1} sys ${COMPILE_CLEAN}
	-${COMPILE_PART1} rxgk ${COMPILE_CLEAN}
	-${COMPILE_PART1} rxkad ${COMPILE_CLEAN}
	-${COMPILE_PART1} auth ${COMPILE_CLEAN}
	-${COMPILE_PART1} ubik ${COMPILE_CLEAN}
	-${COMPILE_PART1} tubik ${COMPILE_CLEAN}
	-${COMPILE_PART1} ptserver ${COMPILE_CLEAN}
	-${COMPILE_PART1} tptserver ${COMPILE_CLEAN}
	-${COMPILE_PART1} kauth ${COMPILE_CLEAN}
	-${COMPILE_PART1} libacl ${COMPILE_CLEAN}
	-${COMPILE_PART1} dir ${COMPILE_CLEAN}
	-${COMPILE_PART1} vol ${COMPILE_CLEAN}
	-${COMPILE_PART1} vlserver ${COMPILE_CLEAN}
	-${COMPILE_PART1} tvlserver ${COMPILE_CLEAN}
	-${COMPILE_PART1} viced ${COMPILE_CLEAN}
	-${COMPILE_PART1} dviced ${COMPILE_CLEAN}
	-${COMPILE_PART1} volser ${COMPILE_CLEAN}
	-${COMPILE_PART1} tvolser ${COMPILE_CLEAN}
	-${COMPILE_PART1} dvolser ${COMPILE_CLEAN}
	-${COMPILE_PART1} tsalvaged ${COMPILE_CLEAN}
	-${COMPILE_PART1} venus ${COMPILE_CLEAN}
	-${COMPILE_PART1} venus/test ${COMPILE_CLEAN}
	-${COMPILE_PART1} afsd ${COMPILE_CLEAN}
	-${COMPILE_PART1} gtx ${COMPILE_CLEAN}
	-${COMPILE_PART1} fsprobe ${COMPILE_CLEAN}
	-${COMPILE_PART1} scout ${COMPILE_CLEAN}
	-${COMPILE_PART1} uss ${COMPILE_CLEAN}
	-${COMPILE_PART1} bozo ${COMPILE_CLEAN}
	-${COMPILE_PART1} vfsck ${COMPILE_CLEAN}
	-${COMPILE_PART1} tsm41 ${COMPILE_CLEAN}
	-${COMPILE_PART1} sia ${COMPILE_CLEAN}
	-${COMPILE_PART1} aklog ${COMPILE_CLEAN}
	-${COMPILE_PART1} pam ${COMPILE_CLEAN}
	-${COMPILE_PART1} afsweb ${COMPILE_CLEAN}
	-${COMPILE_PART1} update ${COMPILE_CLEAN}
	-${COMPILE_PART1} log ${COMPILE_CLEAN}
	-${COMPILE_PART1} bu_utils ${COMPILE_CLEAN}
	-${COMPILE_PART1} usd ${COMPILE_CLEAN}
	-${COMPILE_PART1} bubasics ${COMPILE_CLEAN}
	-${COMPILE_PART1} butm ${COMPILE_CLEAN}
	-${COMPILE_PART1} butc ${COMPILE_CLEAN}
	-${COMPILE_PART1} tbutc ${COMPILE_CLEAN}
	-${COMPILE_PART1} budb ${COMPILE_CLEAN}
	-${COMPILE_PART1} tbudb ${COMPILE_CLEAN}
	-${COMPILE_PART1} bucoord ${COMPILE_CLEAN}
	-${COMPILE_PART1} xstat ${COMPILE_CLEAN}
	-${COMPILE_PART1} afsmonitor ${COMPILE_CLEAN}
	-${COMPILE_PART1} rxdebug ${COMPILE_CLEAN}
	-${COMPILE_PART1} libafsrpc ${COMPILE_CLEAN}
	-${COMPILE_PART1} libafsauthent ${COMPILE_CLEAN}
	-${COMPILE_PART1} kopenafs ${COMPILE_CLEAN}
	-${COMPILE_PART1} tools ${COMPILE_CLEAN}
	-${COMPILE_PART1} platform ${COMPILE_CLEAN}
	-${COMPILE_PART1} libadmin ${COMPILE_CLEAN}
	-${COMPILE_PART1} libadmin/adminutil ${COMPILE_CLEAN}
	-${COMPILE_PART1} libadmin/client ${COMPILE_CLEAN}
	-${COMPILE_PART1} libadmin/vos ${COMPILE_CLEAN}
	-${COMPILE_PART1} libadmin/kas ${COMPILE_CLEAN}
	-${COMPILE_PART1} libadmin/pts ${COMPILE_CLEAN}
	-${COMPILE_PART1} libadmin/bos ${COMPILE_CLEAN}
	-${COMPILE_PART1} libadmin/cfg ${COMPILE_CLEAN}
	-${COMPILE_PART1} libadmin/test ${COMPILE_CLEAN}
	-${COMPILE_PART1} libadmin/samples ${COMPILE_CLEAN}
	-${COMPILE_PART1} JAVA/libjafs ${COMPILE_CLEAN}
	-${COMPILE_PART1} finale ${COMPILE_CLEAN}
	-${COMPILE_PART1} libafs ${COMPILE_CLEAN}
	-${COMPILE_PART1} libuafs ${COMPILE_CLEAN}
	-${COMPILE_PART1} rxosd ${COMPILE_CLEAN}
	-${COMPILE_PART1} tests ${COMPILE_CLEAN}
	-${COMPILE_PART1} crypto/hcrypto ${COMPILE_CLEAN}
	-${COMPILE_PART1} roken ${COMPILE_CLEAN}
	-${COMPILE_PART1} crypto/rfc3961 ${COMPILE_CLEAN}
	-(cd src; /bin/rm cscope.out)
	-(cd src/libafs; /bin/rm -rf afs afsint config rx)
	-(cd src/libuafs; /bin/rm -rf afs afsint config rx)
	-(cd tests ${COMPILE_CLEAN})
	-/bin/rm -rf ${TOP_INCDIR} ${TOP_LIBDIR} ${TOP_JLIBDIR}
	-/bin/rm -rf libafs_tree ${SYS_NAME}

dist:
	mkdir -p packages
	./build-tools/make-release --dir=packages HEAD

srpm:
	(cd packages && ../src/packaging/RedHat/makesrpm.pl *-src.tar.bz2 *-doc.tar.bz2)

<<<<<<< HEAD
=======
dox:
	if test "x$(DOXYGEN)" != "x"; then \
	    mkdir -p doc/doxygen/output && $(DOXYGEN) doc/doxygen/Doxyfile; \
	fi

>>>>>>> 7442752b
distclean: clean
	/bin/rm -rf lib include packages
	/bin/rm -f config.log config.cache config.status \
	src/config/afsconfig.h src/config/stamp-h1 \
	src/libafs/Makefile \
	src/libuafs/Makefile \
	Makefile \
	src/afs/Makefile \
	src/afsd/Makefile \
	src/afsmonitor/Makefile \
	src/afsweb/Makefile \
	src/aklog/Makefile \
	src/audit/Makefile \
	src/auth/Makefile \
	src/auth/test/Makefile \
	src/bozo/Makefile \
	src/bozo/test/Makefile \
	src/bu_utils/Makefile \
	src/bubasics/Makefile \
	src/bucoord/Makefile \
	src/budb/Makefile \
	src/tbudb/Makefile \
	src/butc/Makefile \
	src/butm/Makefile \
	src/cmd/Makefile \
	src/cmd/test/Makefile \
	src/comerr/Makefile \
	src/comerr/test/Makefile \
	src/config/Makefile \
	src/config/Makefile.config \
	src/config/Makefile.libtool \
	src/config/Makefile.lwp \
	src/config/Makefile.lwptool \
	src/config/Makefile.pthread \
	src/config/Makefile.version \
	src/config/Makefile.version-CML \
	src/config/Makefile.version-NOCML \
	src/config/shlib-build \
	src/config/shlib-install \
	src/crypto/hcrypto/Makefile \
	src/crypto/rfc3961/Makefile \
	src/dir/Makefile \
	src/dir/test/Makefile \
	src/dviced/Makefile \
	src/dvolser/Makefile \
	src/export/Makefile \
	src/finale/Makefile \
	src/fsint/Makefile \
	src/fsprobe/Makefile \
	src/gtx/Makefile \
	src/JAVA/libjafs/Makefile \
	src/kauth/Makefile \
	src/kauth/test/Makefile \
	src/kopenafs/Makefile \
	src/libacl/Makefile \
	src/libacl/test/Makefile \
	src/libadmin/Makefile \
	src/libadmin/adminutil/Makefile \
	src/libadmin/bos/Makefile \
	src/libadmin/cfg/Makefile \
	src/libadmin/cfg/test/Makefile \
	src/libadmin/client/Makefile \
	src/libadmin/kas/Makefile \
	src/libadmin/pts/Makefile \
	src/libadmin/samples/Makefile \
	src/libadmin/test/Makefile \
	src/libadmin/vos/Makefile \
	src/libafs/Makefile.common \
	src/libafs/MakefileProto.${MKAFS_OSTYPE} \
	${DARWIN_PLIST} \
	src/libafsauthent/Makefile \
	src/libafsrpc/Makefile \
	src/libuafs/Makefile.common \
	src/libuafs/MakefileProto.${MKAFS_OSTYPE} \
	src/log/Makefile \
	src/log/test/Makefile \
	src/lwp/Makefile \
	src/lwp/test/Makefile \
	src/opr/Makefile \
	src/packaging/MacOS/OpenAFS-debug.Description.plist \
	src/packaging/MacOS/OpenAFS-debug.Info.plist \
	src/packaging/MacOS/OpenAFS.Description.plist \
	src/packaging/MacOS/OpenAFS.Info.plist \
	src/packaging/MacOS/OpenAFS.info \
	src/packaging/MacOS/buildpkg.sh \
	src/packaging/RedHat/openafs.spec \
	src/pam/Makefile \
	src/platform/Makefile \
	src/platform/${MKAFS_OSTYPE}/Makefile \
	src/platform/DARWIN/growlagent/Makefile \
	src/procmgmt/Makefile \
	src/procmgmt/test/Makefile \
	src/ptserver/Makefile \
	src/tptserver/Makefile \
	src/roken/Makefile \
	src/rx/Makefile \
	src/rx/bulk.example/Makefile \
	src/rx/bulktest/Makefile \
	src/rx/multi.example/Makefile \
	src/rx/simple.example/Makefile \
	src/rx/test/Makefile \
	src/rxdebug/Makefile \
	src/rxgen/Makefile \
	src/rxgk/Makefile \
	src/rxkad/Makefile \
	src/rxkad/test/Makefile \
	src/rxosd/Makefile \
	src/rxstat/Makefile \
	src/scout/Makefile \
	src/sys/Makefile \
	src/tbutc/Makefile \
	src/tests/Makefile \
	src/tests/run-tests \
	src/tests/auth/Makefile \
	src/tools/Makefile \
	src/tools/dumpscan/Makefile \
	src/tools/rxperf/Makefile \
	src/tsalvaged/Makefile \
	src/tsm41/Makefile \
	src/tvolser/Makefile \
	src/ubik/Makefile \
	src/tubik/Makefile \
	src/update/Makefile \
	src/usd/Makefile \
	src/usd/test/Makefile \
	src/uss/Makefile \
	src/util/Makefile \
	src/util/test/Makefile \
	src/libafscp/Makefile \
	src/venus/Makefile \
	src/venus/test/Makefile \
	src/vfsck/Makefile \
	src/viced/Makefile \
	src/vlserver/Makefile \
	src/tvlserver/Makefile \
	src/vol/Makefile \
	src/vol/test/Makefile \
	src/volser/Makefile \
	src/xstat/Makefile  \
	tests/Makefile \
	tests/rpctestlib/Makefile \
	tests/tap/Makefile \
	tests/auth/Makefile \
	tests/cmd/Makefile \
	tests/common/Makefile \
	tests/rx/Makefile \
	tests/opr/Makefile \
	tests/util/Makefile \
	tests/volser/Makefile \
	src/helper-splint.sh \
	doc/xml/AdminGuide/Makefile \
	doc/xml/QuickStartUnix/Makefile \
	doc/xml/UserGuide/Makefile \
	doc/xml/AdminRef/Makefile
	if test -d doc/man-pages ; then \
	    /bin/rm -f doc/man-pages/Makefile doc/man-pages/install-man ; \
	fi
	if test -d doc/doxygen ; then \
	    /bin/rm -f doc/doxygen/Doxyfile ; \
	fi

pristine: distclean
	/bin/rm -f src/config/afsconfig.h.in configure configure-libafs \
	aclocal.m4 \
	libtool \
	build-tools/ltmain.sh \
	src/cf/libtool.m4 \
	src/cf/ltoptions.m4 \
	src/cf/ltsugar.m4 \
	src/cf/ltversion.m4 \
	src/cf/lt~obsolete.m4
	if test -d doc/xml ; then \
	    /bin/rm -f doc/xml/mobi-fixup.xsl ; \
	fi
	if test -d doc/man-pages ; then \
	    /bin/rm -rf doc/man-pages/man1 \
		doc/man-pages/man3 \
		doc/man-pages/man5 \
		doc/man-pages/man8 ; \
	fi
	for i in doc/man-pages/pod*/*.pod.in; do \
	    /bin/rm -f $${i%.in}; \
	done

maintainer-clean: pristine<|MERGE_RESOLUTION|>--- conflicted
+++ resolved
@@ -66,12 +66,9 @@
 	+${COMPILE_PART1} vlserver ${COMPILE_GENERATED}
 	+${COMPILE_PART1} volser ${COMPILE_GENERATED}
 	+${COMPILE_PART1} config ${COMPILE_PART2A} generated_clean
-<<<<<<< HEAD
-=======
 	+${COMPILE_PART1} roken ${COMPILE_PART2A} clean
 	+${COMPILE_PART1} crypto/hcrypto ${COMPILE_PART2A} clean
 	+${COMPILE_PART1} opr ${COMPILE_PART2A} clean
->>>>>>> 7442752b
 
 install: all install_dirs
 	$(MAKE) build COMPILE_PART2B=install
@@ -232,15 +229,9 @@
 ubik: cmd comerr auth ubik_depinstall sys
 	+${COMPILE_PART1} ubik ${COMPILE_PART2}
 
-<<<<<<< HEAD
-tubik: ubik libafsrpc
-	+[ yes != "$(ENABLE_PTHREADED_UBIK)" ] || case ${SYS_NAME} in \
-	alpha_dux*|sgi_*|sun*_5*|rs_aix*|*linux*|hp_ux11*|ia64_hpux*|*[nof]bsd*) \
-=======
 tubik: ubik libafsrpc libafsauthent
 	+case ${SYS_NAME} in \
 	alpha_dux*|sgi_*|sun*_5*|rs_aix*|*linux*|hp_ux11*|ia64_hpux*|*[nof]bsd*|*_darwin_*) \
->>>>>>> 7442752b
 		${COMPILE_PART1} tubik ${COMPILE_PART2} ;; \
 	*) \
 		echo Not building MT ubik for ${SYS_NAME} ;; \
@@ -252,13 +243,8 @@
 	+${COMPILE_PART1} ptserver ${COMPILE_PART2}
 
 tptserver: cmd comerr ptserver tubik libafsrpc libafsauthent
-<<<<<<< HEAD
-	+[ yes != "$(ENABLE_PTHREADED_UBIK)" ] || case ${SYS_NAME} in \
-	alpha_dux*|sgi_*|sun*_5*|rs_aix*|*linux*|hp_ux11*|ia64_hpux*|*[nof]bsd*) \
-=======
 	+case ${SYS_NAME} in \
 	alpha_dux*|sgi_*|sun*_5*|rs_aix*|*linux*|hp_ux11*|ia64_hpux*|*[nof]bsd*|*_darwin_*) \
->>>>>>> 7442752b
 		${COMPILE_PART1} tptserver ${COMPILE_PART2} ;; \
 	*) \
 		echo Not building MT ptserver for ${SYS_NAME} ;; \
@@ -291,16 +277,10 @@
 vlserver: cmd comerr vol audit vlserver_depinstall
 	+${COMPILE_PART1} vlserver ${COMPILE_PART2}
 
-<<<<<<< HEAD
-tvlserver: cmd comerr vol audit tubik libafsrpc libafsauthent tvlserver_depinstall
-	+[ yes != "$(ENABLE_PTHREADED_UBIK)" ] || case ${SYS_NAME} in \
-	alpha_dux*|sgi_*|sun*_5*|rs_aix*|*linux*|hp_ux11*|ia64_hpux*|*[nof]bsd*) \
-=======
 tvlserver: cmd comerr vol audit tubik libafsrpc libafsauthent \
 	tvlserver_depinstall
 	+case ${SYS_NAME} in \
 	alpha_dux*|sgi_*|sun*_5*|rs_aix*|*linux*|hp_ux11*|ia64_hpux*|*[nof]bsd*|*_darwin_*) \
->>>>>>> 7442752b
 		${COMPILE_PART1} tvlserver ${COMPILE_PART2} ;; \
 	*) \
 		echo Not building MT tvlserver for ${SYS_NAME} ;; \
@@ -310,17 +290,6 @@
 viced: cmd comerr vlserver tvlserver libafsrpc libafsauthent audit
 	+${COMPILE_PART1} viced ${COMPILE_PART2}
 
-<<<<<<< HEAD
-tviced: cmd comerr viced vlserver tvlserver libafsrpc libafsauthent
-	+case ${SYS_NAME} in \
-	alpha_dux*|sgi_*|sun*_5*|rs_aix*|*linux*|hp_ux11*|ia64_hpux*|*[nof]bsd*|*_darwin_*) \
-		${COMPILE_PART1} tviced ${COMPILE_PART2} ;; \
-	*) \
-		echo Not building MT viced for ${SYS_NAME} ;; \
-	esac
-
-=======
->>>>>>> 7442752b
 dviced: cmd comerr viced vlserver tvlserver libafsrpc libafsauthent
 	+case ${SYS_NAME} in \
 	alpha_dux*|sgi_*|sun*_5*|rs_aix*|*linux*|hp_ux11*|ia64_hpux*|*[nof]bsd*|*_darwin_*) \
@@ -335,14 +304,7 @@
 tvolser: project viced usd libafsrpc libafsauthent volser
 	+@case ${SYS_NAME} in						\
 	*_darwin_*|alpha_dux*|sgi_*|sun*_5*|rs_aix*|*linux*|hp_ux11*|ia64_hpux*|*[nof]bsd*)   \
-<<<<<<< HEAD
-		${COMPILE_PART1} tvolser ${COMPILE_PART2} &&            \
-		if [ "xyes" = "x$(ENABLE_PTHREADED_UNIK)" ] ; then	\
-			$(MAKE) $(COMPILE_PART2B)_vos;  					\
-		fi;;							\
-=======
 		${COMPILE_PART1} tvolser ${COMPILE_PART2} ;;            \
->>>>>>> 7442752b
 	*)                                                              \
 		echo Not building MT volser for ${SYS_NAME} ;;          \
 	esac
@@ -355,12 +317,9 @@
 		echo Not building DAFS volser for ${SYS_NAME} ;;          \
 	esac
 
-<<<<<<< HEAD
-=======
 rxosdsrc: rxgen
 	+${COMPILE_PART1} rxosd ${COMPILE_PART2A} source
 
->>>>>>> 7442752b
 venus: cmd comerr volser ptserver libafscp libafsauthent
 	+${COMPILE_PART1} venus ${COMPILE_PART2}
 venustests: venus
@@ -381,11 +340,7 @@
 	+${COMPILE_PART1} fsprobe ${COMPILE_PART2}
 
 scout: cmd comerr gtx fsprobe
-<<<<<<< HEAD
-	if test "@LIB_curses@"; then \
-=======
 	+if test "@LIB_curses@"; then \
->>>>>>> 7442752b
 		${COMPILE_PART1} scout ${COMPILE_PART2} ; \
 	else \
 		echo Not building scout, because no curses-headers found. ; \
@@ -532,18 +487,11 @@
 libuafs_setup: config export
 	${CONFIGTOOL} src/libuafs/MakefileProto.${MKAFS_OSTYPE} src/libuafs/Makefile ${SYS_NAME}
 
-<<<<<<< HEAD
-libuafs: libuafs_setup vlserver_depinstall tvlserver_depinstall rx_depinstall fsint_depinstall \
-		auth_depinstall dir_depinstall libacl_depinstall rxkad_depinstall \
-		ubik_depinstall afs_depinstall kauth_depinstall ptserver_depinstall \
-		rxstat_depinstall lwp_depinstall sys_depinstall des cmd ubik
-=======
 libuafs: libuafs_setup vlserver_depinstall tvlserver_depinstall rx_depinstall \
 		fsint_depinstall auth_depinstall dir_depinstall \
 		libacl_depinstall rxkad_depinstall ubik_depinstall \
 		afs_depinstall kauth_depinstall ptserver_depinstall \
 		rxstat_depinstall lwp_depinstall sys_depinstall cmd hcrypto
->>>>>>> 7442752b
 	+set -x; \
 	case ${SYS_NAME} in \
 	hp_ux102* | *_obsd* | *_nbsd*| hp_ux11i | hp_ux112* | ia64_hpux112*) \
@@ -587,15 +535,9 @@
 budb: cmd comerr bubasics uss
 	+${COMPILE_PART1} budb ${COMPILE_PART2}
 
-<<<<<<< HEAD
-tbudb: budb tubik libafsauthent
-	+[ yes != "$(ENABLE_PTHREADED_UBIK)" ] || case ${SYS_NAME} in \
-	alpha_dux*|sgi_*|sun*_5*|rs_aix*|*linux*|hp_ux11*|ia64_hpux*|*[nof]bsd*) \
-=======
 tbudb: budb tubik
 	+case ${SYS_NAME} in \
 	alpha_dux*|sgi_*|sun*_5*|rs_aix*|*linux*|hp_ux11*|ia64_hpux*|*[nof]bsd*|*_darwin_*) \
->>>>>>> 7442752b
 		${COMPILE_PART1} tbudb ${COMPILE_PART2} ;; \
 	*) \
 		echo Not building MT budb for ${SYS_NAME} ;; \
@@ -618,11 +560,7 @@
 tests: rxtests ubiktests rpctestlib viced
 
 # pthread based user space RX library
-<<<<<<< HEAD
-libafsrpc: rx rxkad rxstat fsint des
-=======
 libafsrpc: comerr fsint hcrypto lwp rx rxkad rxstat sys util
->>>>>>> 7442752b
 	+case ${SYS_NAME} in \
 	alpha_dux*|sgi_*|sun4x_*|sunx86_*|rs_aix*|*linux*|hp_ux11*|ia64_hpux*|*[nof]bsd*) \
 	${COMPILE_PART1} libafsrpc ${COMPILE_PART2} ;; \
@@ -634,11 +572,7 @@
 		echo Not building MT libafsrpc for ${SYS_NAME} ;; \
 	esac
 
-<<<<<<< HEAD
-libafsauthent: ubik auth kauth libafsrpc volser vlserver
-=======
 libafsauthent: audit auth kauth ubik util sys ptserver volser vlserver libafsrpc
->>>>>>> 7442752b
 	+case ${SYS_NAME} in \
 	alpha_dux*|sgi_*|sun4x_*|sunx86_*|rs_aix*|*linux*|hp_ux11*|ia64_hpux*|*[nof]bsd*) \
 	${COMPILE_PART1} libafsauthent ${COMPILE_PART2} ;; \
@@ -650,26 +584,6 @@
 		echo Not building MT libafsauthent for ${SYS_NAME} ;; \
 	esac
 
-<<<<<<< HEAD
-# pthread based user space RX library
-shlibafsrpc: rx rxstat fsint rxkad des
-	+case ${SYS_NAME} in \
-	alpha_dux*|sgi_*|sun4x_*|sunx86_*|rs_aix*|*linux*|hp_ux11*|ia64_hpux*|*_darwin_1*|*nbsd*|*obsd*|*fbsd*) \
-	${COMPILE_PART1} shlibafsrpc ${COMPILE_PART2} ;; \
-	*) \
-		echo Not building shared libafsrpc for ${SYS_NAME} ;; \
-	esac
-
-shlibafsauthent: bozo ubik auth kauth shlibafsrpc
-	+case ${SYS_NAME} in \
-	alpha_dux*|sgi_*|sun4x_*|sunx86_*|rs_aix*|*linux*|hp_ux11*|ia64_hpux*|*_darwin_1*|*nbsd*|*obsd*|*fbsd*) \
-	${COMPILE_PART1} shlibafsauthent ${COMPILE_PART2} ;; \
-	*) \
-		echo Not building shared libafsauthent for ${SYS_NAME} ;; \
-	esac
-
-=======
->>>>>>> 7442752b
 kopenafs: config sys
 	+${COMPILE_PART1} kopenafs ${COMPILE_PART2}
 
@@ -714,22 +628,6 @@
 build_tools: config comerr rxgen
 	+${COMPILE_PART1} util ${COMPILE_PART2A} buildtools_clean
 
-<<<<<<< HEAD
-finale: project cmd comerr afsd butc tbutc tbudb @ENABLE_KERNEL_MODULE@ libuafs audit kauth log \
-	ptserver tptserver scout bu_utils ubik uss bozo @VFSCK@ volser tvolser tsalvaged \
-	dviced dvolser libafscp \
-	venus venustests update xstat afsmonitor rxdebug libafsrpc \
-	libafsauthent shlibafsrpc shlibafsauthent libadmin man-pages \
-	platform kopenafs authtools
-	+${COMPILE_PART1} finale ${COMPILE_PART2}
-
-finale_nolibafs: project cmd comerr afsd butc tbutc tbudb libuafs audit kauth log \
-	ptserver tptserver scout bu_utils ubik tubik uss bozo @VFSCK@ volser tvolser tsalvaged \
-	dviced dvolser libafscp\
-	venus venustests update xstat afsmonitor rxdebug libafsrpc \
-	libafsauthent shlibafsrpc shlibafsauthent libadmin man-pages \
-	platform kopenafs authtools
-=======
 finale: project cmd comerr afsd butc tbutc tbudb @ENABLE_KERNEL_MODULE@ \
 	libuafs audit kauth log ptserver tptserver scout bu_utils ubik uss \
 	bozo @VFSCK@ volser tvolser tsalvaged dviced dvolser libafscp \
@@ -744,7 +642,6 @@
 	update xstat afsmonitor rxdebug libafsrpc rfc3961 hcrypto \
 	libafsauthent libadmin man-pages tools platform kopenafs \
 	authtools $(DIR_roken)
->>>>>>> 7442752b
 	+${COMPILE_PART1} finale ${COMPILE_PART2}
 
 rpctestlib: util fsint rx opr libafsrpc libafsauthent
@@ -777,10 +674,7 @@
 	-${COMPILE_PART1} config ${COMPILE_CLEAN}
 	-${COMPILE_PART1} procmgmt ${COMPILE_CLEAN}
 	-${COMPILE_PART1} util ${COMPILE_CLEAN}
-<<<<<<< HEAD
-=======
 	-${COMPILE_PART1} opr ${COMPILE_CLEAN}
->>>>>>> 7442752b
 	-${COMPILE_PART1} libafscp ${COMPILE_CLEAN}
 	-${COMPILE_PART1} audit ${COMPILE_CLEAN}
 	-${COMPILE_PART1} comerr ${COMPILE_CLEAN}
@@ -878,14 +772,11 @@
 srpm:
 	(cd packages && ../src/packaging/RedHat/makesrpm.pl *-src.tar.bz2 *-doc.tar.bz2)
 
-<<<<<<< HEAD
-=======
 dox:
 	if test "x$(DOXYGEN)" != "x"; then \
 	    mkdir -p doc/doxygen/output && $(DOXYGEN) doc/doxygen/Doxyfile; \
 	fi
 
->>>>>>> 7442752b
 distclean: clean
 	/bin/rm -rf lib include packages
 	/bin/rm -f config.log config.cache config.status \
