--- conflicted
+++ resolved
@@ -253,11 +253,7 @@
 AC_ARG_WITH([xslt-processor],
 	AS_HELP_STRING([--with-xslt-processor=ARG],
 	[which XSLT processor to use (possible choices are: libxslt, saxon, xalan-j, xsltproc)]),
-<<<<<<< HEAD
-       	XSLTPROC="$withval",
-=======
        	[XSLTPROC="$withval"],
->>>>>>> 11efae83
 	AC_CHECK_PROGS([XSLTPROC], [libxslt saxon xalan-j xsltproc], [echo]))
 
 AC_ARG_WITH([html-xsl], 
@@ -285,12 +281,6 @@
 	AS_HELP_STRING([--with-dot@<:@=PATH@:>@],
         [use graphviz dot to generate dependency graphs with doxygen (defaults to autodetect)]),
         [], [with_dot="maybe"])
-
-AC_ARG_WITH([docbook2pdf],
-	AS_HELP_STRING([--with-docbook2pdf=ARG],
-	[which Docbook to PDF utility to use (possible choices are: docbook2pdf, dblatex)]),
-       	DOCBOOK2PDF="$withval",
-	AC_CHECK_PROGS([DOCBOOK2PDF], [docbook2pdf dblatex], [echo]))
 
 enable_login="no"
 
@@ -626,41 +616,10 @@
 		arm-apple-darwin10.*)
 			AFS_SYSNAME="arm_darwin_100"
 			OSXSDK="iphoneos4.0"
-<<<<<<< HEAD
 			;;
 		x86_64-apple-darwin11.*)
 			AFS_SYSNAME="x86_darwin_110"
 			OSXSDK="macosx10.7"
-			;;
-		i?86-apple-darwin11.*)
-			AFS_SYSNAME="x86_darwin_110"
-			OSXSDK="macosx10.7"
-			;;
-		x86_64-apple-darwin12.*)
-			AFS_SYSNAME="x86_darwin_120"
-			OSXSDK="macosx10.8"
-			;;
-		i?86-apple-darwin12.*)
-			AFS_SYSNAME="x86_darwin_120"
-			OSXSDK="macosx10.8"
-			;;
-                x86_64-apple-darwin13.*)
-                        AFS_SYSNAME="x86_darwin_130"
-                        OSXSDK="macosx10.9"
-                        ;;
-                i?86-apple-darwin13.*)
-                        AFS_SYSNAME="x86_darwin_130"
-                        OSXSDK="macosx10.9"
-                        ;;
-		sparc-sun-solaris2.5*)
-			AFS_SYSNAME="sun4x_55"
-			enable_login="yes"
-=======
-			;;
-		x86_64-apple-darwin11.*)
-			AFS_SYSNAME="x86_darwin_110"
-			OSXSDK="macosx10.7"
->>>>>>> 11efae83
 			;;
 		i?86-apple-darwin11.*)
 			AFS_SYSNAME="x86_darwin_110"
@@ -827,10 +786,7 @@
     *_nbsd40)   AFS_PARAM_COMMON=param.nbsd40.h  ;;
     *_nbsd50)   AFS_PARAM_COMMON=param.nbsd50.h  ;;
     *_nbsd60)   AFS_PARAM_COMMON=param.nbsd60.h  ;;
-<<<<<<< HEAD
-=======
     *_nbsd70)   AFS_PARAM_COMMON=param.nbsd70.h  ;;
->>>>>>> 11efae83
     *_obsd31)   AFS_PARAM_COMMON=param.obsd31.h  ;;
     *_obsd32)   AFS_PARAM_COMMON=param.obsd32.h  ;;
     *_obsd33)   AFS_PARAM_COMMON=param.obsd33.h  ;;
@@ -854,10 +810,7 @@
     *_obsd51)   AFS_PARAM_COMMON=param.obsd51.h  ;;
     *_obsd52)   AFS_PARAM_COMMON=param.obsd52.h  ;;
     *_obsd53)   AFS_PARAM_COMMON=param.obsd53.h  ;;
-<<<<<<< HEAD
-=======
     *_obsd54)   AFS_PARAM_COMMON=param.obsd54.h  ;;
->>>>>>> 11efae83
     *_linux22)  AFS_PARAM_COMMON=param.linux22.h ;;
     *_linux24)  AFS_PARAM_COMMON=param.linux24.h ;;
     *_linux26)  AFS_PARAM_COMMON=param.linux26.h ;;
@@ -1418,46 +1371,6 @@
 AC_HEADER_SYS_WAIT
 AC_HEADER_DIRENT
 AC_CHECK_HEADERS([ \
-<<<<<<< HEAD
-	curses.h \
-	direct.h \
-	fcntl.h \
-	grp.h \
-	mntent.h \
-	ncurses.h \
-	ncurses/ncurses.h \
-	netinet/in.h \
-	netdb.h \
-	regex.h \
-	search.h \
-	security/pam_modules.h \
-	signal.h \
-	stdio_ext.h \
-	stdlib.h \
-	string.h \
-	strings.h \
-	sys/bitypes.h \
-	sys/fcntl.h \
-	sys/file.h \
-	sys/fs_types.h \
-	sys/fstyp.h \
-	sys/ipc.h \
-	sys/mntent.h \
-	sys/mnttab.h \
-	sys/mount.h \
-	sys/pag.h \
-	sys/param.h \
-	sys/resource.h \
-	sys/statfs.h \
-	sys/statvfs.h \
-	sys/time.h \
-	sys/vfs.h \
-	termios.h \
-	ucontext.h \
-	unistd.h \
-	windows.h \
-])
-=======
 		   arpa/inet.h \
 		   arpa/nameser.h \
 		   curses.h\
@@ -1541,7 +1454,6 @@
 #ifdef HAVE_SECURITY_PAM_APPL_H
 # include <security/pam_appl.h>
 #endif])
->>>>>>> 11efae83
 
 AC_CHECK_HEADERS(linux/errqueue.h,,,[#include <linux/types.h>])
 
@@ -1562,18 +1474,6 @@
 AC_CHECK_MEMBERS([struct stat.st_ctimespec, struct stat.st_ctimensec])
 
 dnl check for curses-lib
-<<<<<<< HEAD
-save_LIBS=$LIBS
-AC_CHECK_LIB( [ncurses], [setupterm],
-[LIB_curses=-lncurses],
-    [AC_CHECK_LIB([Hcurses], [setupterm], [LIB_curses=-lHcurses],
-        [AC_CHECK_LIB([curses], [setupterm], [LIB_curses=-lcurses])
-    ])
-])
-LIBS=$save_LIBS
-AC_SUBST(LIB_curses)
-
-=======
 AS_IF([test "x$enable_gtx" != "xno"],
       [save_LIBS=$LIBS
       AC_CHECK_LIB( [ncurses], [setupterm],
@@ -1584,7 +1484,6 @@
       LIBS=$save_LIBS
       AC_SUBST(LIB_curses)])
 	
->>>>>>> 11efae83
 OPENAFS_TEST_PACKAGE(libintl,[#include <libintl.h>],[-lintl],,,INTL)
 
 if test "$enable_debug_locks" = yes; then
@@ -1613,16 +1512,6 @@
 fi
 AC_SUBST(BUILD_LOGIN)
 
-<<<<<<< HEAD
-AC_CHECK_FUNCS([ \
-	daemon \
-	flock \
-	fseeko64 \
-	ftello64 \
-	getcwd \
-	getprogname \
-	getrlimit \
-=======
 if test "$enable_uss" = yes; then
 	BUILD_USS="yes"
 else
@@ -1649,7 +1538,6 @@
 	getuid \
 	getrlimit \
 	issetugid \
->>>>>>> 11efae83
 	mkstemp \
 	poll \
 	pread \
@@ -1661,25 +1549,6 @@
 	regcomp \
 	regerror \
 	regexec \
-<<<<<<< HEAD
-	setenv \
-	setprogname \
-	setvbuf \
-	sigaction \
-	snprintf \
-	strcasestr \
-	strerror \
-	strlcat \
-	strlcpy \
-	strnlen \
-	timegm \
-	tsearch \
-	unsetenv \
-	vsnprintf \
-	vsyslog \
-])
-
-=======
 	setitimer \
 	setvbuf \
 	sigaction \
@@ -1815,7 +1684,6 @@
 ],
 [AC_MSG_RESULT(no)])
 
->>>>>>> 11efae83
 case $AFS_SYSNAME in
 *hp_ux* | *hpux*)
    AC_MSG_WARN([Some versions of HP-UX have a buggy positional I/O implementation. Forcing no positional I/O.])
@@ -2021,10 +1889,7 @@
 AC_SUBST(HTML_XSL)
 AC_SUBST(XSLTPROC)
 AC_SUBST(DOCBOOK2PDF)
-<<<<<<< HEAD
-=======
 AC_SUBST(DOCBOOK_STYLESHEETS)
->>>>>>> 11efae83
 
 OPENAFS_FUSE
 OPENAFS_SWIG
@@ -2094,23 +1959,6 @@
 [AC_MSG_RESULT(no)
 ])
 
-<<<<<<< HEAD
-])
-
-AC_DEFUN([SUMMARY], [
-    # Print a configuration summary
-echo 
-echo "**************************************"
-echo configure summary
-echo
-AS_IF([test $LIB_curses],[
-echo "LIB_curses :                $LIB_curses" ],[
-echo "XXX LIB_curses  not found! not building scout and afsmonitor!"
-])
-echo 
-echo "**************************************"
-])
-=======
 AC_MSG_CHECKING([checking for dirfd])
 AC_LINK_IFELSE([AC_LANG_PROGRAM([[#include <sys/types.h>
 #ifdef HAVE_DIRENT_H
@@ -2146,4 +1994,3 @@
 AC_CHECK_FUNCS([uuid_generate])
 ])
 
->>>>>>> 11efae83
