=head1 NAME

fs_setacl - Sets the ACL for a directory

=head1 SYNOPSIS

=for html
<div class="synopsis">

B<fs setacl> S<<< B<-dir> <I<directory>>+ >>> S<<< B<-acl> <I<access list entries>>+ >>>
    [B<-clear>] [B<-negative>] [B<-id>] [B<-if>] [B<-help>]

B<fs sa> S<<< B<-d> <I<directory>>+ >>> S<<< B<-a> <I<access list entries>>+ >>>
    [B<-c>] [B<-n>] [B<-id>] [B<-if>] [B<-h>]

B<fs seta> S<<< B<-d> <I<directory>>+ >>> S<<< B<-a> <I<access list entries>>+ >>>
    [B<-c>] [B<-n>] [B<-id>] [B<-if>] [B<-h>]

=for html
</div>

=head1 DESCRIPTION

The B<fs setacl> command adds the access control list (ACL) entries
specified with the B<-acl> argument to the ACL of each directory named by
the B<-dir> argument.

If the B<-dir> argument designates a pathname in DFS filespace (accessed
via the AFS/DFS Migration Toolkit Protocol Translator), it can be a file
as well as a directory. The ACL must already include an entry for
C<mask_obj>, however.

Only user and group entries are acceptable values for the B<-acl>
argument. Do not place machine entries (IP addresses) directly on an ACL;
instead, make the machine entry a group member and place the group on the
ACL.

To completely erase the existing ACL before adding the new entries,
provide the B<-clear> flag. To add the specified entries to the C<Negative
rights> section of the ACL (deny rights to specified users or groups),
provide the B<-negative> flag.

To display an ACL, use the fs listacl command. To copy an ACL from one
directory to another, use the B<fs copyacl> command.

=head1 CAUTIONS

If the ACL already grants certain permissions to a user or group, the
permissions specified with the B<fs setacl> command replace the existing
permissions, rather than being added to them.

Setting negative permissions is generally unnecessary and not
recommended. Simply omitting a user or group from the C<Normal rights>
section of the ACL is normally adequate to prevent access. In particular,
note that it is futile to deny permissions that are granted to members of
the system:anyuser group on the same ACL; the user needs only to issue the
B<unlog> command to receive the denied permissions.

When including the B<-clear> option, be sure to reinstate an entry for
each directory's owner that includes at least the C<l> (lookup)
permission. Without that permission, it is impossible to resolve the "dot"
(C<.>) and "dot dot" (C<..>) shorthand from within the directory. (The
directory's owner does implicitly have the C<a> (administer) permission
even on a cleared ACL, but must know to use it to add other permissions.)

=head1 OPTIONS

=over 4

=item B<-dir> <I<directory>>+

Names each AFS directory, or DFS directory or file, for which the set the
ACL. Partial pathnames are interpreted relative to the current working
directory.

Specify the read/write path to each directory (or DFS file), to avoid the
failure that results from attempting to change a read-only volume. By
convention, the read/write path is indicated by placing a period before
the cell name at the pathname's second level (for example,
F</afs/.example.com>). For further discussion of the concept of read/write and
read-only paths through the filespace, see the B<fs mkmount> reference
page.

=item B<-acl> <I<access list entries>>+

Defines a list of one or more ACL entries, each a pair that names:

=over 4

=item *

A user name or group name as listed in the Protection Database.

=item *

One or more ACL permissions, indicated either by combining the individual
letters or by one of the four acceptable shorthand words, optionally
followed by a single plus (+) or minus (-) chracter to request a relative
ACL change

=back

in that order, separated by a space (thus every instance of this argument
has two parts). The accepted AFS abbreviations and shorthand words, and
the meaning of each, are as follows:

=over 4

=item a (administer)

Change the entries on the ACL.

=item d (delete)

Remove files and subdirectories from the directory or move them to other
directories.

=item i (insert)

Add files or subdirectories to the directory by copying, moving or
creating.

=item k (lock)

Set read locks or write locks on the files in the directory.

=item l (lookup)

List the files and subdirectories in the directory, stat the directory
itself, and issue the B<fs listacl> command to examine the directory's
ACL.

=item r (read)

Read the contents of files in the directory; issue the C<ls -l> command to
stat the elements in the directory.

=item w (write)

Modify the contents of files in the directory, and issue the UNIX B<chmod>
command to change their mode bits.

=item A, B, C, D, E, F, G, H

Have no default meaning to the AFS server processes, but are made
available for applications to use in controlling access to the directory's
contents in additional ways. The letters must be uppercase.

=item all

Equals all seven permissions (C<rlidwka>).

=item none

No permissions. Removes the user/group from the ACL, but does not
guarantee they have no permissions if they belong to groups that remain on
the ACL.

=item read

Equals the C<r> (read) and C<l> (lookup) permissions.

=item write

Equals all permissions except C<a> (administer), that is, C<rlidwk>.

=back

It is acceptable to mix entries that combine the individual letters with
entries that use the shorthand words, but not use both types of notation
within an individual pairing of user or group and permissions.

Granting the C<l> (lookup) and C<i> (insert) permissions without
granting the C<w> (write) and/or C<r> (read) permissions is a special
case, and grants rights approrpriate for "dropbox" directories. See the
<<<<<<< HEAD
L<DROPBOXES> section for details.
=======
L</DROPBOXES> section for details.
>>>>>>> 11efae83

If setting ACLs on a pathname in DFS filespace, see the DFS documentation
for the proper format and acceptable values for DFS ACL entries.

=item B<-clear>

Removes all existing entries on each ACL before adding the entries
specified with the B<-acl> argument.

=item B<-negative>

Places the specified ACL entries in the C<Negative rights> section of each
ACL, explicitly denying the rights to the user or group, even if entries
on the accompanying C<Normal rights> section of the ACL grant them
permissions.

This argument is not supported for DFS files or directories, because DFS
does not implement negative ACL permissions.

=item B<-id>

Places the ACL entries on the Initial Container ACL of each DFS directory,
which are the only file system objects for which this flag is supported.

=item B<-if>

Places the ACL entries on the Initial Object ACL of each DFS directory,
which are the only file system objects for which this flag is supported.

=item B<-help>

Prints the online help for this command. All other valid options are
ignored.

=back

=head1 DROPBOXES

If an accessing user has the C<l> (lookup) and C<i> (insert) permissions
on a directory, but not the C<w> (write) and/or C<r> (read) permissions,
the user is implicitly granted the ability to write and/or read any file
they create in that directory, until they close the file. This is to
allow "dropbox"-style directories to exist, where users can deposit
files, but cannot modify them later nor can they modify or read any
files deposited in the directory by other users.

Note, however, that the dropbox functionality is not perfect. The
fileserver does not have knowledge of when a file is opened or closed on
the client, and so the fileserver always allows an accessing user to
read or write to a file in a "dropbox" directory if they own the file.
While the client prevents the user from reading or modifying their
deposited file later, this is not enforced on the fileserver, and so
should not be relied on for security.

Additionally, if "dropbox" permissions are granted to C<system:anyuser>,
unauthenticated users may deposit files in the directory. If an
unauthenticated user deposits a file in the directory, the new file will
be owned by the unauthenticated user ID, and is thus potentially
modifiable by anyone.

In an effort to try and reduce accidentally publicizing private data, the
fileserver may refuse read requests for "dropbox" files from unauthenticated
users. As a result, depositing files as an unauthenticated user may arbitrarily
fail if C<system:anyuser> has been granted dropbox permissions. While this
should be rare, it is not completely preventable, and so for this reason
relying on unauthenticated users to be able to deposit files in a dropbox is
B<NOT RECOMMENDED>.

=head1 EXAMPLES

The following example adds two entries to the C<Normal rights> section of
the current working directory's ACL: the first entry grants C<r> (read)
and C<l> (lookup) permissions to the group pat:friends, while the other
(using the C<write> shorthand) gives all permissions except C<a>
(administer) to the user C<smith>.

   % fs setacl -dir . -acl pat:friends rl smith write

   % fs listacl -path .
   Access list for . is
   Normal rights:
      pat:friends rl
      smith rlidwk

The following example includes the B<-clear> flag, which removes the
existing permissions (as displayed with the B<fs listacl> command) from
the current working directory's F<reports> subdirectory and replaces them
with a new set.

   % fs listacl -dir reports
   Access list for reports is
   Normal rights:
      system:authuser rl
      pat:friends rlid
      smith rlidwk
      pat rlidwka
   Negative rights:
      terry rl

   % fs setacl -clear -dir reports -acl pat all smith write system:anyuser rl

   % fs listacl -dir reports
   Access list for reports is
   Normal rights:
      system:anyuser rl
      smith rlidwk
      pat rlidwka

The following example use the B<-dir> and B<-acl> switches because it sets
the ACL for more than one directory (both the current working directory
and its F<public> subdirectory).

   % fs setacl -dir . public -acl pat:friends rli

   % fs listacl -path . public
   Access list for . is
   Normal rights:
      pat rlidwka
      pat:friends rli
   Access list for public is
   Normal rights:
      pat rlidwka
      pat:friends rli

The following example demonstrates the use of the + and - options to
modfiy ACLs relative to the existing set

   % fs setacl dir . -acl pat:friends r-
   % fs listacl -path .
   Access list for . is
   Normal rights:
      pat rlidwka
      pat:friends li
   % fs setacl dir . acl pat:friends w+
   % fs listacl -path .
   Access list for . is
   Normal rights:
      pat rlidwka
      pat:friends wli

=head1 PRIVILEGE REQUIRED

The issuer must have the C<a> (administer) permission on the directory's
ACL, a member of the system:administrators group, or, as a special case,
must be the UID owner of the top-level directory of the volume containing
this directory.  The last provision allows the UID owner of a volume to
repair accidental ACL errors without requiring intervention by a member of
system:administrators.

Earlier versions of OpenAFS also extended implicit administer permission
to the owner of any directory.  In current versions of OpenAFS, only the
owner of the top-level directory of the volume has this special
permission.

=head1 SEE ALSO

L<fs_copyacl(1)>,
L<fs_listacl(1)>,
L<fs_mkmount(1)>

=head1 COPYRIGHT

IBM Corporation 2000. <http://www.ibm.com/> All Rights Reserved.

This documentation is covered by the IBM Public License Version 1.0.  It was
converted from HTML to POD by software written by Chas Williams and Russ
Allbery, based on work by Alf Wachsmann and Elizabeth Cassell.<|MERGE_RESOLUTION|>--- conflicted
+++ resolved
@@ -173,11 +173,7 @@
 Granting the C<l> (lookup) and C<i> (insert) permissions without
 granting the C<w> (write) and/or C<r> (read) permissions is a special
 case, and grants rights approrpriate for "dropbox" directories. See the
-<<<<<<< HEAD
-L<DROPBOXES> section for details.
-=======
 L</DROPBOXES> section for details.
->>>>>>> 11efae83
 
 If setting ACLs on a pathname in DFS filespace, see the DFS documentation
 for the proper format and acceptable values for DFS ACL entries.
