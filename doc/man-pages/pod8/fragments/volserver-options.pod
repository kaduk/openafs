=over 4

=item B<-d> <I<debug level>>

Sets the detail level for the debugging trace written to the
F</usr/afs/logs/VolserLog> file. Provide one of the following values, each
of which produces an increasingly detailed trace: C<0>, C<1>, C<5>, C<25>,
and C<125>. 

=item B<-log>

Records in the /usr/afs/logs/VolserLog file the names of all users who
successfully initiate a B<vos> command. The Volume Server also records any
file removals that result from issuing the B<vos release> command with the
B<-f> flag.

=item B<-p> <I<number of processes>>

Sets the number of server lightweight processes (LWPs) to run.  Provide an
integer between C<4> and C<16>. The default is C<9>.

=item B<-auditlog> <I<log path>>

Turns on audit logging, and sets the path for the audit log.  The audit
log records information about RPC calls, including the name of the RPC
call, the host that submitted the call, the authenticated entity (user)
that issued the call, the parameters for the call, and if the call
succeeded or failed.

=item B<-audit-interface> (file | sysvmq)

Specifies what audit interface to use. Defaults to C<file>. See
L<fileserver(8)> for an explanation of each interface.

=item B<-udpsize> <I<size of socket buffer>>

Sets the size of the UDP buffer in bytes, which is 64 KB by
default. Provide a positive integer, preferably larger than the default.

=item B<-jumbo>

Allows the server to send and receive jumbograms. A jumbogram is
a large-size packet composed of 2 to 4 normal Rx data packets that share
the same header. The volserver does not use jumbograms by default, as some
routers are not capable of properly breaking the jumbogram into smaller
packets and reassembling them.

=item B<-nojumbo>

Deprecated; jumbograms are disabled by default.

=item B<-enable_peer_stats>

Activates the collection of Rx statistics and allocates memory for their
storage. For each connection with a specific UDP port on another machine,
a separate record is kept for each type of RPC (FetchFile, GetStatus, and
so on) sent or received. To display or otherwise access the records, use
the Rx Monitoring API.

=item B<-enable_process_stats>

Activates the collection of Rx statistics and allocates memory for their
storage. A separate record is kept for each type of RPC (FetchFile,
GetStatus, and so on) sent or received, aggregated over all connections to
other machines. To display or otherwise access the records, use the Rx
Monitoring API.

=item B<-allow-dotted-principals>

By default, the RXKAD security layer will disallow access by Kerberos
principals with a dot in the first component of their name. This is to avoid
the confusion where principals user/admin and user.admin are both mapped to the
user.admin PTS entry. Sites whose Kerberos realms don't have these collisions 
between principal names may disable this check by starting the server
with this option.

=item B<-preserve-vol-stats>

Preserve volume access statistics over volume restore and reclone operations.
By default, volume access statistics are reset during volume restore and reclone
operations.

=item B<-sync> <I<sync behavior>>

This is the same as the B<-sync> option in L<fileserver(8)>. See
L<fileserver(8)>.

<<<<<<< HEAD
=======
=item B<-logfile> <I<log file>>

Sets the file to use for server logging.  If logfile is not specified and
no other logging options are supplied, this will be F</usr/afs/logs/VolserLog>.
Note that this option is intended for debugging and testing purposes.
Changing the location of the log file from the command line may result
in undesirable interactions with tools such as B<bos>.

=item B<-config> <I<configuration directory>>

Set the location of the configuration directory used to configure this
service.  In a typical configuration this will be F</usr/afs/etc> - this
option allows the use of alternative configuration locations for testing
purposes.

=item B<-rxmaxmtu> <I<bytes>>

Defines the maximum size of an MTU.  The value must be between the
minimum and maximum packet data sizes for Rx.

=item B<-rxbind>

Bind the Rx socket to the primary interface only. (If not specified, the Rx
socket will listen on all interfaces.)

=item B<-syslog>[=<I<syslog facility>>]

Specifies that logging output should go to syslog instead of the normal
log file. B<-syslog>=I<FACILITY> can be used to specify to which facility
the log message should be sent.

=item B<-sleep> <I<sleep_time>/I<run_time>>

This option is obsolete, and is now only accepted for compatibility with older
releases. All it does now is log a warning message about how the option is
obsolete.

=item B<-restricted_query> (anyuser | admin)

Restrict RPCs that query information about volumes to a specific group
of users. You can use C<admin> to restrict to AFS administrators.  The
C<anyuser> option doesn't restrict the RPCs and leaves it open for all
users including unauthenticated users, this is the default.

>>>>>>> 11efae83
=item B<-help>

Prints the online help for this command. All other valid options are
ignored.

=back<|MERGE_RESOLUTION|>--- conflicted
+++ resolved
@@ -85,8 +85,6 @@
 This is the same as the B<-sync> option in L<fileserver(8)>. See
 L<fileserver(8)>.
 
-<<<<<<< HEAD
-=======
 =item B<-logfile> <I<log file>>
 
 Sets the file to use for server logging.  If logfile is not specified and
@@ -131,7 +129,6 @@
 C<anyuser> option doesn't restrict the RPCs and leaves it open for all
 users including unauthenticated users, this is the default.
 
->>>>>>> 11efae83
 =item B<-help>
 
 Prints the online help for this command. All other valid options are
