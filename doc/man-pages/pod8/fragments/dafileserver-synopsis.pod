--- conflicted
+++ resolved
@@ -56,10 +56,6 @@
     S<<< [B<-vlrumax> <I<max volumes to soft detach in one VLRU scan>>] >>>
     S<<< [B<-unsafe-nosalvage>] >>>
     S<<< [B<-offline-timeout> <I<timeout in seconds>>] >>>
-<<<<<<< HEAD
-    S<<< [B<-offline-shutdown-timeout> <I<timeout in seconds>>] >>>
-=======
     S<<< [B<-offline-shutdown-timeout> <I<timeout in seconds>>] >>>
     S<<< [B<-sync> <I<sync behavior>>] >>>
-    S<<< [B<-logfile <I<log file>>] >>> S<<< [B<-config <I<configuration path>>] >>>
->>>>>>> 7442752b
+    S<<< [B<-logfile <I<log file>>] >>> S<<< [B<-config <I<configuration path>>] >>>