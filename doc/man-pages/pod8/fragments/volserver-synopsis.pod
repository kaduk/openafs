--- conflicted
+++ resolved
@@ -7,10 +7,6 @@
     S<<< [B<-d> <I<debug level>>] >>>
     [B<-nojumbo>] [B<-jumbo>] 
     [B<-enable_peer_stats>] [B<-enable_process_stats>] 
-<<<<<<< HEAD
-    [B<-allow-dotted-principals>] [B<-preserve-vol-stats>] [B<-help>]
-    [B<-sync> <I<sync behavior>>]
-=======
     [B<-allow-dotted-principals>] [B<-preserve-vol-stats>]
     [B<-sync> <I<sync behavior>>]
     [B<-rxmaxmtu> <I<bytes>>]
@@ -18,5 +14,4 @@
     [B<-syslog>[=<I<FACILITY>]]
     [B<-sleep> <I<sleep time>/I<run time>>]
     [B<-restricted_query> (anyuser | admin)]
-    [B<-help>]
->>>>>>> 11efae83
+    [B<-help>]