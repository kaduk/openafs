B<fileserver>
    S<<< [B<-auditlog> <I<path to log file>>] >>>
    S<<< [B<-audit-interface> (file | sysvmq)] >>>
    S<<< [B<-d> <I<debug level>>] >>>
    S<<< [B<-p> <I<number of processes>>] >>>
    S<<< [B<-spare> <I<number of spare blocks>>] >>>
    S<<< [B<-pctspare> <I<percentage spare>>] >>>
    S<<< [B<-b> <I<buffers>>] >>>
    S<<< [B<-l> <I<large vnodes>>] >>>
    S<<< [B<-s> <I<small vnodes>>] >>>
    S<<< [B<-vc> <I<volume cachesize>>] >>>
    S<<< [B<-w> <I<call back wait interval>>] >>>
    S<<< [B<-cb> <I<number of call backs>>] >>>
    S<<< [B<-banner>] >>>
    S<<< [B<-novbc>] >>>
    S<<< [B<-implicit> <I<admin mode bits: rlidwka>>] >>>
    S<<< [B<-readonly>] >>>
    S<<< [B<-hr> <I<number of hours between refreshing the host cps>>] >>>
    S<<< [B<-busyat> <I<< redirect clients when queue > n >>>] >>>
    S<<< [B<-nobusy>] >>>
    S<<< [B<-rxpck> <I<number of rx extra packets>>] >>>
    S<<< [B<-rxdbg>] >>>
    S<<< [B<-rxdbge>] >>>
    S<<< [B<-rxmaxmtu> <I<bytes>>] >>>
    S<<< [B<-nojumbo>] >>>
    S<<< [B<-jumbo>] >>>
    S<<< [B<-rxbind>] >>>
    S<<< [B<-allow-dotted-principals>] >>>
    S<<< [B<-L>] >>>
    S<<< [B<-S>] >>>
    S<<< [B<-k> <I<stack size>>] >>>
    S<<< [B<-realm> <I<Kerberos realm name>>] >>>
    S<<< [B<-udpsize> <I<size of socket buffer in bytes>>] >>>
    S<<< [B<-sendsize> <I<size of send buffer in bytes>>] >>>
    S<<< [B<-abortthreshold> <I<abort threshold>>] >>>
    S<<< [B<-enable_peer_stats>] >>>
    S<<< [B<-enable_process_stats>] >>>
    S<<< [B<-syslog> [<I< loglevel >>]] >>>
    S<<< [B<-mrafslogs>] >>>
    S<<< [B<-saneacls>] >>>
    S<<< [B<-help>] >>>
    S<<< [B<-vhandle-setaside> <I<fds reserved for non-cache io>>] >>>
    S<<< [B<-vhandle-max-cachesize> <I<max open files>>] >>>
    S<<< [B<-vhandle-initial-cachesize> <I<fds reserved for non-cache io>>] >>>
    S<<< [B<-vattachpar> <I<number of volume attach threads>>] >>>
    S<<< [B<-m> <I<min percentage spare in partition>>] >>>
    S<<< [B<-lock>] >>>
<<<<<<< HEAD
    S<<< [B<-sync> <I<sync behavior>>] >>>
    S<<< [B<-offline-timeout> <I<timeout in seconds>>] >>>
    S<<< [B<-offline-shutdown-timeout> <I<timeout in seconds>>] >>>
=======
    S<<< [B<-offline-timeout> <I<timeout in seconds>>] >>>
    S<<< [B<-offline-shutdown-timeout> <I<timeout in seconds>>] >>>
    S<<< [B<-sync> <I<sync behavior>>] >>>
    S<<< [B<-logfile <I<log file>>] >>> S<<< [B<-config <I<configuration path>>] >>>
>>>>>>> 11efae83
<|MERGE_RESOLUTION|>--- conflicted
+++ resolved
@@ -45,13 +45,7 @@
     S<<< [B<-vattachpar> <I<number of volume attach threads>>] >>>
     S<<< [B<-m> <I<min percentage spare in partition>>] >>>
     S<<< [B<-lock>] >>>
-<<<<<<< HEAD
-    S<<< [B<-sync> <I<sync behavior>>] >>>
-    S<<< [B<-offline-timeout> <I<timeout in seconds>>] >>>
-    S<<< [B<-offline-shutdown-timeout> <I<timeout in seconds>>] >>>
-=======
     S<<< [B<-offline-timeout> <I<timeout in seconds>>] >>>
     S<<< [B<-offline-shutdown-timeout> <I<timeout in seconds>>] >>>
     S<<< [B<-sync> <I<sync behavior>>] >>>
-    S<<< [B<-logfile <I<log file>>] >>> S<<< [B<-config <I<configuration path>>] >>>
->>>>>>> 11efae83
+    S<<< [B<-logfile <I<log file>>] >>> S<<< [B<-config <I<configuration path>>] >>>