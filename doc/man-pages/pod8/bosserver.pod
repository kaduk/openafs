=head1 NAME

bosserver - Initializes the BOS Server

=head1 SYNOPSIS

=for html
<div class="synopsis">

B<bosserver>
    S<<< [B<-noauth>] >>>
    S<<< [B<-log>] >>>
    S<<< [B<-enable_peer_stats>] >>>
    S<<< [B<-auditlog> <I<log path>>] >>>
    S<<< [B<-audit-interface> ( file | sysvmq )] >>>
    S<<< [B<-enable_process_stats>] >>>
    S<<< [B<-allow-dotted-principals>] >>>
    S<<< [B<-cores>[=none|<I<path>>]] >>>
    S<<< [B<-restricted>] >>>
    S<<< [B<-rxmaxmtu> <I<bytes>>] >>>
    S<<< [B<-rxbind>] >>>
    S<<< [B<-syslog>[=<I<facility>>]>] >>>
<<<<<<< HEAD
=======
    S<<< [B<-transarc-logs>] >>>
>>>>>>> 7442752b
    S<<< [B<-pidfiles>[=<I<path>>]] >>>
    S<<< [B<-nofork>] >>>
    S<<< [B<-help>] >>>

=for html
</div>

=head1 DESCRIPTION

The bosserver command initializes the Basic OverSeer (BOS) Server
(B<bosserver> process). In the conventional configuration, the binary file
is located in the F</usr/afs/bin> directory on a file server machine.

The BOS Server must run on every file server machine and helps to automate
file server administration by performing the following tasks:

=over 4

=item *

Monitors the other AFS server processes on the local machine, to make sure
they are running correctly.

=item *

Automatically restarts failed processes, without contacting a human
operator. When restarting multiple server processes simultaneously, the
BOS Server takes interdependencies into account and initiates restarts in
the correct order.

=item *

Processes commands from the bos suite that administrators issue to verify
the status of server processes, install and start new processes, stop
processes either temporarily or permanently, and restart halted processes.

=item *

Manages system configuration information: the files that list the cell's
server encryption keys, database server machines, and users privileged to
issue commands from the B<bos> and B<vos> suites.

=back

The BOS Server is configured via the F<BosConfig> configuration file.
Normally, this file is managed via the B<bos> command suite rather than
edited directly.  See the L<BosConfig(5)> man page for the syntax of this
file.

The BOS Server will rewrite B<BosConfig> when shutting down, so changes
made manually to it will be discarded.  Instead, to change the BOS Server
configuration only for the next restart of B<bosserver>, create a file
named F</usr/afs/local/BosConfig.new>.  If B<BosConfig.new> exists when
B<bosserver> starts, it is renamed to F</usr/afs/local/BosConfig>,
removing any existing file by that name, before B<bosserver> reads its
configuration.

The BOS Server logs a default set of important events in the file
F</usr/afs/logs/BosLog>. To record the name of any user who performs a
privileged B<bos> command (one that requires being listed in the
F</usr/afs/etc/UserList> file), add the B<-log> flag. To display the
contents of the B<BosLog> file, use the B<bos getlog> command.

The first time that the BOS Server initializes on a server machine, it
creates several files and subdirectories in the local F</usr/afs>
directory, and sets their mode bits to protect them from unauthorized
access. Each time it restarts, it checks that the mode bits still comply
with the settings listed in the following chart. A question mark indicates
that the BOS Server initially turns off the bit (sets it to the hyphen),
but does not check it at restart.

   /usr/afs              drwxr?xr-x
   /usr/afs/backup       drwx???---
   /usr/afs/bin          drwxr?xr-x
   /usr/afs/db           drwx???---
   /usr/afs/etc          drwxr?xr-x
   /usr/afs/etc/KeyFile  -rw????---
   /usr/afs/etc/UserList -rw?????--
   /usr/afs/local        drwx???---
   /usr/afs/logs         drwxr?xr-x

If the mode bits do not comply, the BOS Server writes the following
warning to the F<BosLog> file:

   Bosserver reports inappropriate access on server directories

However, the BOS Server does not reset the mode bits, so the administrator
can set them to alternate values if desired (with the understanding that
the warning message then appears at startup).

This command does not use the syntax conventions of the AFS command
suites. Provide the command name and all option names in full.

=head1 OPTIONS

=over 4

=item B<-noauth>

Turns off all authorization checks, and allows all connecting users to act as
administrators, even unauthenticated users. The use of this option is
inherently insecure, and should only be used in controlled environments for
experimental or debug purposes. See L<NoAuth(5)>.

=item B<-log>

Records in the F</usr/afs/logs/BosLog> file the names of all users who
successfully issue a privileged B<bos> command (one that requires being
listed in the F</usr/afs/etc/UserList> file).

=item B<-cores=>none|<I<path>>

The argument none turns off core file generation. Otherwise, the
argument is a path where core files will be stored.

=item B<-auditlog> <I<log path>>

Turns on audit logging, and sets the path for the audit log.  The audit
log records information about RPC calls, including the name of the RPC
call, the host that submitted the call, the authenticated entity (user)
that issued the call, the parameters for the call, and if the call
succeeded or failed.

=item B<-audit-interface> (file | sysvmq)

Specifies what audit interface to use. Defaults to C<file>. See
L<fileserver(8)> for an explanation of each interface.

=item B<-enable_peer_stats>

Activates the collection of Rx statistics and allocates memory for their
storage. For each connection with a specific UDP port on another machine,
a separate record is kept for each type of RPC (FetchFile, GetStatus, and
so on) sent or received. To display or otherwise access the records, use
the Rx Monitoring API.

=item B<-enable_process_stats>

Activates the collection of Rx statistics and allocates memory for their
storage. A separate record is kept for each type of RPC (FetchFile,
GetStatus, and so on) sent or received, aggregated over all connections to
other machines. To display or otherwise access the records, use the Rx
Monitoring API.

=item B<-allow-dotted-principals>

By default, the RXKAD security layer will disallow access by Kerberos
principals with a dot in the first component of their name. This is to avoid
the confusion where principals user/admin and user.admin are both mapped to the
user.admin PTS entry. Sites whose Kerberos realms don't have these collisions 
between principal names may disable this check by starting the server
with this option.

=item B<-restricted>

In normal operation, the bos server allows a super user to run any command.
When the bos server is running in restricted mode (either due to this
command line flag, or when configured by L<bos_setrestricted(8)>) a number
of commands are unavailable. Note that this flag persists across reboots.
Once a server has been placed in restricted mode, it can only be opened up
by sending the SIGFPE signal.

=item B<-rxmaxmtu> <I<bytes>>

Sets the maximum transmission unit for the RX protocol.

=item B<-rxbind>

Bind the Rx socket to the primary interface only.  If not specified, the
Rx socket will listen on all interfaces.

=item B<-syslog>[=<I<facility>>]>

Specifies that logging output should go to syslog instead of the normal
log file.  B<-syslog>=I<facility> can be used to specify to which facility
the log message should be sent.

<<<<<<< HEAD
=======
=item B<-transarc-logs>

Use Transarc style logging features. Rename the existing log file
F</usr/afs/logs/BosLog> to F</usr/afs/logs/BosLog.old> when the bos server is
restarted.  This option is provided for compatibility with older versions.

>>>>>>> 7442752b
=item B<-pidfiles>[=<I<path>>]

Create a one-line file containing the process id (pid) for each non-cron
process started by the BOS Server.  This file is removed by the BOS Server when
the process exits.  The optional <I<path>> argument specifies the path where
the pid files are to be created.  The default location is C</usr/afs/local>.

The name of the pid files for C<simple> BOS Server process types are the BOS
Server instance name followed by C<.pid>.

The name of the pid files for C<fs> and C<dafs> BOS Server process types are
the BOS Server type name, C<fs> or C<dafs>, followed by the BOS Server core
name of the process, followed by C<.pid>.  The pid file name for the
C<fileserver> process is C<fs.file.pid>. The pid file name for the C<volserver>
is C<fs.vol.pid>.

BOS Server instance names are specfied using the B<bos create> command.  See
L<bos_create> for a description of the BOS Server process types and instance
names.

=item B<-nofork>

Run the BOS Server in the foreground. By default, the BOS Server process will
fork and detach the stdio, stderr, and stdin streams.

=item B<-help>

Prints the online help for this command. All other valid options are
ignored.

=back

=head1 EXAMPLES

The following command initializes the BOS Server and logs the names of
users who issue privileged B<bos> commands.

   % bosserver -log

=head1 PRIVILEGE REQUIRED

The issuer most be logged onto a file server machine as the local
superuser C<root>.

=head1 SEE ALSO

L<BosConfig(5)>,
L<BosLog(5)>,
L<bos(8)>,
L<bos_create(8)>,
L<bos_exec(8)>,
L<bos_getlog(8)>,
L<bos_getrestart(8)>,
L<bos_restart(8)>,
L<bos_setrestricted(8)>,
L<bos_shutdown(8)>,
L<bos_start(8)>,
L<bos_startup(8)>,
L<bos_status(8)>,
L<bos_stop(8)>

=head1 COPYRIGHT

IBM Corporation 2000. <http://www.ibm.com/> All Rights Reserved.

This documentation is covered by the IBM Public License Version 1.0.  It was
converted from HTML to POD by software written by Chas Williams and Russ
Allbery, based on work by Alf Wachsmann and Elizabeth Cassell.<|MERGE_RESOLUTION|>--- conflicted
+++ resolved
@@ -20,10 +20,7 @@
     S<<< [B<-rxmaxmtu> <I<bytes>>] >>>
     S<<< [B<-rxbind>] >>>
     S<<< [B<-syslog>[=<I<facility>>]>] >>>
-<<<<<<< HEAD
-=======
     S<<< [B<-transarc-logs>] >>>
->>>>>>> 7442752b
     S<<< [B<-pidfiles>[=<I<path>>]] >>>
     S<<< [B<-nofork>] >>>
     S<<< [B<-help>] >>>
@@ -201,15 +198,12 @@
 log file.  B<-syslog>=I<facility> can be used to specify to which facility
 the log message should be sent.
 
-<<<<<<< HEAD
-=======
 =item B<-transarc-logs>
 
 Use Transarc style logging features. Rename the existing log file
 F</usr/afs/logs/BosLog> to F</usr/afs/logs/BosLog.old> when the bos server is
 restarted.  This option is provided for compatibility with older versions.
 
->>>>>>> 7442752b
 =item B<-pidfiles>[=<I<path>>]
 
 Create a one-line file containing the process id (pid) for each non-cron
